#-*- coding: utf-8 -*-
<<<<<<< HEAD
"""
    tests.functional.apps.wiki.test_views
    ~~~~~~~~~~~~~~~~~~~~~~~~~~~~~~~~~~~~~

    Test wiki views.

    :copyright: (c) 2012-2013 by the Inyoka Team, see AUTHORS for more details.
    :license: GNU GPL.
"""
from mock import patch
from random import randint

=======
>>>>>>> e569411e
from django.conf import settings
from django.test import TestCase
from django.test.utils import override_settings

from inyoka.wiki.models import Page
from inyoka.portal.user import User
from inyoka.utils.test import InyokaClient


class TestViews(TestCase):

    client_class = InyokaClient

    def setUp(self):
        self.admin = User.objects.register_user('admin', 'admin', 'admin', False)
        self.client.defaults['HTTP_HOST'] = 'wiki.%s' % settings.BASE_DOMAIN_NAME
        self.client.login(username='admin', password='admin')

    @override_settings(PROPAGATE_TEMPLATE_CONTEXT=True)
    def test_log(self):
        p50 = Page.objects.create('Testpage50', 'rev 0', user=self.admin, note='rev 0')
        p100 = Page.objects.create('Testpage100', 'rev 0', user=self.admin, note='rev 0')
        p250 = Page.objects.create('Testpage250', 'rev 0', user=self.admin, note='rev 0')

        for i in xrange(1, 50):
            p50.edit(text='rev %d' % i, user=self.admin, note='rev %d' % i)
        p50.save()

        for i in xrange(1, 100):
            p100.edit(text='rev %d' % i, user=self.admin, note='rev %d' % i)
        p100.save()

        for i in xrange(1, 250):
            p250.edit(text='rev %d' % i, user=self.admin, note='rev %d' % i)
        p250.save()

        req = self.client.get("/Testpage50?action=log").content
        self.assertEqual(req.count('<tr class="odd">') + req.count('<tr class="even">'), 50)
        req = self.client.get("/Testpage50?action=log&page=2")
        self.assertEqual(req.status_code, 404)

        req = self.client.get("/Testpage100?action=log").content
        self.assertEqual(req.count('<tr class="odd">') + req.count('<tr class="even">'), 100)
        req = self.client.get("/Testpage100?action=log&page=2")
        self.assertEqual(req.status_code, 404)

        req = self.client.get("/Testpage250?action=log").content
        self.assertEqual(req.count('<tr class="odd">') + req.count('<tr class="even">'), 100)
        req = self.client.get("/Testpage250?action=log&page=2").content
        self.assertEqual(req.count('<tr class="odd">') + req.count('<tr class="even">'), 100)
        req = self.client.get("/Testpage250?action=log&page=3").content
        self.assertEqual(req.count('<tr class="odd">') + req.count('<tr class="even">'), 50)
        req = self.client.get("/Testpage250?action=log&page=4")
        self.assertEqual(req.status_code, 404)

    def test_show_dynamic_macros(self):
        Page.objects.create('BlaPage', '|[[PageName()]]|', user=self.admin, note='rev0')
        resp = self.client.get('/BlaPage')
        self.assertEqual(resp.status_code, 200)
        self.assertIn('|BlaPage|', resp.content)<|MERGE_RESOLUTION|>--- conflicted
+++ resolved
@@ -1,5 +1,4 @@
 #-*- coding: utf-8 -*-
-<<<<<<< HEAD
 """
     tests.functional.apps.wiki.test_views
     ~~~~~~~~~~~~~~~~~~~~~~~~~~~~~~~~~~~~~
@@ -9,11 +8,6 @@
     :copyright: (c) 2012-2013 by the Inyoka Team, see AUTHORS for more details.
     :license: GNU GPL.
 """
-from mock import patch
-from random import randint
-
-=======
->>>>>>> e569411e
 from django.conf import settings
 from django.test import TestCase
 from django.test.utils import override_settings
