--- conflicted
+++ resolved
@@ -265,12 +265,8 @@
         postdata = {
             'username': 'apollo13', 'password': 'secret',
             'confirm_password': 'secret', 'email': 'apollo13@example.com',
-<<<<<<< HEAD
-            'terms_of_usage': '1'
+            'terms_of_usage': '1', 'captcha_1': ''
         }
-=======
-            'terms_of_usage': '1', 'captcha_1': ''}
->>>>>>> acdfb238
 
         response = self.client.get('/', {'__service__': 'portal.get_captcha'})
         postdata['captcha_0'] = response._captcha_solution
