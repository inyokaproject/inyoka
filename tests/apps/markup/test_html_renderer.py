--- conflicted
+++ resolved
@@ -11,12 +11,8 @@
 import unittest
 from django.test import override_settings
 
-<<<<<<< HEAD
 from inyoka.markup.base import Parser, RenderContext
-=======
-from inyoka.markup import Parser, RenderContext
 from inyoka.markup.transformers import SmileyInjector
->>>>>>> 3d8a90ad
 from inyoka.utils.urls import href
 
 
