#-*- coding: utf-8 -*-
"""
    tests.apps.forum.test_views
    ~~~~~~~~~~~~~~~~~~~~~~~~~~~

    Test forum views.

    :copyright: (c) 2012-2013 by the Inyoka Team, see AUTHORS for more details.
    :license: GNU GPL.
"""
import shutil
import unittest

from os import path
from random import randint

from mock import patch
from django.conf import settings
from django.core.files import File
from django.test import Client, TestCase
from django.test.utils import override_settings
from django.utils import translation
from django.utils.translation import ugettext as _

from inyoka.forum.acl import PRIVILEGES_BITS
from inyoka.utils.urls import href
from inyoka.utils.test import InyokaClient
from inyoka.portal.user import User, PERMISSION_NAMES
from inyoka.forum.models import (Attachment, Forum, Post, Poll, PollOption,
    Privilege, Topic)
from inyoka.portal.models import Subscription
from inyoka.forum import constants


class TestForumViews(TestCase):

    @override_settings(BASE_DOMAIN_NAME='inyoka.local')
    def test_forum_index(self):
        client = Client(HTTP_HOST='forum.inyoka.local')
        resp = client.get('/')
        self.assertEqual(resp.status_code, 200)


class TestViews(TestCase):

    client_class = InyokaClient
    permissions = sum(PERMISSION_NAMES.keys())
    privileges = sum(PRIVILEGES_BITS.values())

    def setUp(self):
        self.admin = User.objects.register_user('admin', 'admin@example.com', 'admin', False)
        self.user = User.objects.register_user('user', 'user@example.com', 'user', False)
        self.admin._permissions = self.permissions
        self.admin.save()

        self.forum1 = Forum.objects.create(name='Forum 1')
        self.forum2 = Forum.objects.create(name='Forum 2', parent=self.forum1)
        self.forum3 = Forum.objects.create(name='Forum 3', parent=self.forum1)

        forums = [self.forum1, self.forum2, self.forum3]

        for f in forums:
            Privilege.objects.create(user=self.admin, forum=f,
                    positive=self.privileges, negative=0)

        self.topic = Topic.objects.create(title='A test Topic', author=self.user,
                forum=self.forum2)
        self.post = Post.objects.create(text=u'Post 1', author=self.user,
                topic=self.topic)

        self.client.defaults['HTTP_HOST'] = 'forum.%s' % settings.BASE_DOMAIN_NAME
        self.client.login(username='admin', password='admin')

    def _setup_pagination(self):
        """Create enough topics for pagination test"""
        posts = []

        def newtopic():
            t = Topic.objects.create(title="Title %s" % randint(1, 100000),
                                     author=self.user, forum=self.forum3)
            p = Post.objects.create(topic=t, text="Post %s" % randint(1, 100000),
                                    author=self.user, position=0)
            t.first_post_id = p.id
            t.save()
            for i in xrange(1, randint(2, 3)):
                posts.append(Post(text="More Posts %s" % randint(1, 100000),
                                    topic=t, author=self.user, position=i))
            for i in xrange(1, randint(2, 3)):
                posts.append(Post(text="More Posts %s" % randint(1, 100000),
                                    topic=t, author=self.admin, position=i))

        self.num_topics_on_last_page = int(round(constants.TOPICS_PER_PAGE * 0.66))
        for i in xrange(1, 4 * constants.TOPICS_PER_PAGE + self.num_topics_on_last_page):
            newtopic()
        Post.objects.bulk_create(posts)

    def test_reported_topics(self):
        response = self.client.get('/reported_topics/')
        self.assertEqual(response.status_code, 200)

    @patch('inyoka.forum.views.send_notification')
    def test_movetopic(self, mock_send):
        self.assertEqual(Topic.objects.get(id=self.topic.id).forum_id,
                self.forum2.id)
        response = self.client.post('/topic/%s/move/' % self.topic.slug,
                    {'forum': self.forum3.id})
        self.assertEqual(response.status_code, 302)
        self.assertEqual(mock_send.call_count, 1)  # only the topic author
        mock_send.assert_called_with(self.user, 'topic_moved',
            _(u'Your topic “%(topic)s” was moved.') % {'topic': 'A test Topic'}, {
                'username': self.user.username, 'topic': self.topic,
                'mod': self.admin.username, 'forum_name': 'Forum 3',
                'old_forum_name': 'Forum 2'})

        self.assertEqual(Topic.objects.get(id=self.topic.id).forum_id,
                self.forum3.id)

    def test_subscribe(self):
        self.client.login(username='user', password='user')
        useraccess = Privilege.objects.create(user=self.user, forum=self.forum2,
            positive=PRIVILEGES_BITS['read'], negative=0)

        self.client.get('/topic/%s/subscribe/' % self.topic.slug)
        self.assertTrue(
                   Subscription.objects.user_subscribed(self.user, self.topic))

        # Test for unsubscribe-link in the usercp if the user has no more read
        # access to a subscription
        useraccess.positive = 0
        useraccess.save()
        response = self.client.get('/usercp/subscriptions/', {}, False,
                         HTTP_HOST='portal.%s' % settings.BASE_DOMAIN_NAME)
        self.assertTrue(('/topic/%s/unsubscribe/?next=' % self.topic.slug)
                         in response.content.decode("utf-8"))

        forward_url = 'http://portal.%s/myfwd' % settings.BASE_DOMAIN_NAME
        response = self.client.get('/topic/%s/unsubscribe/' % self.topic.slug,
                                    {'next': forward_url})
        self.assertFalse(
                   Subscription.objects.user_subscribed(self.user, self.topic))
        self.assertEqual(response['location'], forward_url)

    def test_continue_admin_index(self):
        """The Parameter continue was renamed into next"""
        response = self.client.get("/", follow=True)
        self.assertEqual(response.status_code, 200)

    def test_continue_admin_forum(self):
        """The Parameter continue was renamed into next"""
        response = self.client.get("/forum/%s/" % self.forum2.slug, follow=True)
        self.assertEqual(response.status_code, 200)

    def test_continue_admin_topic(self):
        """The Parameter continue was renamed into next"""
        response = self.client.get("/topic/%s/" % self.topic.slug, follow=True)
        self.assertEqual(response.status_code, 200)

    def test_continue_user_index(self):
        """The Parameter continue was renamed into next"""
        self.client.logout()
        self.client.login(username='user', password='user')
        response = self.client.get("/", follow=True)
        self.assertEqual(response.status_code, 200)

    def test_continue_user_forum(self):
        """The Parameter continue was renamed into next"""
        self.client.logout()
        self.client.login(username='user', password='user')
        response = self.client.get("/forum/%s/" % self.forum2.slug, follow=True)
        self.assertEqual(response.status_code, 403)

    def test_continue_user_topic(self):
        """The Parameter continue was renamed into next"""
        self.client.logout()
        self.client.login(username='user', password='user')
        response = self.client.get("/topic/%s/" % self.topic.slug, follow=True)
        self.assertEqual(response.status_code, 403)

    @override_settings(PROPAGATE_TEMPLATE_CONTEXT=True)
    @patch('inyoka.forum.views.TOPICS_PER_PAGE', 4)
    @patch('inyoka.forum.constants.TOPICS_PER_PAGE', 4)
    def test_topiclist(self):
        self._setup_pagination()
        self.assertEqual(len(self.client.get("/last24/").tmpl_context['topics']),
                         constants.TOPICS_PER_PAGE)
        self.assertEqual(len(self.client.get("/last24/3/").tmpl_context['topics']),
                         constants.TOPICS_PER_PAGE)
        self.assertEqual(len(self.client.get("/last24/5/").tmpl_context['topics']),
                         self.num_topics_on_last_page)
        self.assertTrue(self.client.get("/last24/6/").status_code == 404)

        action_paginationurl = [
            href('forum', 'last%d' % 24, self.forum3.slug),
            href('forum', 'last%d' % 24),
            href('forum', 'egosearch', self.forum3.slug),
            href('forum', 'egosearch'),
            href('forum', 'author', self.user.username, self.forum3.slug),
            href('forum', 'author', self.user.username),
            href('forum', 'unsolved', self.forum3.slug),
            href('forum', 'unsolved'),
            href('forum', 'topic_author', self.user.username, self.forum3.slug),
            href('forum', 'topic_author', self.user.username),
            href('forum', 'newposts', self.forum3.slug),
            href('forum', 'newposts')]

        for url in action_paginationurl:
            # InyokaClient.get needs only the right part of the url
            urlpath = url[url.index(settings.BASE_DOMAIN_NAME) +
                      len(settings.BASE_DOMAIN_NAME):]
            response = self.client.get(urlpath)
            self.assertIn('%s2/' % url, response.tmpl_context['pagination'],
                    "%s does not render pagination urls properly" % urlpath)
            self.assertNotIn('%s6/' % url, response.tmpl_context['pagination'],
                    "%s does display more pages than available" % urlpath)

    def test_service_splittopic(self):
        t1 = Topic.objects.create(title='A: topic', slug='a:-topic',
                author=self.user, forum=self.forum2)
        p1 = Post.objects.create(text=u'Post 1', author=self.user,
                topic=t1)

        t2 = Topic.objects.create(title='Another topic', author=self.user,
                forum=self.forum2)
        p2 = Post.objects.create(text=u'Post 1', author=self.user,
                topic=t2)

        response = self.client.get('/', {
                    '__service__': 'forum.mark_topic_split_point',
                    'post': p1.pk,
                    'topic': 'a%3A-topic'})
        response = self.client.get('/topic/a%3A-topic/split/')
        self.assertEqual(response.status_code, 200)  # was 302 before

        response = self.client.get('/', {
                    '__service__': 'forum.mark_topic_split_point',
                    'post': p2.pk,
                    'topic': t2.slug})
        response = self.client.get('/topic/%s/split/' % t2.slug)
        self.assertEqual(response.status_code, 200)

    def test_splittopic(self):

        def valuelist(topicid, field='id'):
            if isinstance(field, (list, tuple)):
                return list(Post.objects.filter(topic_id=topicid)\
                    .values_list(*field).order_by('position'))
            else:
                return list(Post.objects.filter(topic_id=topicid)\
                    .values_list(field, flat=True).order_by('position'))

        t1 = Topic.objects.create(title='Topic 1', slug='topic-1',
                author=self.user, forum=self.forum2)
        p11 = Post.objects.create(text=u'Post 1-1', author=self.user,
                topic=t1, position=0)
        p12 = Post.objects.create(text=u'Post 1-2', author=self.user,
                topic=t1)
        p13 = Post.objects.create(text=u'Post 1-3', author=self.user,
                topic=t1)

        t2 = Topic.objects.create(title='Topic 2', slug='topic-2',
                author=self.user, forum=self.forum2)
        p21 = Post.objects.create(text=u'Post 2-1', author=self.user,
                topic=t2, position=0)
        p22 = Post.objects.create(text=u'Post 2-2', author=self.user,
                topic=t2)
        p23 = Post.objects.create(text=u'Post 2-3', author=self.user,
                topic=t2)

        self.client.get('/', {
            '__service__': 'forum.mark_topic_split_point',
            'post': p12.pk,
            'from_here': 'true',
            'topic': t1.slug})
        self.client.post('/topic/%s/split/' % t1.slug, {
            'action': 'add',
            'topic': t2.slug})

        # The order in Topic 2 should now be
        # p21 p22 p23 p12 p13
        self.assertEqual(Post.objects.filter(topic_id=t1.pk).count(), 1)
        self.assertEqual(Post.objects.filter(topic_id=t2.pk).count(), 5)
        self.assertEqual(valuelist(t1.pk), [p11.pk])
        self.assertEqual(valuelist(t2.pk), [p21.pk, p22.pk, p23.pk, p12.pk, p13.pk])
        self.assertEqual(valuelist(t1.pk, 'position'), [0])
        self.assertEqual(valuelist(t2.pk, 'position'), list(xrange(0, 5)))

        # We will now strip all posts beginning at p22 from t2
        self.client.get('/', {
            '__service__': 'forum.mark_topic_split_point',
            'post': p22.pk,
            'from_here': 'true',
            'topic': t2.slug})
        self.client.post('/topic/%s/split/' % t2.slug, {
            'action': 'add',
            'topic': t1.slug})
        # The order in Topic 1 should now be
        # p11 p22 p23 p12 p13
        # Previously is was
        # for Topic 1 p11 p22 p23 and for Topic 2 p21 p12 p13
        self.assertEqual(Post.objects.filter(topic_id=t1.pk).count(), 5)
        self.assertEqual(Post.objects.filter(topic_id=t2.pk).count(), 1)
        self.assertEqual(valuelist(t1.pk), [p11.pk, p22.pk, p23.pk, p12.pk, p13.pk])
        self.assertEqual(valuelist(t2.pk), [p21.pk])
        self.assertEqual(valuelist(t1.pk, 'position'), list(xrange(0, 5)))
        self.assertEqual(valuelist(t2.pk, 'position'), [0])


<<<<<<< HEAD
class TestPostEditView(TestCase):

    client_class = InyokaClient
    permissions = sum(PERMISSION_NAMES.keys())
    privileges = sum(PRIVILEGES_BITS.values())

    def setUp(self):
        self.admin = User.objects.register_user('admin', 'admin@example.com', 'admin', False)
        self.admin._permissions = self.permissions
        self.admin.save()

        self.category = Forum.objects.create(name='Category')
        self.forum = Forum.objects.create(name='Forum', parent=self.category)
=======
        t1 = Topic.objects.create(title='A: topic', slug='a:-topic',
                author=self.user, forum=self.forum2,
                ubuntu_distro=constants.DISTRO_CHOICES[1][0])
        p1 = Post.objects.create(text=u'Post 1', author=self.user,
                topic=t1)
>>>>>>> 708a6075

        Privilege.objects.create(user=self.admin, forum=self.category,
            positive=self.privileges, negative=0)
        Privilege.objects.create(user=self.admin, forum=self.forum,
            positive=self.privileges, negative=0)

        self.client.defaults['HTTP_HOST'] = 'forum.%s' % settings.BASE_DOMAIN_NAME
        self.client.login(username='admin', password='admin')

    def tearDown(self):
        for att in Attachment.objects.all():
            att.delete()  # This removes the files too

        PollOption.objects.all().delete()
        Poll.objects.all().delete()

    def post_request(self, path, postdata, topics, posts, attachments=None,
            polls=None, polloptions=None, submit=False):
        if submit:
            if 'preview' in postdata:
                postdata.pop('preview')
            postdata['send'] = True
        else:
            if 'send' in postdata:
                postdata.pop('send')
            postdata['preview'] = True
        with translation.override('en-us'):
            response = self.client.post(path, postdata)
        self.assertEqual(Topic.objects.count(), topics)
        self.assertEqual(Post.objects.count(), posts)
        if attachments:
            self.assertEqual(Attachment.objects.count(), attachments)
        if polls:
            self.assertEqual(Poll.objects.count(), polls)
        if polloptions:
            self.assertEqual(PollOption.objects.count(), polloptions)
        return response

    def assertAttachmentInHTML(self, attachment, response):
        pattern = '<li><a href="%(url)s">%(name)s</a> - %(size)d Bytes<button type="submit" name="delete_attachment" value="%(pk)d">Delete</button></li>'
        self.assertInHTML(pattern % {
            'size': attachment.size,
            'url': attachment.get_absolute_url(),
            'name': attachment.name,
            'pk': attachment.pk
        }, response.content, count=1)

    def assertPreviewInHTML(self, text, response):
        pattern = '<div class="preview_wrapper"><h2 class="title">Preview</h2><div class="preview"><p>%s</p></div></div>'
        self.assertInHTML(pattern % text, response.content, count=1)

    def test_newtopic(self):
        # Test preview
        postdata = {
            'title': 'newpost_title',
            'ubuntu_distro': DISTRO_CHOICES[2][0],
            'text': 'newpost text',
        }
        response = self.post_request('/forum/%s/newtopic/' % self.forum.slug, postdata, 0, 0)
        self.assertPreviewInHTML('newpost text', response)

        # Test send
        self.post_request('/forum/%s/newtopic/' % self.forum.slug, postdata, 1, 1, submit=True)

        # Check for rendered post
        with translation.override('en-us'):
            response = self.client.get('/topic/newpost-title/')
        self.assertInHTML('<div class="text"><p>newpost text</p></div>', response.content, count=1)

    def test_newtopic_with_file(self):
        TEST_ATTACHMENT = 'test_attachment.png'
        # Test file upload
        f = open(path.join(path.dirname(__file__), TEST_ATTACHMENT), 'rb')
        postdata = {
            'attachment': f,
            'filename': 'newpost_file_name.png',
            'comment': 'newpost file comment',
            'attach': True,
        }
        response = self.post_request('/forum/%s/newtopic/' % self.forum.slug, postdata, 0, 0, attachments=1)
        att = Attachment.objects.get()
        self.assertAttachmentInHTML(att, response)

        # Test preview
        postdata = {
            'title': 'newpost_title',
            'ubuntu_distro': DISTRO_CHOICES[2][0],
            'text': 'newpost text',
            'attachments': str(att.pk),
        }
        response = self.post_request('/forum/%s/newtopic/' % self.forum.slug, postdata, 0, 0, attachments=1)
        self.assertPreviewInHTML('newpost text', response)

        # Test send
        self.post_request('/forum/%s/newtopic/' % self.forum.slug, postdata, 1, 1, attachments=1, submit=True)

        # Check for rendered post
        with translation.override('en-us'):
            response = self.client.get('/topic/newpost-title/')
        self.assertInHTML('<div class="text"><p>newpost text</p></div>', response.content, count=1)
        att = Attachment.objects.get()
        pattern = '<li><a href="%(url)s" type="image/png" title="%(comment)s">Download %(name)s</a></li>'
        self.assertInHTML(pattern % {'url': att.get_absolute_url(), 'comment': att.comment, 'name': att.name}, response.content, count=1)

    def test_newtopic_with_multiple_files(self):
        TEST_ATTACHMENT1 = 'test_attachment.png'
        TEST_ATTACHMENT2 = 'test_attachment2.png'
        # Test file upload #1
        f1 = open(path.join(path.dirname(__file__), TEST_ATTACHMENT1), 'rb')
        postdata = {
            'attachment': f1,
            'filename': 'newpost_file_name.png',
            'comment': 'newpost file comment',
            'attach': True,
        }
        self.post_request('/forum/%s/newtopic/' % self.forum.slug, postdata, 0, 0, attachments=1)
        att1 = Attachment.objects.get()

        # Test file upload #2
        f2 = open(path.join(path.dirname(__file__), TEST_ATTACHMENT2), 'rb')
        postdata = {
            'attachment': f2,
            'filename': 'newpost_second_file.png',
            'comment': 'newpost comment for file 2',
            'attachments': str(att1.pk),
            'attach': True,
        }
        response = self.post_request('/forum/%s/newtopic/' % self.forum.slug, postdata, 0, 0, attachments=2)

        # Verify that the attachments exist
        att1, att2 = Attachment.objects.all()
        self.assertAttachmentInHTML(att1, response)
        self.assertAttachmentInHTML(att2, response)

        # Test preview
        postdata = {
            'title': 'newpost_title',
            'ubuntu_distro': DISTRO_CHOICES[2][0],
            'text': 'newpost text',
            'attachments': '%d,%d' % (att1.pk, att2.pk),
        }
        response = self.post_request('/forum/%s/newtopic/' % self.forum.slug, postdata, 0, 0, attachments=2)
        self.assertPreviewInHTML('newpost text', response)

        # Test send
        self.post_request('/forum/%s/newtopic/' % self.forum.slug, postdata, 1, 1, attachments=2, submit=True)

        # Check for rendered post
        with translation.override('en-us'):
            response = self.client.get('/topic/newpost-title/')
        self.assertInHTML('<div class="text"><p>newpost text</p></div>', response.content, count=1)
        att1, att2 = Attachment.objects.all()
        pattern = '<li><a href="%(url)s" type="image/png" title="%(comment)s">Download %(name)s</a></li>'
        self.assertInHTML(pattern % {'url': att1.get_absolute_url(), 'comment': att1.comment, 'name': att1.name}, response.content, count=1)
        self.assertInHTML(pattern % {'url': att2.get_absolute_url(), 'comment': att2.comment, 'name': att2.name}, response.content, count=1)

    def test_newtopic_with_poll(self):
        # Add first poll
        postdata = {
            'question': "What shall I ask?",
            'options': ['this', 'that'],
            'add_poll': True,
        }
        response = self.post_request('/forum/%s/newtopic/' % self.forum.slug, postdata, 0, 0, polls=1, polloptions=2)
        poll = Poll.objects.get()
        pattern = '<li>%(q)s<button name="delete_poll" value="%(pk)d">Delete</button></li>'
        self.assertInHTML(pattern % {'q': poll.question, 'pk': poll.pk}, response.content, count=1)

        # Test preview
        postdata = {
            'title': 'newpost_title',
            'ubuntu_distro': DISTRO_CHOICES[2][0],
            'text': 'newpost text',
            'polls': str(poll.pk),
        }
        response = self.post_request('/forum/%s/newtopic/' % self.forum.slug, postdata, 0, 0, polls=1, polloptions=2)
        self.assertPreviewInHTML('newpost text', response)

        # Test send
        self.post_request('/forum/%s/newtopic/' % self.forum.slug, postdata, 1, 1, polls=1, polloptions=2, submit=True)

        # Check for rendered post
        with translation.override('en-us'):
            response = self.client.get('/topic/newpost-title/')
        self.assertInHTML('<div class="text"><p>newpost text</p></div>', response.content, count=1)
        poll = Poll.objects.get()
        opt1, opt2 = PollOption.objects.all()
        pattern = '<tr><td><input type="radio" name="poll_%(poll_pk)d" id="option_%(opt_pk)d" value="%(opt_pk)d"/><label for="option_%(opt_pk)d">%(opt)s</label></td></tr>'
        self.assertInHTML('<div><strong>%(question)s</strong></div>' % {'question': poll.question}, response.content, count=1)
        self.assertInHTML(pattern % {'poll_pk': poll.pk, 'opt': opt1.name, 'opt_pk': opt1.pk}, response.content, count=1)
        self.assertInHTML(pattern % {'poll_pk': poll.pk, 'opt': opt2.name, 'opt_pk': opt2.pk}, response.content, count=1)

    def test_newtopic_with_multiple_polls(self):
        # Test add poll #1
        postdata = {
            'question': "What shall I ask?",
            'options': ['this', 'that'],
            'add_poll': True,
        }
        self.post_request('/forum/%s/newtopic/' % self.forum.slug, postdata, 0, 0, polls=1, polloptions=2)
        poll1 = Poll.objects.get()

        # Test add poll #2
        postdata = {
            'question': "Ask something else!",
            'options': ['Lorem', 'Ipsum'],
            'add_poll': True,
            'polls': str(poll1.pk),
        }
        response = self.post_request('/forum/%s/newtopic/' % self.forum.slug, postdata, 0, 0, polls=2, polloptions=4)

        # Verify that the polls exist
        poll1, poll2 = Poll.objects.all()
        pattern = '<li>%(q)s<button name="delete_poll" value="%(pk)d">Delete</button></li>'
        self.assertInHTML(pattern % {'q': poll1.question, 'pk': poll1.pk}, response.content, count=1)
        self.assertInHTML(pattern % {'q': poll2.question, 'pk': poll2.pk}, response.content, count=1)

        # Test preview
        postdata = {
            'title': 'newpost_title',
            'ubuntu_distro': DISTRO_CHOICES[2][0],
            'text': 'newpost text',
            'polls': '%d,%d' % (poll1.pk, poll2.pk),
        }
        response = self.post_request('/forum/%s/newtopic/' % self.forum.slug, postdata, 0, 0, polls=2, polloptions=4)
        self.assertPreviewInHTML('newpost text', response)

        # Test send
        self.post_request('/forum/%s/newtopic/' % self.forum.slug, postdata, 1, 1, polls=2, polloptions=4, submit=True)

        # Check for rendered post
        with translation.override('en-us'):
            response = self.client.get('/topic/newpost-title/')
        self.assertInHTML('<div class="text"><p>newpost text</p></div>', response.content, count=1)
        poll1, poll2 = Poll.objects.all()
        opt11, opt12, opt21, opt22 = PollOption.objects.order_by('pk').all()
        pattern = '<tr><td><input type="radio" name="poll_%(poll_pk)d" id="option_%(opt_pk)d" value="%(opt_pk)d"/><label for="option_%(opt_pk)d">%(opt)s</label></td></tr>'
        self.assertInHTML('<div><strong>%(question)s</strong></div>' % {'question': poll1.question}, response.content, count=1)
        self.assertInHTML(pattern % {'poll_pk': poll1.pk, 'opt': opt11.name, 'opt_pk': opt11.pk}, response.content, count=1)
        self.assertInHTML(pattern % {'poll_pk': poll1.pk, 'opt': opt12.name, 'opt_pk': opt12.pk}, response.content, count=1)
        self.assertInHTML('<div><strong>%(question)s</strong></div>' % {'question': poll2.question}, response.content, count=1)
        self.assertInHTML(pattern % {'poll_pk': poll2.pk, 'opt': opt21.name, 'opt_pk': opt21.pk}, response.content, count=1)
        self.assertInHTML(pattern % {'poll_pk': poll2.pk, 'opt': opt22.name, 'opt_pk': opt22.pk}, response.content, count=1)

    def test_new_post(self):
        topic = Topic.objects.create(title='topic', author=self.admin, forum=self.forum)
        Post.objects.create(text=u'first post', author=self.admin, position=0, topic=topic)

        # Test preview
        postdata = {
            'text': 'newpost text',
        }
        response = self.post_request('/topic/%s/reply/' % topic.slug, postdata, 1, 1)
        self.assertPreviewInHTML('newpost text', response)

        # Test send
        self.post_request('/topic/%s/reply/' % topic.slug, postdata, 1, 2, submit=True)

        # Check for rendered post
        with translation.override('en-us'):
            response = self.client.get('/topic/%s/' % topic.slug)
        self.assertInHTML('<div class="text"><p>newpost text</p></div>', response.content, count=1)

    def test_new_post_with_file(self):
        topic = Topic.objects.create(title='topic', author=self.admin, forum=self.forum)
        Post.objects.create(text=u'first post', author=self.admin, position=0, topic=topic)

        TEST_ATTACHMENT = 'test_attachment.png'
        # Test file upload
        f = open(path.join(path.dirname(__file__), TEST_ATTACHMENT), 'rb')
<<<<<<< HEAD
        postdata = {
            'attachment': f,
            'filename': 'newpost_file_name.png',
            'comment': 'newpost file comment',
            'attach': True,
        }
        response = self.post_request('/topic/%s/reply/' % topic.slug, postdata, 1, 1, attachments=1)
        att = Attachment.objects.get()
        self.assertAttachmentInHTML(att, response)

        # Test preview
        postdata = {
            'text': 'newpost text',
            'attachments': str(att.pk),
        }
        response = self.post_request('/topic/%s/reply/' % topic.slug, postdata, 1, 1, attachments=1)
        self.assertPreviewInHTML('newpost text', response)

        # Test send
        self.post_request('/topic/%s/reply/' % topic.slug, postdata, 1, 2, attachments=1, submit=True)

        # Check for rendered post
        with translation.override('en-us'):
            response = self.client.get('/topic/%s/' % topic.slug)
        self.assertInHTML('<div class="text"><p>newpost text</p></div>', response.content, count=1)
        att = Attachment.objects.get()
        pattern = '<li><a href="%(url)s" type="image/png" title="%(comment)s">Download %(name)s</a></li>'
        self.assertInHTML(pattern % {'url': att.get_absolute_url(), 'comment': att.comment, 'name': att.name}, response.content, count=1)

    def test_new_post_with_multiple_files(self):
        topic = Topic.objects.create(title='topic', author=self.admin, forum=self.forum)
        Post.objects.create(text=u'first post', author=self.admin, position=0, topic=topic)

        TEST_ATTACHMENT1 = 'test_attachment.png'
        TEST_ATTACHMENT2 = 'test_attachment2.png'
        # Test file upload #1
        f1 = open(path.join(path.dirname(__file__), TEST_ATTACHMENT1), 'rb')
        postdata = {
            'attachment': f1,
            'filename': 'newpost_file_name.png',
            'comment': 'newpost file comment',
            'attach': True,
        }
        self.post_request('/topic/%s/reply/' % topic.slug, postdata, 1, 1, attachments=1)
        att1 = Attachment.objects.get()

        # Test file upload #2
        f2 = open(path.join(path.dirname(__file__), TEST_ATTACHMENT2), 'rb')
        postdata = {
            'attachment': f2,
            'filename': 'newpost_second_file.png',
            'comment': 'newpost comment for file 2',
            'attachments': str(att1.pk),
            'attach': True,
        }
        response = self.post_request('/topic/%s/reply/' % topic.slug, postdata, 1, 1, attachments=2)

        # Verify that the attachments exist
        att1, att2 = Attachment.objects.all()
        self.assertAttachmentInHTML(att1, response)
        self.assertAttachmentInHTML(att2, response)

        # Test preview
        postdata = {
            'text': 'newpost text',
            'attachments': '%d,%d' % (att1.pk, att2.pk),
        }
        response = self.post_request('/topic/%s/reply/' % topic.slug, postdata, 1, 1, attachments=2)
        self.assertPreviewInHTML('newpost text', response)

        # Test send
        self.post_request('/topic/%s/reply/' % topic.slug, postdata, 1, 2, attachments=2, submit=True)

        # Check for rendered post
        with translation.override('en-us'):
            response = self.client.get('/topic/%s/' % topic.slug)
        self.assertInHTML('<div class="text"><p>newpost text</p></div>', response.content, count=1)
        att1, att2 = Attachment.objects.all()
        pattern = '<li><a href="%(url)s" type="image/png" title="%(comment)s">Download %(name)s</a></li>'
        self.assertInHTML(pattern % {'url': att1.get_absolute_url(), 'comment': att1.comment, 'name': att1.name}, response.content, count=1)
        self.assertInHTML(pattern % {'url': att2.get_absolute_url(), 'comment': att2.comment, 'name': att2.name}, response.content, count=1)

    def test_edit_post(self):
        topic = Topic.objects.create(title='topic', author=self.admin, forum=self.forum)
        Post.objects.create(text=u'first post', author=self.admin, position=0, topic=topic)
        post = Post.objects.create(text=u'second post', author=self.admin, position=1, topic=topic)

        # Test preview
        postdata = {
            'text': 'editpost text',
        }
        response = self.post_request('/post/%d/edit/' % post.pk, postdata, 1, 2)
        self.assertPreviewInHTML('editpost text', response)

        # Test send
        self.post_request('/post/%d/edit/' % post.pk, postdata, 1, 2, submit=True)

        # Check for rendered post
        with translation.override('en-us'):
            response = self.client.get('/topic/%s/' % topic.slug)
        self.assertInHTML('<div class="text"><p>editpost text</p></div>', response.content, count=1)

    # TODO FIXME
    @unittest.expectedFailure
    def test_edit_post_remove_attachments(self):
        TEST_ATTACHMENT1 = 'test_attachment.png'
        TEST_ATTACHMENT2 = 'test_attachment2.png'

        topic = Topic.objects.create(title='topic', author=self.admin, forum=self.forum)
        Post.objects.create(text=u'first post', author=self.admin, position=0, topic=topic)
        post = Post.objects.create(text=u'second post', author=self.admin, position=1, topic=topic)

        new_file1 = path.join(settings.MEDIA_ROOT, 'forum', 'attachments', '00', '00', TEST_ATTACHMENT1)
        shutil.copy(path.join(path.dirname(__file__), TEST_ATTACHMENT1), new_file1)
        new_file2 = path.join(settings.MEDIA_ROOT, 'forum', 'attachments', '00', '00', TEST_ATTACHMENT2)
        shutil.copy(path.join(path.dirname(__file__), TEST_ATTACHMENT2), new_file2)

        with open(new_file1, 'rb') as f:
            att1 = Attachment.objects.create(name=TEST_ATTACHMENT1, file=File(f), mimetype='image/png', post=post)
        with open(new_file2, 'rb') as f:
            att2 = Attachment.objects.create(name=TEST_ATTACHMENT2, file=File(f), mimetype='image/png', post=post)
        # FIXME: Move this stuff to the model!
        post.has_attachments = True
        post.save(update_fields=['has_attachments'])

        # Test existing data
        with translation.override('en-us'):
            response = self.client.get('/post/%d/edit/' % post.pk)
        self.assertEqual(Topic.objects.count(), 1)
        self.assertEqual(Post.objects.count(), 2)
        self.assertEqual(Attachment.objects.count(), 2)
        self.assertAttachmentInHTML(att1, response)
        self.assertAttachmentInHTML(att2, response)

        # Test attachment deletion 1
        postdata = {
            'delete_attachment': str(att1.pk),
            'attachments': '%d,%d' % (att1.pk, att2.pk),
            'text': 'edit 1',
        }

        with translation.override('en-us'):
            response = self.client.post('/post/%d/edit/' % post.pk, postdata)
        self.assertEqual(Topic.objects.count(), 1)
        self.assertEqual(Post.objects.count(), 2)
        self.assertEqual(Attachment.objects.count(), 1)
        self.assertTrue(Post.objects.get(pk=post.pk).has_attachments)
        self.assertInHTML('<textarea id="id_text" rows="10" cols="40" name="text">edit 1</textarea>', response.content)
        self.assertAttachmentInHTML(att2, response)

        # Test attachment deletion 2
        postdata = {
            'delete_attachment': str(att2.pk),
            'attachments': att2.pk,
            'text': 'edit 2',
        }

        with translation.override('en-us'):
            response = self.client.post('/post/%d/edit/' % post.pk, postdata)
        self.assertEqual(Topic.objects.count(), 1)
        self.assertEqual(Post.objects.count(), 2)
        self.assertEqual(Attachment.objects.count(), 0)
        self.assertTrue(Post.objects.get(pk=post.pk).has_attachments)
        self.assertInHTML('<textarea id="id_text" rows="10" cols="40" name="text">edit 2</textarea>', response.content)

        postdata = {
            'text': 'edit 3',
        }
        response = self.post_request('/post/%d/edit/' % post.pk, postdata, 1, 2)
        self.assertPreviewInHTML('edit 3', response)
        self.assertTrue(Post.objects.get(pk=post.pk).has_attachments)

        # We must submit the entire form since deleting an attachment does not update the has_attachments information
        self.post_request('/post/%d/edit/' % post.pk, postdata, 1, 2, submit=True)
        self.assertFalse(Post.objects.get(pk=post.pk).has_attachments)

        # Check for rendered post
        with translation.override('en-us'):
            response = self.client.get('/topic/%s/' % topic.slug)
        self.assertInHTML('<div class="text"><p>edit 3</p></div>', response.content, count=1)

    def test_edit_first_post(self):
        topic = Topic.objects.create(title='topic', author=self.admin, forum=self.forum)
        post = Post.objects.create(text=u'first post', author=self.admin, position=0, topic=topic)

        # Test preview
        postdata = {
            'title': 'edited title',
            'text': 'edited text',
        }
        response = self.post_request('/post/%d/edit/' % post.pk, postdata, 1, 1)
        self.assertInHTML('<input id="id_title" name="title" size="60" type="text" value="edited title">', response.content)
        self.assertPreviewInHTML('edited text', response)

        # Test send
        self.post_request('/post/%d/edit/' % post.pk, postdata, 1, 1, submit=True)

        # Check for rendered post
        with translation.override('en-us'):
            response = self.client.get('/topic/%s/' % topic.slug)
        self.assertInHTML('<h2>edited title</h2>', response.content, count=1)
        self.assertInHTML('<div class="text"><p>edited text</p></div>', response.content, count=1)


    def test_edit_first_post_remove_polls(self):
        topic = Topic.objects.create(title='topic', author=self.admin, forum=self.forum)
        post = Post.objects.create(text=u'first post', author=self.admin, position=0, topic=topic)
        poll1 = Poll.objects.create(question='some first question', topic=topic)
        poll2 = Poll.objects.create(question='some second question', topic=topic)
        PollOption.objects.create(poll=poll1, name='option11')
        PollOption.objects.create(poll=poll1, name='option12')
        PollOption.objects.create(poll=poll2, name='option21')
        PollOption.objects.create(poll=poll2, name='option22')

        with translation.override('en-us'):
            response = self.client.get('/post/%d/edit/' % post.pk)
        pattern = '<li>%(q)s<button name="delete_poll" value="%(pk)d">Delete</button></li>'
        self.assertInHTML(pattern % {'q': poll1.question, 'pk': poll1.pk}, response.content, count=1)
        self.assertInHTML(pattern % {'q': poll2.question, 'pk': poll2.pk}, response.content, count=1)

        postdata = {
            'title': 'edited title',
            'text': 'edited text',
            'polls': '%d,%d' % (poll1.pk, poll2.pk),
            'delete_poll': str(poll1.pk),
        }
        with translation.override('en-us'):
            response = self.client.post('/post/%d/edit/' % post.pk, postdata)
        self.assertEqual(Topic.objects.count(), 1)
        self.assertEqual(Post.objects.count(), 1)
        self.assertEqual(Poll.objects.count(), 1)
        self.assertEqual(PollOption.objects.count(), 2)
        pattern = '<li>%(q)s<button name="delete_poll" value="%(pk)d">Delete</button></li>'
        self.assertInHTML(pattern % {'q': poll2.question, 'pk': poll2.pk}, response.content, count=1)
        self.assertInHTML('<input id="id_title" name="title" size="60" type="text" value="edited title">', response.content)

        postdata = {
            'title': 'edited title 2',
            'text': 'edited text 2',
            'polls': str(poll2.pk),
            'delete_poll': str(poll2.pk),
        }
        with translation.override('en-us'):
            response = self.client.post('/post/%d/edit/' % post.pk, postdata)
        self.assertEqual(Topic.objects.count(), 1)
        self.assertEqual(Post.objects.count(), 1)
        self.assertEqual(Poll.objects.count(), 0)
        self.assertEqual(PollOption.objects.count(), 0)
        self.assertInHTML('<input id="id_title" name="title" size="60" type="text" value="edited title 2">', response.content)

        postdata = {
            'title': 'edited title 3',
            'text': 'edited text 3',
        }
        # Test send
        response = self.post_request('/post/%d/edit/' % post.pk, postdata, 1, 1)
        self.assertPreviewInHTML('edited text 3', response)

        postdata = {
            'title': 'edited title 4',
            'text': 'edited text 4',
        }
        # Test send
        self.post_request('/post/%d/edit/' % post.pk, postdata, 1, 1, submit=True)

        # Check for rendered post
        with translation.override('en-us'):
            response = self.client.get('/topic/%s/' % topic.slug)
        self.assertInHTML('<h2>edited title 4</h2>', response.content, count=1)
        self.assertInHTML('<div class="text"><p>edited text 4</p></div>', response.content, count=1)
=======
        postdata = {u'attachment': f,
                    u'attach': u'upload attachment',
                    u'ubuntu_distro': constants.DISTRO_CHOICES[2][0],
                    u'comment': u'',
                    u'attachments': u'',
                    u'title': u'Tag124345637',
                    u'text': u'Tag23562434',
                    u'polls': u'',
                    u'question': u'',
                    u'filename': u'',
                    u'duration': u'',
                    u'options': u''}

        response = self.client.post('/post/%s/edit/' % p1.pk, postdata)
        content = unicode(response.__str__().decode(response._charset))

        self.assertIn(postdata['title'], content)
        self.assertIn(postdata['text'], content)
        self.assertIn(u'value="%s" selected="selected"' % constants.DISTRO_CHOICES[2][0],
                      content)
        self.assertIn(unicode(TEST_ATTACHMENT), content)

        # Adding an attachment should not trigger save
        t1_test = Topic.objects.get(pk=t1.pk)
        self.assertEqual(t1_test.title, u'A: topic')
        self.assertEqual(t1_test.ubuntu_distro, constants.DISTRO_CHOICES[1][0])

        p1_test = Post.objects.get(pk=p1.pk)
        self.assertEqual(p1_test.text, u'Post 1')
>>>>>>> 708a6075
<|MERGE_RESOLUTION|>--- conflicted
+++ resolved
@@ -9,7 +9,6 @@
     :license: GNU GPL.
 """
 import shutil
-import unittest
 
 from os import path
 from random import randint
@@ -305,7 +304,6 @@
         self.assertEqual(valuelist(t2.pk, 'position'), [0])
 
 
-<<<<<<< HEAD
 class TestPostEditView(TestCase):
 
     client_class = InyokaClient
@@ -319,13 +317,6 @@
 
         self.category = Forum.objects.create(name='Category')
         self.forum = Forum.objects.create(name='Forum', parent=self.category)
-=======
-        t1 = Topic.objects.create(title='A: topic', slug='a:-topic',
-                author=self.user, forum=self.forum2,
-                ubuntu_distro=constants.DISTRO_CHOICES[1][0])
-        p1 = Post.objects.create(text=u'Post 1', author=self.user,
-                topic=t1)
->>>>>>> 708a6075
 
         Privilege.objects.create(user=self.admin, forum=self.category,
             positive=self.privileges, negative=0)
@@ -381,7 +372,7 @@
         # Test preview
         postdata = {
             'title': 'newpost_title',
-            'ubuntu_distro': DISTRO_CHOICES[2][0],
+            'ubuntu_distro': constants.DISTRO_CHOICES[2][0],
             'text': 'newpost text',
         }
         response = self.post_request('/forum/%s/newtopic/' % self.forum.slug, postdata, 0, 0)
@@ -412,7 +403,7 @@
         # Test preview
         postdata = {
             'title': 'newpost_title',
-            'ubuntu_distro': DISTRO_CHOICES[2][0],
+            'ubuntu_distro': constants.DISTRO_CHOICES[2][0],
             'text': 'newpost text',
             'attachments': str(att.pk),
         }
@@ -463,7 +454,7 @@
         # Test preview
         postdata = {
             'title': 'newpost_title',
-            'ubuntu_distro': DISTRO_CHOICES[2][0],
+            'ubuntu_distro': constants.DISTRO_CHOICES[2][0],
             'text': 'newpost text',
             'attachments': '%d,%d' % (att1.pk, att2.pk),
         }
@@ -497,7 +488,7 @@
         # Test preview
         postdata = {
             'title': 'newpost_title',
-            'ubuntu_distro': DISTRO_CHOICES[2][0],
+            'ubuntu_distro': constants.DISTRO_CHOICES[2][0],
             'text': 'newpost text',
             'polls': str(poll.pk),
         }
@@ -546,7 +537,7 @@
         # Test preview
         postdata = {
             'title': 'newpost_title',
-            'ubuntu_distro': DISTRO_CHOICES[2][0],
+            'ubuntu_distro': constants.DISTRO_CHOICES[2][0],
             'text': 'newpost text',
             'polls': '%d,%d' % (poll1.pk, poll2.pk),
         }
@@ -596,7 +587,6 @@
         TEST_ATTACHMENT = 'test_attachment.png'
         # Test file upload
         f = open(path.join(path.dirname(__file__), TEST_ATTACHMENT), 'rb')
-<<<<<<< HEAD
         postdata = {
             'attachment': f,
             'filename': 'newpost_file_name.png',
@@ -699,8 +689,6 @@
             response = self.client.get('/topic/%s/' % topic.slug)
         self.assertInHTML('<div class="text"><p>editpost text</p></div>', response.content, count=1)
 
-    # TODO FIXME
-    @unittest.expectedFailure
     def test_edit_post_remove_attachments(self):
         TEST_ATTACHMENT1 = 'test_attachment.png'
         TEST_ATTACHMENT2 = 'test_attachment2.png'
@@ -866,35 +854,4 @@
         with translation.override('en-us'):
             response = self.client.get('/topic/%s/' % topic.slug)
         self.assertInHTML('<h2>edited title 4</h2>', response.content, count=1)
-        self.assertInHTML('<div class="text"><p>edited text 4</p></div>', response.content, count=1)
-=======
-        postdata = {u'attachment': f,
-                    u'attach': u'upload attachment',
-                    u'ubuntu_distro': constants.DISTRO_CHOICES[2][0],
-                    u'comment': u'',
-                    u'attachments': u'',
-                    u'title': u'Tag124345637',
-                    u'text': u'Tag23562434',
-                    u'polls': u'',
-                    u'question': u'',
-                    u'filename': u'',
-                    u'duration': u'',
-                    u'options': u''}
-
-        response = self.client.post('/post/%s/edit/' % p1.pk, postdata)
-        content = unicode(response.__str__().decode(response._charset))
-
-        self.assertIn(postdata['title'], content)
-        self.assertIn(postdata['text'], content)
-        self.assertIn(u'value="%s" selected="selected"' % constants.DISTRO_CHOICES[2][0],
-                      content)
-        self.assertIn(unicode(TEST_ATTACHMENT), content)
-
-        # Adding an attachment should not trigger save
-        t1_test = Topic.objects.get(pk=t1.pk)
-        self.assertEqual(t1_test.title, u'A: topic')
-        self.assertEqual(t1_test.ubuntu_distro, constants.DISTRO_CHOICES[1][0])
-
-        p1_test = Post.objects.get(pk=p1.pk)
-        self.assertEqual(p1_test.text, u'Post 1')
->>>>>>> 708a6075
+        self.assertInHTML('<div class="text"><p>edited text 4</p></div>', response.content, count=1)