# -*- coding: utf-8 -*-
"""
    inyoka.utils.forms
    ~~~~~~~~~~~~~~~~~~

    This file contains extensions for the django forms like special form
    fields.

    :copyright: (c) 2007-2011 by the Inyoka Team, see AUTHORS for more details.
    :license: GNU GPL, see LICENSE for more details.
"""
import sys
import pytz
from hashlib import md5
from random import randrange

from django import forms
from django.conf import settings
from django.contrib import messages
from django.core import validators
from django.forms.widgets import Input
from django.utils.translation import ugettext as _

from inyoka.portal.user import User
from inyoka.utils.dates import datetime_to_timezone, get_user_timezone
from inyoka.utils.jabber import may_be_valid_jabber
from inyoka.utils.local import current_request
from inyoka.utils.mail import may_be_valid_mail, is_blocked_host
from inyoka.utils.text import slugify
from inyoka.utils.urls import href


def clear_surge_protection(request, form):
    """Clean errors in parent form so that submitting inherited forms
    don't raise any errors.

    This function also cleanup the surge surge protection timer so
    that we get no nasty hickups by just submitting an inherited form
    and sending the whole form afterwards.
    """
    # Cleanup errors in parent form if the main form was not send.
    if request.method == 'POST' and not 'send' in request.POST:
        form.errors.clear()
        if 'sp' in request.session:
            del request.session['sp']


def validate_empty_text(value):
    if not value.strip():
        raise forms.ValidationError('Text darf nicht leer sein', code='invalid')
    return value


class MultiField(forms.Field):
    """
    This field validates a bunch of values using zero, one or more fields.
    If the value is just one string, a list is created.
    """
    widget = forms.SelectMultiple

    def __init__(self, fields=(), *args, **kwargs):
        super(MultiField, self).__init__(*args, **kwargs)
        self.fields = fields

    def clean(self, value):
        """
        Validates that the value is a list or a tuple.
        """
        if not isinstance(value, (list, tuple)):
            value = [value]

        def _clean(part):
            for field in self.fields:
                part = field.clean(part)
            return part

        return [_clean(part) for part in value]


class UserField(forms.CharField):
    """
    Allows to enter a username as text and validates if the given user exists.
    """

    def prepare_value(self, data):
        if isinstance(data, basestring):
            return data
        elif data is None:
            return ''
        elif isinstance(data, User):
            return data.username
        else:
            return User.objects.get(data).username

    def to_python(self, value):
        if value in validators.EMPTY_VALUES:
            return
        try:
            return User.objects.get(username=value)
        except (User.DoesNotExist, ValueError):
            raise forms.ValidationError(u'Diesen Benutzer gibt es nicht')


class CaptchaWidget(Input):
    input_type = 'text'

    def render(self, name, value, attrs=None):
        input_ = Input.render(self, name, u'', attrs)
        img = '<img src="%s" class="captcha" alt="%s" />' % (
              href('portal', __service__='portal.get_captcha',
                   rnd=randrange(1, sys.maxint)), _('Captcha'))
        text = '%s:' % _('Please type in the code from the graphic above')
        input_tag = '%s <input type="submit" name="renew_captcha" value="%s" />' % (
                    input_, _('Generate new code'))
        return '<br />'.join([img, text, input_tag])


class DateTimeWidget(Input):
    input_type = 'text'
    value_type = 'datetime'

    def render(self, name, value, attrs=None):
        if attrs is None:
            attrs = {}
        attrs['valuetype'] = self.value_type
        return Input.render(self, name, value, attrs)


class DateWidget(DateTimeWidget):
    input_type = 'text'
    value_type = 'date'


class TimeWidget(DateTimeWidget):
    input_type = 'text'
    value_type = 'time'


class DateTimeField(forms.DateTimeField):
    widget = DateTimeWidget

    def prepare_value(self, data):
        if data in validators.EMPTY_VALUES:
            return ''
        if isinstance(data, basestring):
            return data
        datetime = super(DateTimeField, self).prepare_value(data)
        return datetime_to_timezone(datetime).replace(tzinfo=None)

    def clean(self, value):
        datetime = super(DateTimeField, self).clean(value)
        if not datetime:
            return
        datetime = get_user_timezone().localize(datetime) \
                       .astimezone(pytz.utc).replace(tzinfo=None)
        return datetime


class CaptchaField(forms.Field):
    widget = CaptchaWidget

    def __init__(self, only_anonymous=False, *args, **kwargs):
        self.only_anonymous = only_anonymous
        forms.Field.__init__(self, *args, **kwargs)

    def clean(self, value):
        if current_request.user.is_authenticated and self.only_anonymous:
            return True
        solution = current_request.session.get('captcha_solution')
        if not solution:
<<<<<<< HEAD
            messages.error(current_request, u'Du musst Cookies aktivieren!')
=======
            flash((u'You have to accept cookies!'), False)
>>>>>>> 837d2997
        elif value:
            h = md5(settings.SECRET_KEY)
            if isinstance(value, unicode):
                # md5 doesn't like to have non-ascii containing unicode strings
                value = value.encode('utf-8')
            if value:
                h.update(value)
            if h.digest() == solution:
                return True
        raise forms.ValidationError(_(u'The entered CAPTCHA was incorrect.'))


class StrippedCharField(forms.CharField):
    default_validators = [validate_empty_text]


class HiddenCaptchaField(forms.Field):
    widget = forms.HiddenInput

    def clean(self, value):
        if not value:
            return True
        else:
            raise forms.ValidationError(_(u'You have entered an invisible field '
                    u'and are therefore classified as a bot.'))


class EmailField(forms.CharField):

    def clean(self, value):
        value = super(EmailField, self).clean(value)
        value = value.strip()
        if is_blocked_host(value):
            raise forms.ValidationError(_(u'The entered e-mail address belongs to a '
                u'e-mail provider we had to block because of SPAM problems. Please '
                u'choose another e-mail address'))
        elif not may_be_valid_mail(value):
            raise forms.ValidationError(_(u'The entered e-mail address is invalid. '
                u'Please check your input.'))
        return value


class JabberField(forms.CharField):

    def clean(self, value):
        if not value:
            return
        value = value.strip()
        if not may_be_valid_jabber(value):
            raise forms.ValidationError(_(u'The entered Jabber address is invalid. '
                u'Please check your input.'))
        return value


class SlugField(forms.CharField):

    def clean(self, value):
        if value:
            value = slugify(value)
            return value.strip() if value else None
        return None<|MERGE_RESOLUTION|>--- conflicted
+++ resolved
@@ -168,11 +168,7 @@
             return True
         solution = current_request.session.get('captcha_solution')
         if not solution:
-<<<<<<< HEAD
-            messages.error(current_request, u'Du musst Cookies aktivieren!')
-=======
-            flash((u'You have to accept cookies!'), False)
->>>>>>> 837d2997
+            messages.error(current_request, _(u'You have to accept cookies!'))
         elif value:
             h = md5(settings.SECRET_KEY)
             if isinstance(value, unicode):
