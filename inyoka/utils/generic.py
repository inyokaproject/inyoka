--- conflicted
+++ resolved
@@ -26,12 +26,7 @@
 from inyoka.utils.search import search as search_system
 
 from pyes.exceptions import SearchPhaseExecutionException
-<<<<<<< HEAD
-from pyes.highlight import HighLighter
-from pyes.query import MatchAllQuery, StringQuery
-=======
 from pyes.query import MatchAllQuery, StringQuery, HighLighter
->>>>>>> 9e9ac604
 
 
 class TemplateResponseMixin(base.TemplateResponseMixin):
@@ -329,9 +324,4 @@
         return c
 
     def search_modifiers(self, search, query):
-<<<<<<< HEAD
-        pass
-=======
-        pass
-
->>>>>>> 9e9ac604
+        pass