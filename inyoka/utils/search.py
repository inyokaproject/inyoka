--- conflicted
+++ resolved
@@ -12,18 +12,6 @@
 
 from django.conf import settings
 from django.db.models import signals
-<<<<<<< HEAD
-
-from pyes import ES, Search, FilteredQuery, StringQuery, Filter, ORFilter, \
-    MatchAllQuery, DisMaxQuery, ANDFilter, NotFilter, TypeFilter
-from pyes.exceptions import NotFoundException
-
-from inyoka.tasks import update_index
-
-
-SIMPLE_TYPES = (int, long, str, list, dict, tuple, bool,
-                float, bool, unicode, type(None))
-=======
 
 from pyes import ES, Search, FilteredQuery, StringQuery, Filter, ORFilter, \
     MatchAllQuery, DisMaxQuery, ANDFilter, NotFilter
@@ -31,12 +19,23 @@
 
 from inyoka.tasks import update_index
 
->>>>>>> 6cb0beab
 
 SIMPLE_TYPES = (int, long, str, list, dict, tuple, bool,
                 float, bool, unicode, type(None))
 
-<<<<<<< HEAD
+
+class TypeFilter(Filter):
+    _internal_name = "type"
+    def __init__(self, type, **kwargs):
+        super(TypeFilter, self).__init__(**kwargs)
+        self._type = type
+
+    def serialize(self):
+        if not self._type:
+            raise RuntimeError("A least a field/value pair must be added")
+        return {self._internal_name : {'value': self._type}}
+
+
 def _get_attrs(obj):
     not_underscore = partial(filter, lambda k: not k.startswith('_'))
     return not_underscore(obj._meta.get_all_field_names())
@@ -79,80 +78,14 @@
         except NotFoundException:
             pass
     return handler
-=======
-
-class TypeFilter(Filter):
-    _internal_name = "type"
-    def __init__(self, type, **kwargs):
-        super(TypeFilter, self).__init__(**kwargs)
-        self._type = type
-
-    def serialize(self):
-        if not self._type:
-            raise RuntimeError("A least a field/value pair must be added")
-        return {self._internal_name : {'value': self._type}}
-
-
-def _get_attrs(obj):
-    not_underscore = partial(filter, lambda k: not k.startswith('_'))
-    return not_underscore(obj._meta.get_all_field_names())
-
-
-def serialize_instance(instance, doctype, extra):
-    """Serializes a django model instance using the `mapping` supplied by the
-    `doctype`. Data in `extra` takes precedence over field values. If the
-    `doctype` has a `prepare_fieldname` attribute the data for this mapping
-    field is run through that function (Useful for m2m relations etc).
-    """
-    data = {}
-
-    instance_fields = dir(instance)
-    prepared_fields = [x[8:] for x in dir(doctype) if x.startswith('prepare_')]
-
-    for field_name in doctype.mapping['properties']:
-        if extra and field_name in extra:
-            obj = extra[field_name]
-        elif field_name in instance_fields:
-            obj = getattr(instance, field_name)
-        else:
-            raise ValueError('Field not found in `extra` or on the instance.')
->>>>>>> 6cb0beab
-
-        if field_name in prepared_fields:
-            obj = getattr(doctype, 'prepare_%s' % field_name)(obj)
-
-<<<<<<< HEAD
+
+
 class Index(object):
     """Index type that containes `DocumentType` objects to define actual objects"""
 
     #: The name of this index
     name = None
 
-=======
-        if not isinstance(obj, SIMPLE_TYPES) :
-            raise ValueError('%r is not supported yet.' % obj)
-        data[field_name] = obj
-
-    return data
-
-
-def _get_remove_instance_handler(search, index, type):
-    def handler(sender, instance, using, type_name=type.name, **kwargs):
-        conn =  search.get_connection()
-        try:
-            conn.delete(index.name, type_name, instance.pk)
-        except NotFoundException:
-            pass
-    return handler
-
-
-class Index(object):
-    """Index type that containes `DocumentType` objects to define actual objects"""
-
-    #: The name of this index
-    name = None
-
->>>>>>> 6cb0beab
     #: A list of document types
     types = []
 
@@ -224,29 +157,6 @@
     The central object that is used by applications to register their
     search interfaces.
     """
-<<<<<<< HEAD
-
-    def __init__(self, server=None):
-        if not settings.SEARCH_NODES and not server:
-            raise RuntimeError('You must specify search nodes!')
-        self.server = server or settings.SEARCH_NODES
-        self.indices = {}
-
-    def register(self, index):
-        """Register an index for indexing and retrieving."""
-        assert index.name is not None
-        self.indices[index.name] = index(self)
-
-    def store(self, index, type, obj, extra=None, bulk=False):
-        if isinstance(index, basestring):
-            index = self.indices[index]
-        if isinstance(type, basestring):
-            type = index.type_map[type]
-        index.store_object(obj, type, extra, bulk=bulk)
-
-    def get_connection(self, *args, **kwargs):
-        return ES(self.server, *args, **kwargs)
-=======
 
     def __init__(self, server=None):
         if not settings.SEARCH_NODES and not server:
@@ -373,111 +283,8 @@
             # attempting to import it, otherwise we want it to bubble up.
             if module_has_submodule(mod, 'search'):
                 raise
->>>>>>> 6cb0beab
-
-    def refresh_indices(self, recreate_mapping=False):
-        connection = self.get_connection()
-        for index in self.indices.itervalues():
-            connection.create_index_if_missing(index.name)
-            for doctype in index.types:
-                if (recreate_mapping == index.name) or (recreate_mapping is True):
-                    # delete_mapping deletes data + mapping
-                    connection.delete_mapping(index.name, doctype.name)
-                connection.put_mapping(doctype.name, doctype.mapping,
-                                       [index.name])
-        connection.refresh(self.indices.iterkeys())
-
-    def reindex(self, index=None):
-        block_size = settings.SEARCH_INDEX_BLOCKSIZE
-        self.refresh_indices(True if index is None else index)
-        if index is None:
-            indices = self.indices.itervalues()
-        else:
-            indices = [self.indices[index]]
-        for index in indices:
-            self.get_connection().delete_index_if_exists(index.name)
-            self.get_connection().create_index_if_missing(index.name)
-            for doctype in index.types:
-                docids = list(doctype.get_doc_ids())
-                for idx in xrange(0, len(docids), block_size):
-                    update_index.delay(docids[idx:idx+block_size],
-                                       doctype.name, index.name)
-
-    def parse_query(self, query, indices=None, user=None):
-        original_query = ''
-        filters = []
-        boost_queries = []
-        if not query:
-            query = MatchAllQuery()
-        elif isinstance(query, basestring):
-            original_query = query
-            query = StringQuery(query, default_operator='AND')
-        if indices is None:
-            indices = self.indices
-
-        filtered_indices = []
-
-        for name, index in indices.iteritems():
-            for type in index.types:
-                if user:
-                    filter = type.get_filter(user)
-                    if filter is not None:
-                        filters.append(ANDFilter((TypeFilter(type.name), NotFilter(filter))))
-                        filtered_indices.append(type.name)
-                boost_query = type.get_boost_query(original_query)
-                if boost_query:
-                    boost_queries.append(boost_query)
-
-        if filtered_indices:
-            for index in self.indices.values():
-                for type in index.types:
-                    if not type.name in filtered_indices:
-                        filters.append(TypeFilter(type.name))
-
-        if boost_queries:
-            query = DisMaxQuery(query)
-            query.add(boost_queries)
-
-        if filters and user:
-            query = FilteredQuery(query, filter=ORFilter(filters))
-        return query
-
-    def search(self, query, indices=None, *args, **kwargs):
-        query = self.parse_query(query, indices, kwargs.pop('user', None))
-        search = Search(query=query, *args, **kwargs)
-        result = self.get_connection().search(query=search)
-        result._do_search()
-        result.fix_keys()
-        return result
-
-
-def autodiscover():
-    """
-    Auto-discover INSTALLED_APPS search.py modules and fail silently when
-    not present. This forces an import on them to register any search bits they
-    may want.
-    """
-
-<<<<<<< HEAD
-    from django.conf import settings
-    from django.utils.importlib import import_module
-    from django.utils.module_loading import module_has_submodule
-
-    for app in settings.INSTALLED_APPS:
-        mod = import_module(app)
-        # Attempt to import the app's search module.
-        try:
-            import_module('%s.search' % app)
-        except Exception:
-            # Decide whether to bubble up this error. If the app just
-            # doesn't have a search module, we can ignore the error
-            # attempting to import it, otherwise we want it to bubble up.
-            if module_has_submodule(mod, 'search'):
-                raise
-
-
-=======
->>>>>>> 6cb0beab
+
+
 #: Singleton that implements the search system
 search = SearchSystem()
 autodiscover()