#-*- coding: utf-8 -*-
"""
    inyoka.utils.search
    ~~~~~~~~~~~~~~~~~~~

    Abstract search helpers to ease PyES and ElasticSearch integration.

<<<<<<< HEAD
    :copyright: (c) 2011 by the Inyoka Team, see AUTHORS for more details.
=======
    :copyright: (c) 2007-2012 by the Inyoka Team, see AUTHORS for more details.
>>>>>>> 5694fa3c
    :license: GNU GPL, see LICENSE for more details.
"""
from functools import partial

from django.conf import settings
from django.db.models import signals

<<<<<<< HEAD
from pyes import ES, Search, FilteredQuery, StringQuery, Filter, ORFilter, \
    MatchAllQuery, DisMaxQuery, ANDFilter, NotFilter
from pyes.exceptions import NotFoundException
=======
#TODO: i18n note: This module will be rewritten and with this rewrite
#                 i18n support will land in the search, for now it's
#                 german only.
>>>>>>> 5694fa3c

from inyoka.tasks import update_index


SIMPLE_TYPES = (int, long, str, list, dict, tuple, bool,
                float, bool, unicode, type(None))


class TypeFilter(Filter):
    _internal_name = "type"
    def __init__(self, type, **kwargs):
        super(TypeFilter, self).__init__(**kwargs)
        self._type = type

    def serialize(self):
        if not self._type:
            raise RuntimeError("A least a field/value pair must be added")
        return {self._internal_name : {'value': self._type}}


def _get_attrs(obj):
    not_underscore = partial(filter, lambda k: not k.startswith('_'))
    return not_underscore(obj._meta.get_all_field_names())


def serialize_instance(instance, doctype, extra):
    """Serializes a django model instance using the `mapping` supplied by the
    `doctype`. Data in `extra` takes precedence over field values. If the
    `doctype` has a `prepare_fieldname` attribute the data for this mapping
    field is run through that function (Useful for m2m relations etc).
    """
    data = {}

    instance_fields = dir(instance)
    prepared_fields = [x[8:] for x in dir(doctype) if x.startswith('prepare_')]

    for field_name in doctype.mapping['properties']:
        if extra and field_name in extra:
            obj = extra[field_name]
        elif field_name in instance_fields:
            obj = getattr(instance, field_name)
        else:
            raise ValueError('Field not found in `extra` or on the instance.')

        if field_name in prepared_fields:
            obj = getattr(doctype, 'prepare_%s' % field_name)(obj)

        if not isinstance(obj, SIMPLE_TYPES) :
            raise ValueError('%r is not supported yet.' % obj)
        data[field_name] = obj

    return data


def _get_remove_instance_handler(search, index, type):
    def handler(sender, instance, using, type_name=type.name, **kwargs):
        conn =  search.get_connection()
        try:
            conn.delete(index.name, type_name, instance.pk)
        except NotFoundException:
            pass
    return handler


class Index(object):
    """Index type that containes `DocumentType` objects to define actual objects"""

    #: The name of this index
    name = None

    #: A list of document types
    types = []

    def __init__(self, search):
        self.search = search
        for type in self.types:
            if type.autodelete:
                handler = _get_remove_instance_handler(search, self, type)
                signals.post_delete.connect(handler, sender=type.model,
                                            weak=False)

    def store_object(self, obj, type, extra, bulk=False):
        """Store `obj`.

        :param obj: The object to store in the elastic search index.
        :param type: The document type class that describes `obj`.
        """
        self.search.get_connection().index(type.serialize(obj, extra), self.name,
                                           type.name, obj.pk, bulk=bulk)

    @property
    def type_map(self):
        return dict((t.name, t) for t in self.types)

<<<<<<< HEAD
=======
        _connection_attemts = 0

        # Try to reopen the database if the revision has been discarded
        # or otherwise modified.
        while _connection_attemts <= 3:
            try:
                enq = xapian.Enquire(self.get_connection())
                if sort == 'magic':
                    enq.set_sort_by_value_then_relevance(2, True)
                elif sort == 'date':
                    enq.set_sort_by_value(2, True)
                    enq.set_weighting_scheme(xapian.BoolWeight())
                else:
                    enq.set_sort_by_relevance()
                if collapse:
                    enq.set_collapse_key(1)
                enq.set_docid_order(xapian.Enquire.DESCENDING)
                enq.set_query(qry)

                mset = enq.get_mset(offset, per_page, per_page, None, auth)
                return SearchResult(mset, enq, qry, original_query, page, per_page,
                                    self.adapters, success=True)
            except (xapian.DatabaseModifiedError, xapian.DatabaseError):
                time.sleep(0.1)
                connection.reopen()
                _connection_attemts += 1

    def do_spelling_suggestion(self, query):
        """Return a single spelling suggestion based on `query`."""
        term_set = set()
        for term in query:
            term_set.add(self.get_connection().get_spelling_suggestion(term))

        return ' '.join(term_set)

    def store(self, connection=None, **data):
        if connection is None:
            connection = self.get_connection(True)
        doc = xapian.Document()
        tg = xapian.TermGenerator()
        tg.set_database(connection)
        tg.set_stemmer(get_stemmer())
        tg.set_flags(xapian.TermGenerator.FLAG_SPELLING)
        tg.set_document(doc)

        add_marshal_value = lambda c, v: doc.add_value(c, _marshal_value(v))
        add_marshal_term = lambda t: doc.add_term(_marshal_term(t))

        # identification (required)
        full_id = (data['component'].lower(), data['uid'])
        doc.add_term('P%s' % full_id[0])
        doc.add_term('Q%s:%d' % full_id)
        doc.add_value(0, '%s:%d' % full_id)

        # collapse key (optional)
        if data.get('collapse'):
            add_marshal_value(1, '%s:%s' % (full_id[0], data['collapse']))
            add_marshal_term('R%s:%s' % (full_id[0], data['collapse']))

        # title (optional)
        if data.get('title'):
            tg.index_text(data['title'], 5, 'T')

        # user (optional)
        if data.get('user'):
            add_marshal_term('U%d' % data['user'])

        # date (optional)
        if data.get('date'):
            add_marshal_value(2, data['date'])

        # authentification informations (optional)
        if data.get('auth'):
            # Do not marshal dumped data
            doc.add_value(3, dumps(data['auth']))

        # category (optional)
        if data.get('category'):
            categories = data.get('category')
            if isinstance(categories, (str, unicode)):
                categories = [categories]
            for category in categories:
                doc.add_term('C%s' % category.lower())

        # text (optional, can contain multiple items)
        if data.get('text'):
            text = data['text']
            if isinstance(text, (str, unicode)):
                text = [text]
            for block in text:
                tg.index_text(block, 1)

        # Solved (optional)
        if data.get('solved'):
            doc.add_term('S%d' % int(data['solved']), 1)

        # Ubuntu-Version (optional)
        if data.get('version'):
            text = data['version'].replace('(', '').replace(')', '').lower()
            for token in text.split():
                doc.add_term('V%s' % token, 1)

        # Add a gap between each field instance, so that phrase searches don't
        # match across instances.
        tg.increase_termpos(10)

        connection.replace_document('Q%s:%d' % full_id, doc)


# setup the singleton instance
search = None
search = SearchSystem()
>>>>>>> 5694fa3c

class DocumentType(object):
    """A document type.

    This object holds the data that will be indexed.
    """

    #: The name of this document type
    name = None

    #: The model this document type implements. This is currently unused
    #: but can be used for documentation.
    model = None

    #: A dictionary to describe a elastic search mapping.
    #: Example:
    #:
    #: mapping = {'properties': {
    #: 'name': {
    #: 'type': 'string',
    #: 'store': 'yes',
    #: 'index': 'analyzed'
    #: }
    #: }}
    mapping = {}

    #: Automatically delete the entry if the model is deleted
    autodelete = True

    @classmethod
    def get_filter(cls, user):
        return None

    @classmethod
    def get_boost_query(cls, query):
        return None

    @classmethod
    def serialize(cls, obj, extra):
        return serialize_instance(obj, cls, extra)


class SearchSystem(object):
    """
    The central object that is used by applications to register their
    search interfaces.
    """

    def __init__(self, server=None):
        if not settings.SEARCH_NODES and not server:
            raise RuntimeError('You must specify search nodes!')
        self.server = server or settings.SEARCH_NODES
        self.indices = {}

    def register(self, index):
        """Register an index for indexing and retrieving."""
        assert index.name is not None
        self.indices[index.name] = index(self)

    def store(self, index, type, obj, extra=None, bulk=False):
        if isinstance(index, basestring):
            index = self.indices[index]
        if isinstance(type, basestring):
            type = index.type_map[type]
        index.store_object(obj, type, extra, bulk=bulk)

    def get_indices(self, *names):
        return {name: index for name, index in self.indices.iteritems()
                if name in names}

    def get_connection(self, *args, **kwargs):
        return ES(self.server, *args, **kwargs)

    def refresh_indices(self, recreate_mapping=False):
        connection = self.get_connection()
        for index in self.indices.itervalues():
            connection.create_index_if_missing(index.name)
            for doctype in index.types:
                if (recreate_mapping == index.name) or (recreate_mapping is True):
                    # delete_mapping deletes data + mapping
                    connection.delete_mapping(index.name, doctype.name)
                connection.put_mapping(doctype.name, doctype.mapping,
                                       [index.name])
        connection.refresh(self.indices.iterkeys())

    def reindex(self, index=None):
        block_size = settings.SEARCH_INDEX_BLOCKSIZE
        self.refresh_indices(True if index is None else index)
        if index is None:
            indices = self.indices.itervalues()
        else:
            indices = [self.indices[index]]
        for index in indices:
            self.get_connection().delete_index_if_exists(index.name)
            self.get_connection().create_index_if_missing(index.name)
            for doctype in index.types:
                docids = list(doctype.get_doc_ids())
                for idx in xrange(0, len(docids), block_size):
                    update_index.delay(docids[idx:idx+block_size],
                                       doctype.name, index.name)

    def parse_query(self, query, indices=None, user=None):
        original_query = ''
        filters = []
        boost_queries = []
        if not query:
            query = MatchAllQuery()
        elif isinstance(query, basestring):
            original_query = query
            query = StringQuery(query, default_operator='AND')


        if indices is None:
            indices = self.indices

        filtered_indices = []

        for name, index in indices.iteritems():
            for type in index.types:
                if user:
                    filter = type.get_filter(user)
                    if filter is not None:
                        filters.append(ANDFilter((TypeFilter(type.name), NotFilter(filter))))
                        filtered_indices.append(type.name)
                boost_query = type.get_boost_query(original_query)
                if boost_query:
                    boost_queries.append(boost_query)

        if filtered_indices:
            for index in self.indices.values():
                for type in index.types:
                    if type.name in filtered_indices:
                        filters.append(TypeFilter(type.name))

        if boost_queries:
            query = DisMaxQuery(query)
            query.add(boost_queries)

        if filters and user:
            query = FilteredQuery(query, filter=ORFilter(filters))
        return query

    def search(self, query, indices=None, *args, **kwargs):
        query = self.parse_query(query, indices, kwargs.pop('user', None))
        search = Search(query=query, *args, **kwargs)
        result = self.get_connection().search(query=search)
        result._do_search()
        result.fix_keys()
        return result


def autodiscover():
    """
    Auto-discover INSTALLED_APPS search.py modules and fail silently when
    not present. This forces an import on them to register any search bits they
    may want.
    """

    from django.conf import settings
    from django.utils.importlib import import_module
    from django.utils.module_loading import module_has_submodule

    for app in settings.INSTALLED_APPS:
        mod = import_module(app)
        # Attempt to import the app's search module.
        try:
            import_module('%s.search' % app)
        except Exception:
            # Decide whether to bubble up this error. If the app just
            # doesn't have a search module, we can ignore the error
            # attempting to import it, otherwise we want it to bubble up.
            if module_has_submodule(mod, 'search'):
                raise


#: Singleton that implements the search system
search = SearchSystem()
autodiscover()<|MERGE_RESOLUTION|>--- conflicted
+++ resolved
@@ -5,11 +5,7 @@
 
     Abstract search helpers to ease PyES and ElasticSearch integration.
 
-<<<<<<< HEAD
-    :copyright: (c) 2011 by the Inyoka Team, see AUTHORS for more details.
-=======
     :copyright: (c) 2007-2012 by the Inyoka Team, see AUTHORS for more details.
->>>>>>> 5694fa3c
     :license: GNU GPL, see LICENSE for more details.
 """
 from functools import partial
@@ -17,15 +13,9 @@
 from django.conf import settings
 from django.db.models import signals
 
-<<<<<<< HEAD
 from pyes import ES, Search, FilteredQuery, StringQuery, Filter, ORFilter, \
     MatchAllQuery, DisMaxQuery, ANDFilter, NotFilter
 from pyes.exceptions import NotFoundException
-=======
-#TODO: i18n note: This module will be rewritten and with this rewrite
-#                 i18n support will land in the search, for now it's
-#                 german only.
->>>>>>> 5694fa3c
 
 from inyoka.tasks import update_index
 
@@ -120,121 +110,6 @@
     def type_map(self):
         return dict((t.name, t) for t in self.types)
 
-<<<<<<< HEAD
-=======
-        _connection_attemts = 0
-
-        # Try to reopen the database if the revision has been discarded
-        # or otherwise modified.
-        while _connection_attemts <= 3:
-            try:
-                enq = xapian.Enquire(self.get_connection())
-                if sort == 'magic':
-                    enq.set_sort_by_value_then_relevance(2, True)
-                elif sort == 'date':
-                    enq.set_sort_by_value(2, True)
-                    enq.set_weighting_scheme(xapian.BoolWeight())
-                else:
-                    enq.set_sort_by_relevance()
-                if collapse:
-                    enq.set_collapse_key(1)
-                enq.set_docid_order(xapian.Enquire.DESCENDING)
-                enq.set_query(qry)
-
-                mset = enq.get_mset(offset, per_page, per_page, None, auth)
-                return SearchResult(mset, enq, qry, original_query, page, per_page,
-                                    self.adapters, success=True)
-            except (xapian.DatabaseModifiedError, xapian.DatabaseError):
-                time.sleep(0.1)
-                connection.reopen()
-                _connection_attemts += 1
-
-    def do_spelling_suggestion(self, query):
-        """Return a single spelling suggestion based on `query`."""
-        term_set = set()
-        for term in query:
-            term_set.add(self.get_connection().get_spelling_suggestion(term))
-
-        return ' '.join(term_set)
-
-    def store(self, connection=None, **data):
-        if connection is None:
-            connection = self.get_connection(True)
-        doc = xapian.Document()
-        tg = xapian.TermGenerator()
-        tg.set_database(connection)
-        tg.set_stemmer(get_stemmer())
-        tg.set_flags(xapian.TermGenerator.FLAG_SPELLING)
-        tg.set_document(doc)
-
-        add_marshal_value = lambda c, v: doc.add_value(c, _marshal_value(v))
-        add_marshal_term = lambda t: doc.add_term(_marshal_term(t))
-
-        # identification (required)
-        full_id = (data['component'].lower(), data['uid'])
-        doc.add_term('P%s' % full_id[0])
-        doc.add_term('Q%s:%d' % full_id)
-        doc.add_value(0, '%s:%d' % full_id)
-
-        # collapse key (optional)
-        if data.get('collapse'):
-            add_marshal_value(1, '%s:%s' % (full_id[0], data['collapse']))
-            add_marshal_term('R%s:%s' % (full_id[0], data['collapse']))
-
-        # title (optional)
-        if data.get('title'):
-            tg.index_text(data['title'], 5, 'T')
-
-        # user (optional)
-        if data.get('user'):
-            add_marshal_term('U%d' % data['user'])
-
-        # date (optional)
-        if data.get('date'):
-            add_marshal_value(2, data['date'])
-
-        # authentification informations (optional)
-        if data.get('auth'):
-            # Do not marshal dumped data
-            doc.add_value(3, dumps(data['auth']))
-
-        # category (optional)
-        if data.get('category'):
-            categories = data.get('category')
-            if isinstance(categories, (str, unicode)):
-                categories = [categories]
-            for category in categories:
-                doc.add_term('C%s' % category.lower())
-
-        # text (optional, can contain multiple items)
-        if data.get('text'):
-            text = data['text']
-            if isinstance(text, (str, unicode)):
-                text = [text]
-            for block in text:
-                tg.index_text(block, 1)
-
-        # Solved (optional)
-        if data.get('solved'):
-            doc.add_term('S%d' % int(data['solved']), 1)
-
-        # Ubuntu-Version (optional)
-        if data.get('version'):
-            text = data['version'].replace('(', '').replace(')', '').lower()
-            for token in text.split():
-                doc.add_term('V%s' % token, 1)
-
-        # Add a gap between each field instance, so that phrase searches don't
-        # match across instances.
-        tg.increase_termpos(10)
-
-        connection.replace_document('Q%s:%d' % full_id, doc)
-
-
-# setup the singleton instance
-search = None
-search = SearchSystem()
->>>>>>> 5694fa3c
 
 class DocumentType(object):
     """A document type.
