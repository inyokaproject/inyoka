--- conflicted
+++ resolved
@@ -108,25 +108,6 @@
     return _schema_re.match(location) is not None
 
 
-<<<<<<< HEAD
-=======
-def get_query_string(url):
-    """Return the query string of a URL"""
-    return urlparse(url)[4]
-
-
-def get_path_info(url, charset='utf-8'):
-    """Return the path info of a URL."""
-    return urlparse(url)[2].decode(charset, 'utf-8', 'ignore')
-
-
-def get_server_name(url, charset='utf-8'):
-    """Return the server name for a URL."""
-    return urlparse(url)[1].decode(charset, 'utf-8', 'ignore')
-
-
-from inyoka.utils.http import TemplateResponse
->>>>>>> 72d93ddc
 def global_not_found(request, err_message=None):
     return TemplateResponse('errors/404.html', {
         'err_message': err_message,
