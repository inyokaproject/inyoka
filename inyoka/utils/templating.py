--- conflicted
+++ resolved
@@ -286,11 +286,8 @@
     'timedeltaformat': timesince,
     'datetimeformat': format_datetime,
     'dateformat': naturalday,
-<<<<<<< HEAD
     'dateformatwithadverb': naturalday_with_adverb,
-=======
     'hnumber': human_number,
->>>>>>> 884b9b58
     'timeformat': format_time,
     'specificdatetimeformat': format_specific_datetime,
     'url': url_for,
