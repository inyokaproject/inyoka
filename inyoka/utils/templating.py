--- conflicted
+++ resolved
@@ -12,31 +12,25 @@
 from glob import glob
 
 from django.conf import settings
-<<<<<<< HEAD
-from django.contrib import messages
-from django.core.context_processors import csrf
-=======
-from django.contrib.humanize.templatetags.humanize import naturalday
->>>>>>> 24c61de8
 from django.utils import translation
 from django.utils import simplejson as json
 from django.utils.functional import Promise
 from django.utils.encoding import force_unicode
 from django.utils.timesince import timesince
+
+from django.contrib import messages
+from django.core.context_processors import csrf
+from django.contrib.humanize.templatetags.humanize import naturalday
+
 from django_mobile import get_flavour
 from jinja2 import Environment, FileSystemLoader, escape, TemplateNotFound,\
     contextfunction
 
 from inyoka import INYOKA_REVISION
 from inyoka.utils.cache import request_cache
-<<<<<<< HEAD
-from inyoka.utils.dates import format_timedelta, natural_date, \
-     format_datetime, format_specific_datetime, format_time
-=======
 from inyoka.utils.dates import format_datetime, format_specific_datetime, \
     format_time
 from inyoka.utils.flashing import get_flashed_messages
->>>>>>> 24c61de8
 from inyoka.utils.local import current_request
 
 # path to the dtd.  In debug mode we refer to the file system, otherwise
@@ -241,7 +235,6 @@
     return urlquote(value)
 
 
-<<<<<<< HEAD
 @contextfunction
 def csrf_token(context):
     csrf_token = context['_csrf_token']
@@ -250,7 +243,8 @@
     else:
         return ("<div style='display:none'><input type='hidden' "
                 "name='csrfmiddlewaretoken' value='%s' /></div>") % csrf_token
-=======
+
+
 class LazyJSONEncoder(json.JSONEncoder):
     """
     Encode a given object as JSON string, taking care of lazy objects. Lazy
@@ -265,7 +259,6 @@
 def json_filter(value):
     """"A wrapper function that uses the ``LazyJSONEncoder``"""
     return LazyJSONEncoder().encode(value)
->>>>>>> 24c61de8
 
 
 class InyokaEnvironment(Environment):
