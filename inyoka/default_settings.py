--- conflicted
+++ resolved
@@ -13,11 +13,7 @@
 
 from celery.schedules import crontab
 
-<<<<<<< HEAD
-=======
-import inyoka
 import jinja2
->>>>>>> e6c148e1
 
 #: Base path of this application
 BASE_PATH = dirname(__file__)
