--- conflicted
+++ resolved
@@ -8,16 +8,8 @@
     :copyright: (c) 2007-2011 by the Inyoka Team, see AUTHORS for more details.
     :license: GNU GPL, see LICENSE for more details.
 """
-<<<<<<< HEAD
 from django.utils.translation import ugettext as _
 
-=======
-from inyoka.utils.urls import href
-from inyoka.utils.http import templated, HttpResponseRedirect, HttpResponse, \
-        PageNotFound
-from inyoka.utils.flashing import flash
-from inyoka.utils.templating import render_template
->>>>>>> 41ad324a
 from inyoka.pastebin.forms import AddPasteForm
 from inyoka.pastebin.models import Entry
 from inyoka.portal.utils import require_permission
