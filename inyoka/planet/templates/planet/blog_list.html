{#
    planet/blog_list.html
    ~~~~~~~~~~~~~~~~

    This is the overview of the static pages configuration.

    :copyright: (c) 2007-2011 by the Inyoka Team, see AUTHORS for more details.
    :license: GNU GPL, see LICENSE for more details.
#}
{%- extends 'planet/page.html' %}

{% do BREADCRUMB.append(_('Bloglist'), href('planet', 'bloglist'), True) %}

{% block content %}
<<<<<<< HEAD
  <h3>{% trans %}Blogs{% endtrans %}</h3>
  <a href="{{ href('planet', 'blog', 'new') }}">{% trans %}Add new blog{% endtrans %}</a>
  <table class="static_pages">
    <colgroup>
      <col width="40%" />
      <col width="40%" />
      <col width="15%" />
      <col width="5%" />
    </colgroup>
    <thead>
      <tr>
        <th>{{ table.get_html('name', _('Name')) }}</th>
        <th>{{ table.get_html('user', _('User')) }}</th>
        <th>{{ table.get_html('latest_update', _('Latest update')) }}</th>
        <th>{{ table.get_html('active', _('Activ')) }}</th>
      </tr>
    </thead>
    <tbody>
    {%- for blog in object_list %}
      <tr{% if not blog.active %} class="not_published"{% endif %}>
        <td><a href="{{ blog|url('edit') }}">{{ blog.name|e }}</a></td>
        <td>{% if blog.user %}<a href="{{ href('portal', 'user', blog.user) }}">{{ blog.user }}</a>{%else%} - {% endif %}</td>
        <td>{{ blog.latest_update|datetimeformat if blog.latest_update else _('No entry') }}</td>
        <td><img src="{{ href('static', 'img', blog.active and 'check.png' or 'hide.png') }}" /></td>
      </tr>
    {%- endfor %}
    </tbody>
  </table>
=======
<h3>Blogs</h3>
<a href="{{ href('planet', 'blog', 'new') }}">Neuen Blog eintragen</a>{{ pagination.generate(position='right') }}
<table class="static_pages">
   <colgroup>
      <col width="40%"/>
      <col width="40%"/>
      <col width="15%"/>
      <col width="5%"/>
    </colgroup>
  <thead>
  <tr>
    <th>{{ table.get_html('name', 'Name') }}</th>
    <th>{{ table.get_html('user', 'Nutzer') }}</th>
    <th>{{ table.get_html('latest_update', 'Letzte Aktualisierung') }}</th>
    <th>{{ table.get_html('active', 'Aktiv') }}</th>
  </tr>
  </thead>
  <tbody>
  {%- for blog in object_list %}
  <tr{% if not blog.active %} class="not_published"{% endif %}>
    <td><a href="{{ blog|url('edit') }}">{{ blog.name|e }}</a></td>
    <td>{% if blog.user %}<a href="{{ href('portal', 'user', blog.user) }}">{{ blog.user }}</a>{%else%} - {% endif %}</td>
    <td>{{ blog.latest_update|datetimeformat if blog.latest_update else "Kein Eintrag" }}</td>
    <td><img src="{{ href('static', 'img', blog.active and 'check.png' or 'hide.png') }}" /></td>
  </tr>
  {%- else %}
  <tr>
    <td colspan="4">Es existiert noch kein Blog, <a href="{{ href('planet', 'blog', 'new') }}">trage jetzt den ersten ein!</a></td>
  </tr>
  {%- endfor %}
  </tbody>
</table>
{{ pagination.generate(position='right') }}
>>>>>>> 0b779dc5
{% endblock %}<|MERGE_RESOLUTION|>--- conflicted
+++ resolved
@@ -12,7 +12,6 @@
 {% do BREADCRUMB.append(_('Bloglist'), href('planet', 'bloglist'), True) %}
 
 {% block content %}
-<<<<<<< HEAD
   <h3>{% trans %}Blogs{% endtrans %}</h3>
   <a href="{{ href('planet', 'blog', 'new') }}">{% trans %}Add new blog{% endtrans %}</a>
   <table class="static_pages">
@@ -41,39 +40,5 @@
     {%- endfor %}
     </tbody>
   </table>
-=======
-<h3>Blogs</h3>
-<a href="{{ href('planet', 'blog', 'new') }}">Neuen Blog eintragen</a>{{ pagination.generate(position='right') }}
-<table class="static_pages">
-   <colgroup>
-      <col width="40%"/>
-      <col width="40%"/>
-      <col width="15%"/>
-      <col width="5%"/>
-    </colgroup>
-  <thead>
-  <tr>
-    <th>{{ table.get_html('name', 'Name') }}</th>
-    <th>{{ table.get_html('user', 'Nutzer') }}</th>
-    <th>{{ table.get_html('latest_update', 'Letzte Aktualisierung') }}</th>
-    <th>{{ table.get_html('active', 'Aktiv') }}</th>
-  </tr>
-  </thead>
-  <tbody>
-  {%- for blog in object_list %}
-  <tr{% if not blog.active %} class="not_published"{% endif %}>
-    <td><a href="{{ blog|url('edit') }}">{{ blog.name|e }}</a></td>
-    <td>{% if blog.user %}<a href="{{ href('portal', 'user', blog.user) }}">{{ blog.user }}</a>{%else%} - {% endif %}</td>
-    <td>{{ blog.latest_update|datetimeformat if blog.latest_update else "Kein Eintrag" }}</td>
-    <td><img src="{{ href('static', 'img', blog.active and 'check.png' or 'hide.png') }}" /></td>
-  </tr>
-  {%- else %}
-  <tr>
-    <td colspan="4">Es existiert noch kein Blog, <a href="{{ href('planet', 'blog', 'new') }}">trage jetzt den ersten ein!</a></td>
-  </tr>
-  {%- endfor %}
-  </tbody>
-</table>
-{{ pagination.generate(position='right') }}
->>>>>>> 0b779dc5
+  {{ pagination.generate(position='right') }}
 {% endblock %}