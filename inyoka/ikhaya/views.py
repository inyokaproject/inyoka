# -*- coding: utf-8 -*-
"""
    inyoka.ikhaya.views
    ~~~~~~~~~~~~~~~~~~~

    Views for Ikhaya.

    :copyright: (c) 2007-2011 by the Inyoka Team, see AUTHORS for more details.
    :license: GNU GPL, see LICENSE for more details.
"""
import pytz
from datetime import datetime, date, time as dt_time

from django.conf import settings
from django.contrib import messages
from django.contrib.contenttypes.models import ContentType
from django.core.cache import cache
from django.utils.dates import MONTHS
from django.utils.http import urlencode
from django.utils.text import truncate_html_words
<<<<<<< HEAD
from django.utils.translation import ungettext
from django.utils.translation import ugettext as _
from django.utils.html import escape
=======
from django.utils.translation import ungettext, ugettext as _
from django.contrib.contenttypes.models import ContentType
>>>>>>> 837d2997

from inyoka.utils import ctype
from inyoka.utils.urls import href, url_for, is_safe_domain
from inyoka.utils.http import templated, AccessDeniedResponse, \
     HttpResponseRedirect, PageNotFound, does_not_exist_is_404
from inyoka.utils.feeds import atom_feed, AtomFeed
from inyoka.utils.pagination import Pagination
from inyoka.utils import generic
from inyoka.utils.dates import get_user_timezone, date_time_to_datetime
from inyoka.utils.sortable import Sortable
from inyoka.utils.templating import render_template
from inyoka.utils.notification import send_notification
from inyoka.portal.utils import check_login, require_permission
from inyoka.portal.user import User
from inyoka.portal.models import PrivateMessage, PrivateMessageEntry, \
     Subscription
from inyoka.ikhaya.forms import SuggestArticleForm, EditCommentForm, \
     EditArticleForm, EditPublicArticleForm, EditCategoryForm, \
     EditEventForm, NewEventForm
from inyoka.ikhaya.models import Event, Category, Article, Suggestion, \
     Comment, Report
from inyoka.wiki.parser import parse, RenderContext
from inyoka.ikhaya.notifications import send_comment_notifications, \
    send_new_suggestion_notifications


#TODO: move to settings or provide a form in the interface.
IKHAYA_DESCRIPTION = u'Ikhaya ist der Nachrichtenblog der ubuntuusers-' \
    u'Community. Hier werden Nachrichten und Berichte rund um Ubuntu, Linux' \
    u' und OpenSource-Software veröffentlicht.'


def context_modifier(request, context):
    """
    This function adds two things to the context of all ikhaya pages:
    `archive`
        A list of the latest months with ikhaya articles.
    `categories`
        A list of all ikhaya categories.
    """
    key = 'ikhaya/archive'
    data = cache.get(key)
    if data is None:
        archive = list(Article.published.dates('pub_date', 'month', order='DESC'))
        if len(archive) > 5:
            archive = archive[:5]
            short_archive = True
        else:
            short_archive = False
        data = {
            'archive':       archive,
            'short_archive': short_archive
        }
        cache.set(key, data)

    categories = cache.get('ikhaya/categories')
    if categories is None:
        categories = list(Category.objects.all())
        cache.set('ikhaya/categories', categories)

    context.update(
        MONTHS=MONTHS,
        categories=categories,
        **data
    )


event_delete = generic.DeleteView.as_view(model=Event,
    template_name='ikhaya/event_delete.html',
    redirect_url=href('ikhaya', 'events'),
    required_permission='event_edit')


@templated('ikhaya/index.html', modifier=context_modifier)
def index(request, year=None, month=None, category_slug=None, page=1, full=False):
    """Shows a few articles by different criteria"""
    def _generate_link(page, params):
        if page == 1:
            url = link
        else:
            url = u'%s%d/' % (link, page)
        return url + (full and 'full/' or '') + (params and u'?' + urlencode(params) or u'')


    category = None
    can_read = request.user.can('article_read')
    articles = Article.published if not can_read else Article.objects

    if year and month:
        articles = articles.filter(pub_date__year=year, pub_date__month=month)
        link = (year, month)
    elif category_slug:
        category = Category.objects.get(slug=category_slug)
        articles = articles.filter(category=category)
        link = ('category', category_slug)
    else:
        link = tuple()

    link = href('ikhaya', *link)
    articles = articles.order_by('public', '-updated').only('pub_date', 'slug')
    pagination = Pagination(request, articles, page, 15, _generate_link)
    articles = Article.objects.get_cached([(a.pub_date, a.slug) for a in
        pagination.get_queryset()])

    subscription_ids = []
    if not request.user.is_anonymous:
        subscription_ids = Subscription.objects.values_list('object_id', flat=True) \
            .filter(user=request.user, content_type=ctype(Article))

    return {
        'articles': articles,
        'pagination': pagination,
        'category': category,
        'subscription_ids': subscription_ids,
        'full': full,
        'show_full_choice': True,
    }


@templated('ikhaya/detail.html', modifier=context_modifier)
def detail(request, year, month, day, slug):
    """Shows a single article."""
    try:
        article = Article.objects.get_cached([(date(int(year), int(month),
            int(day)), slug)])[0]
    except IndexError:
        raise PageNotFound()
    preview = None
    if article.hidden or article.pub_datetime > datetime.utcnow():
        if not request.user.can('article_read'):
            return AccessDeniedResponse()
        messages.info(request, _(u'This article is not visible for regular users.'))

    if request.method == 'POST' and (not article.comments_enabled or not request.user.is_authenticated):
        return AccessDeniedResponse()

    # clear notification status
    subscribed = Subscription.objects.user_subscribed(request.user, article, clear_notified=True)

    if article.comments_enabled and request.method == 'POST':
        form = EditCommentForm(request.POST)
        if 'preview' in request.POST:
            ctx = RenderContext(request)
            preview = parse(request.POST.get('text', '')).render(ctx, 'html')
        elif form.is_valid():
            send_subscribe = False
            data = form.cleaned_data
            if data.get('comment_id') and request.user.can('comment_edit'):
                c = Comment.objects.get(id=data['comment_id'])
                c.text = data['text']
                messages.success(request, _(u'The comment was edited successfully.'))
            else:
                send_subscribe = True
                c = Comment(text=data['text'])
                c.article = article
                c.author = request.user
                c.pub_date = datetime.utcnow()
                messages.success(request, _(u'Your comment was created.'))
            c.save()
            if send_subscribe:
                # Send a message to users who subscribed to the article
                send_comment_notifications(request.user, c, article)

            return HttpResponseRedirect(url_for(c))
    elif request.GET.get('moderate'):
        comment = Comment.objects.get(id=int(request.GET.get('moderate')))
        form = EditCommentForm(initial={
            'comment_id':   comment.id,
            'text':         comment.text,
        })
    else:
        form = EditCommentForm()
    return {
        'article':  article,
        'comments': article.comment_set.select_related('author'),
        'form': form,
        'preview': preview,
        'can_post_comment': request.user.is_authenticated,
        'can_subscribe': request.user.is_authenticated,
        'can_admin_comment': request.user.can('comment_edit'),
        'can_edit_article': request.user.can('article_edit'),
        'is_subscribed': subscribed
    }


#TODO: is this view used ANYWHERE? i guess it can be removed
@require_permission('article_edit')
def article_delete(request, year, month, day, slug):
    try:
        """
        do not access cached object!
        This would lead to inconsistent form content
        """
        article = Article.objects.get(pub_date=date(int(year), int(month),
            int(day)), slug=slug)
    except IndexError:
        raise PageNotFound()
    if request.method == 'POST':
        if 'unpublish' in request.POST:
            article.public = False
            article.save()
<<<<<<< HEAD
            messages.info(request,
                u'Die Veröffentlichung des Artikels „<a href="%s">%s</a>“'
                 ' wurde aufgehoben.'
                  % (escape(url_for(article, 'show')), escape(article.subject)))
        elif 'cancel' in request.POST:
            messages.info(request,
                u'Löschen des Artikels „<a href="%s">%s</a>“ wurde abgebrochen.'
                  % (escape(url_for(article, 'show')), escape(article.subject)))
        else:
            article.delete()
            messages.success(request,
                u'Der Artikel „%s“ wurde erfolgreich gelöscht.'
                  % escape(article.subject))
=======
            flash(_(u'The publication of the article “<a href="%(link)s">%(title)s</a>“'
                    u' has been revoked.')
                  % { 'link': escape(url_for(article, 'show')),
                      'title': escape(article.subject)})
        elif 'cancel' in request.POST:
            flash(_(u'Deletion of the article “<a href="%(link)s">%(title)s</a>“ was cancled.')
                  % { 'link': escape(url_for(article, 'show')),
                      'title': escape(article.subject)})
        else:
            article.delete()
            flash(_(u'The article “%(title)s“ was deleted.')
                    % {'title': escape(article.subject)}, True)
>>>>>>> 837d2997
    else:
        messages.info(request,
            render_template('ikhaya/article_delete.html',
            {'article': article}))
    return HttpResponseRedirect(href('ikhaya'))


@require_permission('article_edit')
@templated('ikhaya/article_edit.html', modifier=context_modifier)
def article_edit(request, year=None, month=None, day=None, slug=None, suggestion_id=None):
    """
    Display an interface to let the user create or edit an article.
    If `suggestion_id` is given, the new ikhaya article is based on a special
    article suggestion made by a user. After saving it, the suggestion will be
    deleted automatically.
    """
    preview = None
    initial = {'author': request.user}

    if year and month and day and slug:
        try:
            """
            do not access cached object!
            This would lead to inconsistent form content
            """
            article = Article.objects.get(pub_date=date(int(year), int(month),
                int(day)), slug=slug)
        except IndexError:
            raise PageNotFound()
        locked = article.lock(request)
        if locked:
            messages.error(request,
                _(u'This article is currently being edited by “%(user)s“!')
                  % {'user': locked })
    else:
        article = None

    if request.method == 'POST':
        if article and article.public:
            form = EditPublicArticleForm(request.POST, instance=article,
                                         initial=initial)
        else:
            form = EditArticleForm(request.POST, instance=article,
                                   initial=initial)
        if 'send' in request.POST:
            if form.is_valid():
                new = article is None
                article = form.save()
                article.unlock()
                if suggestion_id:
                    Suggestion.objects.delete([suggestion_id])
                if new:
                    messages.success(request,
                        _(u'The article “%(title)s“ was created.')
                          % {'title': escape(article.subject)})
                    return HttpResponseRedirect(url_for(article, 'edit'))
                else:
                    messages.success(request,
                        _(u'The article “%(title)s“ was saved.')
                          % {'title': escape(article.subject)})
                    cache.delete('ikhaya/article/%s/%s' %
                                 (article.pub_date, article.slug))
                    return HttpResponseRedirect(url_for(article))
        elif 'preview' in request.POST:
            ctx = RenderContext(request)
            preview = parse('%s\n\n%s' % (request.POST.get('intro', ''),
                            request.POST.get('text'))).render(ctx, 'html')
    else:
        if slug:
            if article.public:
                form = EditPublicArticleForm(instance=article, initial=initial)
            else:
                form = EditArticleForm(instance=article, initial=initial)
        elif suggestion_id:
            suggestion = Suggestion.objects.get(id=suggestion_id)
            form = EditArticleForm(initial={
                'subject': suggestion.title,
                'text':    suggestion.text,
                'intro':   suggestion.intro,
                'author':  suggestion.author,
            })
        else:
            form = EditArticleForm(initial=initial)

    return {
        'form': form,
        'article': article,
        'preview': preview,
    }


@check_login(message=_(u'You need to be logged in to subscribe to comments.'))
def article_subscribe(request, year, month, day, slug):
    """Subscribe to article's comments."""
    try:
        article = Article.objects.get_cached([(date(int(year), int(month),
            int(day)), slug)])[0]
    except IndexError:
        raise PageNotFound()
    if article.hidden or article.pub_datetime > datetime.utcnow():
        if not request.user.can('article_read'):
            return AccessDeniedResponse()
    try:
        Subscription.objects.get_for_user(request.user, article)
    except Subscription.DoesNotExist:
        Subscription(user=request.user, content_object=article).save()
        messages.info(request,
            _(u'Notifications on new comments to this article will be sent '
              u'to you.'))
    redirect = is_safe_domain(request.GET.get('next', '')) and \
               request.GET['next'] or url_for(article)
    return HttpResponseRedirect(redirect)


@check_login(message=_(u'You need to be logged in to unsubscribe from '
                       'comments.'))
def article_unsubscribe(request, year, month, day, slug):
    """Unsubscribe from article."""
    try:
        article = Article.objects.get_cached([(date(int(year), int(month),
            int(day)), slug)])[0]
    except IndexError:
        raise PageNotFound()
    try:
        subscription = Subscription.objects.get_for_user(request.user, article)
    except Subscription.DoesNotExist:
        pass
    else:
        subscription.delete()
        messages.info(request,
            _(u'You will no longer be notified of new comments for this '
              u'article.'))
    redirect = is_safe_domain(request.GET.get('next', '')) and \
               request.GET['next'] or url_for(article)
    return HttpResponseRedirect(redirect)


@check_login()
@templated('ikhaya/report_new.html', modifier=context_modifier)
def report_new(request, year, month, day, slug):
    """Report a mistake in an article."""
    preview = None
    try:
        article = Article.objects.get_cached([(date(int(year), int(month),
            int(day)), slug)])[0]
    except IndexError:
        raise PageNotFound()

    if request.method == 'POST':
        form = EditCommentForm(request.POST)
        if form.is_valid():
            data = form.cleaned_data
            if 'preview' in request.POST:
                ctx = RenderContext(request)
                preview = parse(data['text']).render(ctx, 'html')
            elif 'send' in request.POST:
                report = Report(text=data['text'])
                report.article = article
                report.author = request.user
                report.pub_date = datetime.utcnow()
                report.save()
                messages.success(request, _(u'Thanks for your report.'))
                return HttpResponseRedirect(url_for(report))
    else:
        form = EditCommentForm()
    return {
        'article': article,
        'form': form,
        'preview': preview
    }


def report_update(action, text):
    @require_permission('article_edit')
    def do(request, report_id):
        report = Report.objects.get(id=report_id)
        if request.method == 'POST':
            if 'cancel' in request.POST:
                return HttpResponseRedirect(url_for(report))
            if action == 'hide':
                report.deleted = True
            elif action == 'restore':
                report.deleted = False
            elif action == 'solve':
                report.solved = True
            elif action == 'unsolve':
                report.solved = False
            report.save()
            messages.success(request, text)
        else:
            messages.info(request,
                render_template('ikhaya/report_update.html',
                {'report': report, 'action': action}))
        return HttpResponseRedirect(url_for(report))
    return do

report_hide = report_update('hide', _(u'The report was hidden.'))
report_restore = report_update('restore', _(u'The report was restored.'))
report_solve = report_update('solve', _(u'The report was marked as solved.'))
report_unsolve = report_update('unsolve', _(u'The report was marked as unsolved.'))

@templated('ikhaya/reports.html', modifier=context_modifier)
def reports(request, year, month, day, slug):
    """Shows a list of suggested improved versions of the article."""
    try:
        article = Article.objects.get_cached([(date(int(year), int(month),
            int(day)), slug)])[0]
    except IndexError:
        raise PageNotFound()
    return {
        'article': article,
        'reports': article.report_set.select_related(),
        'can_edit': request.user.can('article_edit')
    }

@require_permission('article_edit')
@templated('ikhaya/reportlist.html', modifier=context_modifier)
def reportlist(request):
    """Get a list of all unsolved article reports."""
    reports = Report.objects.filter(solved=False).filter(deleted=False)
    return {
        'reports': reports
    }


@templated('ikhaya/comment_edit.html', modifier=context_modifier)
def comment_edit(request, comment_id):
    comment = Comment.objects.get(id=comment_id)
    user = request.user
    if user.can('comment_edit') or user.id == comment.author.id:
        if request.method == 'POST':
            form = EditCommentForm(request.POST)
            if form.is_valid():
                comment.text = form.cleaned_data['text']
                comment.save()
<<<<<<< HEAD
                messages.success(request, _(u'The comment was saved.'))
=======
                flash(_(u'The comment was saved.'), True)
>>>>>>> 837d2997
                return HttpResponseRedirect(comment.get_absolute_url())
        else:
            form = EditCommentForm(initial={'text': comment.text})
        return {
            'comment':  comment,
            'form':     form,
        }
    return AccessDeniedResponse()


def comment_update(boolean, text):
    @require_permission('comment_edit')
    def do(request, comment_id):
        c = Comment.objects.get(id=comment_id)
        if request.method == 'POST':
            c.deleted = boolean
            c.save()
            messages.success(request, text)
        else:
            messages.info(request,
                render_template('ikhaya/comment_update.html',
                {'comment': c, 'action': 'hide' if boolean else 'restore'}))
        return HttpResponseRedirect(url_for(c.article))
    return do


comment_hide = comment_update(True, _(u'The comment was hidden.'))
comment_restore = comment_update(False, _(u'The comment was restored.'))


@templated('ikhaya/archive.html', modifier=context_modifier)
def archive(request):
    """Shows the archive index."""
    months = Article.published.dates('pub_date', 'month')
    return {
        'months': months
    }


def suggest_assign_to(request, suggestion, username):
    try:
        suggestion = Suggestion.objects.get(id=suggestion)
    except Suggestion.DoesNotExist:
        messages.error(request,
            _(u'The suggestion “%(title)s“ does not exist.')
              % {'title': suggestion})
        return HttpResponseRedirect(href('ikhaya', 'suggestions'))
    if username == '-':
        suggestion.owner = None
        suggestion.save()
        messages.success(request,
            _(u'The suggestion was assigned to nobody.'))
    else:
        try:
            suggestion.owner = User.objects.get(username)
        except User.DoesNotExist:
            raise PageNotFound
        suggestion.save()
        messages.ssuccess(request, _(u'The suggestion was assigned to “%(user)s“.')
                                    % {'user': username})
    return HttpResponseRedirect(href('ikhaya', 'suggestions'))


@require_permission('article_edit')
def suggest_delete(request, suggestion):
    if request.method == 'POST':
        if not 'cancel' in request.POST:
            try:
                s = Suggestion.objects.get(id=suggestion)
            except Suggestion.DoesNotExist:
                messages.error(request, (_(u'This suggestion does not exist.')))
                return HttpResponseRedirect(href('ikhaya', 'suggestions'))
            if request.POST.get('note'):
                args = {'title':    s.title,
                        'username': request.user.username,
                        'note':     request.POST['note']}
                send_notification(s.author, u'suggestion_rejected',
                    _(u'Article suggestion deleted'), args)

                # Send the user a private message
                msg = PrivateMessage()
                msg.author = request.user
                msg.subject = _(u'Article suggestion deleted')
                msg.text = render_template('mails/suggestion_rejected.txt', args)
                msg.pub_date = datetime.utcnow()
                recipients = [s.author]
                msg.send(recipients)
                # send notification
                for recipient in recipients:
                    entry = PrivateMessageEntry.objects \
                        .filter(message=msg, user=recipient)[0]
                    if 'pm_new' in recipient.settings.get('notifications',
                                                          ('pm_new',)):
                        title = _(u'New private message from %(user)s: '
                                  '%(subject)s') % {
                                      'user': request.user.username,
                                      'subject': msg.subject,
                                  }
                        send_notification(recipient, 'new_pm', title, {
                                              'user':     recipient,
                                              'sender':   request.user,
                                              'subject':  msg.subject,
                                              'entry':    entry,
                                          })

            cache.delete('ikhaya/suggestion_count')
            s.delete()
            messages.success(request, _(u'The suggestion was deleted.'))
        else:
            messages.info(request, _(u'The suggestion was not deleted.'))
        return HttpResponseRedirect(href('ikhaya', 'suggestions'))
    else:
        try:
            s = Suggestion.objects.get(id=suggestion)
        except Suggestion.DoesNotExist:
            messages.error(request, _(u'This suggestion does not exist.'))
            return HttpResponseRedirect(href('ikhaya', 'suggestions'))
        messages.info(request,
            render_template('ikhaya/suggest_delete.html', {'s': s}))
        return HttpResponseRedirect(href('ikhaya', 'suggestions'))


@check_login(message=_(u'Please login to suggest an article.'))
@templated('ikhaya/suggest_new.html', modifier=context_modifier)
def suggest_edit(request):
    """A Page to suggest a new article.

    It just sends an email to the administrators.

    """
    preview = None
    if request.method == 'POST':
        form = SuggestArticleForm(request.POST)
        if 'preview' in request.POST:
            ctx = RenderContext(request)
            preview = parse(request.POST.get('text', '')).render(ctx, 'html')
        elif form.is_valid():
            suggestion = form.save(request.user)
            cache.delete('ikhaya/suggestion_count')
            messages.success(request,
                _(u'Thank you, your article suggestion was submitted. A team '
                  u'member will contact you shortly.'))

            # Send a notification message
            send_new_suggestion_notifications(request.user, suggestion)
            return HttpResponseRedirect(href('ikhaya'))
    else:
        form = SuggestArticleForm()
    return {
        'form': form,
        'preview': preview
    }


@require_permission('article_edit')
@templated('ikhaya/suggestions.html', modifier=context_modifier)
def suggestions(request):
    """Get a list of all article suggestions"""
    # clear notification status
    subscribed = Subscription.objects.user_subscribed(request.user,
                 None, ['ikhaya', 'suggestion'], clear_notified=True)
    suggestions = Suggestion.objects.all()
    return {
        'suggestions': list(suggestions),
        'is_subscribed': subscribed,
    }


category_edit = generic.CreateUpdateView(
                        model=Category, form_class=EditCategoryForm,
                        template_name='ikhaya/category_edit.html',
                        context_object_name='category',
                        urlgroup_name='category_slug',
                        required_permission='category_edit')


@require_permission('event_edit')
@templated('ikhaya/events.html', modifier=context_modifier)
def events(request, show_all=False, invisible=False):
    if show_all:
        objects = Event.objects.filter(visible=True).all()
    elif invisible:
        objects = Event.objects.filter(visible=False).all()
    else:
        objects = Event.objects.filter(date__gt=date.today(), visible=True)
    sortable = Sortable(objects, request.GET, '-date',
        columns=['name', 'date'])
    return {
        'table': sortable,
        'events': sortable.get_queryset(),
        'show_all': show_all,
        'invisible': invisible,
    }

@require_permission('article_edit')
def suggestions_subscribe(request):
    """Subscribe to new suggestions."""
    ct_query = ['ikhaya', 'suggestion']
    try:
        Subscription.objects.get_for_user(request.user, None, ct_query)
    except Subscription.DoesNotExist:
        ct = ContentType.objects.get_by_natural_key(*ct_query)
        Subscription(user=request.user, content_type=ct).save()
        messages.info(request, _(u'Notifications on new suggestions will be sent to you.'))
    redirect = is_safe_domain(request.GET.get('next', '')) and \
               request.GET['next'] or href('ikhaya', 'suggestions')
    return HttpResponseRedirect(redirect)


@require_permission('article_edit')
def suggestions_unsubscribe(request):
    """Unsubscribe from new suggestions."""
    try:
        subscription = Subscription.objects.get_for_user(request.user,
                       None, ['ikhaya', 'suggestion'])
    except Subscription.DoesNotExist:
        pass
    else:
        subscription.delete()
        messages.info(_(u'No notifications on suggestions will be sent to you any more.'))
    redirect = is_safe_domain(request.GET.get('next', '')) and \
               request.GET['next'] or href('ikhaya', 'suggestions')
    return HttpResponseRedirect(redirect)

@require_permission('event_edit')
@templated('ikhaya/event_edit.html', modifier=context_modifier)
def event_edit(request, pk=None):
    new = not pk
    event = Event.objects.get(id=pk) if not new else None

    if request.GET.get('copy_from', None):
        if not event:
            event = Event()
        try:
            base_event = Event.objects.get(pk=int(request.GET['copy_from']))
        except Event.DoesNotExist:
            messages.error(request,
                _(u'The event with the id %(id)s could not be used as draft '
                  u'for a new event because it does not exist.')
                  % {'id': request.GET['copy_from']})
        else:
            for key in ('name', 'changed', 'created', 'date', 'time', 'enddate',
                'endtime', 'description', 'author_id', 'location',
                'location_town', 'location_lat', 'location_long'):
                setattr(event, key, getattr(base_event, key))
            event.visible = False

    if request.method == 'POST':
        form = EditEventForm(request.POST, instance=event)
        if form.is_valid():
            event = form.save(request.user)
            messages.success(request, _(u'The event was saved.'))
            if new:
                cache.delete('ikhaya/event_count')
            return HttpResponseRedirect(url_for(event))
    else:
        form = EditEventForm(instance=event)

    return {
        'form': form,
        'mode': 'new' if new else 'edit',
        'event': event,
    }


@templated('ikhaya/event_suggest.html', modifier=context_modifier)
def event_suggest(request):
    """
    User form which creates to suggest new events for the calendar.
    """
    if request.method == 'POST':
        form = NewEventForm(request.POST)
        if form.is_valid():
            event = Event()
            convert = (lambda v: get_user_timezone().localize(v) \
                                .astimezone(pytz.utc).replace(tzinfo=None))
            data = form.cleaned_data
            event.name = data['name']
            if data['date'] and data['time']:
                d = convert(date_time_to_datetime(
                    data['date'],
                    data['time'] or dt_time(0)
                ))
                event.date = d.date()
                event.time = d.time()
            else:
                event.date = data['date']
                event.time = None
            if data['endtime']:
                d = convert (date_time_to_datetime(
                    data['enddate'] or event.date,
                    data['endtime']
                ))
                event.enddate = d.date()
                event.endtime = event.time and d.time()
            else:
                event.enddate = data['enddate'] or None
                event.endtime = None
            event.description = data['description']
            event.author = request.user
            event.location = data['location']
            event.location_town = data['location_town']
            if data['location_lat'] and data['location_long']:
                event.location_lat = data['location_lat']
                event.location_long = data['location_long']
            event.save()
            cache.delete('ikhaya/event_count')
            messages.success(request,
                _(u'The event has been saved. A team member will review it '
                  u'soon.'))
            event = Event.objects.get(id=event.id) # get truncated slug
            return HttpResponseRedirect(url_for(event))
    else:
        form = NewEventForm()

    return {
        'form': form,
    }


@atom_feed(name='ikhaya_feed_article')
def feed_article(request, slug=None, mode='short', count=10):
    """
    Shows the ikhaya entries that match the given criteria in an atom feed.
    """
    if slug:
        title = u'%s Ikhaya – %s' % (settings.BASE_DOMAIN_NAME, slug)
        url = href('ikhaya', 'category', slug)
    else:
        title = u'%s Ikhaya' % settings.BASE_DOMAIN_NAME
        url = href('ikhaya')

    articles = Article.objects.get_latest_articles(slug, count)

    feed = AtomFeed(title, feed_url=request.build_absolute_uri(),
                    url=url, rights=href('portal', 'lizenz'), id=url,
                    icon=href('static', 'img', 'favicon.ico'),
                    subtitle=IKHAYA_DESCRIPTION)

    for article in articles:
        kwargs = {}
        if mode == 'full':
            kwargs['content'] = u'%s\n%s' % (article.rendered_intro,
                                             article.rendered_text)
            kwargs['content_type'] = 'xhtml'
        if mode == 'short':
            kwargs['summary'] = article.rendered_intro
            kwargs['summary_type'] = 'xhtml'

        feed.add(
            title=article.subject,
            url=url_for(article),
            updated=article.updated,
            published=article.pub_datetime,
            author={
                'name': article.author.username,
                'uri':  url_for(article.author)
            },
            **kwargs
        )
    return feed


@atom_feed(name='ikhaya_feed_comment')
@does_not_exist_is_404
def feed_comment(request, id=None, mode='short', count=10):
    """
    Shows the ikhaya comments that match the given criteria in an atom feed.
    """
    article = None
    if id:
        article = Article.published.get(id=id)
        title = _(u'%(domain)s Ikhaya comments – %(title)s') % {
                    'domain': settings.BASE_DOMAIN_NAME,
                    'title': article.subject}
        url = url_for(article)
    else:
        title = _(u'%(domain)s Ikhaya comments') % {
                    'domain': settings.BASE_DOMAIN_NAME}
        url = href('ikhaya')

    comments = Comment.objects.get_latest_comments(article.id if article else None, count)

    feed = AtomFeed(title, feed_url=request.build_absolute_uri(),
                    subtitle=IKHAYA_DESCRIPTION, rights=href('portal', 'lizenz'),
                    id=url, url=url, icon=href('static', 'img', 'favicon.ico'),)

    for comment in comments[:count]:
        kwargs = {}
        if mode == 'full':
            kwargs['content'] = comment.rendered_text
            kwargs['content_type'] = 'xhtml'
        if mode == 'short':
            kwargs['summary'] = truncate_html_words(comment.rendered_text, 100)
            kwargs['summary_type'] = 'xhtml'

        if article is None:
            article = comment.article

        feed.add(
            title=u'Re: %s' % article.subject,
            url=url_for(comment),
            updated=comment.pub_date,
            published=comment.pub_date,
            author={
                'name': comment.author.username,
                'uri':  url_for(comment.author)
            },
            **kwargs
        )
    return feed<|MERGE_RESOLUTION|>--- conflicted
+++ resolved
@@ -18,14 +18,9 @@
 from django.utils.dates import MONTHS
 from django.utils.http import urlencode
 from django.utils.text import truncate_html_words
-<<<<<<< HEAD
-from django.utils.translation import ungettext
-from django.utils.translation import ugettext as _
+from django.utils.translation import ungettext, ugettext as _
 from django.utils.html import escape
-=======
-from django.utils.translation import ungettext, ugettext as _
 from django.contrib.contenttypes.models import ContentType
->>>>>>> 837d2997
 
 from inyoka.utils import ctype
 from inyoka.utils.urls import href, url_for, is_safe_domain
@@ -227,34 +222,22 @@
         if 'unpublish' in request.POST:
             article.public = False
             article.save()
-<<<<<<< HEAD
-            messages.info(request,
-                u'Die Veröffentlichung des Artikels „<a href="%s">%s</a>“'
-                 ' wurde aufgehoben.'
-                  % (escape(url_for(article, 'show')), escape(article.subject)))
+            messages.info(request, 
+                _(u'The publication of the article '
+                  u'“<a href="%(link)s">%(title)s</a>“ has been revoked.')
+                  % {'link': escape(url_for(article, 'show')),
+                     'title': escape(article.subject)})
         elif 'cancel' in request.POST:
             messages.info(request,
-                u'Löschen des Artikels „<a href="%s">%s</a>“ wurde abgebrochen.'
-                  % (escape(url_for(article, 'show')), escape(article.subject)))
+                _(u'Deletion of the article '
+                  u'“<a href="%(link)s">%(title)s</a>“ was cancled.')
+                  % {'link': escape(url_for(article, 'show')),
+                     'title': escape(article.subject)})
         else:
             article.delete()
-            messages.success(request,
-                u'Der Artikel „%s“ wurde erfolgreich gelöscht.'
-                  % escape(article.subject))
-=======
-            flash(_(u'The publication of the article “<a href="%(link)s">%(title)s</a>“'
-                    u' has been revoked.')
-                  % { 'link': escape(url_for(article, 'show')),
-                      'title': escape(article.subject)})
-        elif 'cancel' in request.POST:
-            flash(_(u'Deletion of the article “<a href="%(link)s">%(title)s</a>“ was cancled.')
-                  % { 'link': escape(url_for(article, 'show')),
-                      'title': escape(article.subject)})
-        else:
-            article.delete()
-            flash(_(u'The article “%(title)s“ was deleted.')
-                    % {'title': escape(article.subject)}, True)
->>>>>>> 837d2997
+            messsages.success(request,
+                _(u'The article “%(title)s“ was deleted.')
+                  % {'title': escape(article.subject)})
     else:
         messages.info(request,
             render_template('ikhaya/article_delete.html',
@@ -490,11 +473,7 @@
             if form.is_valid():
                 comment.text = form.cleaned_data['text']
                 comment.save()
-<<<<<<< HEAD
                 messages.success(request, _(u'The comment was saved.'))
-=======
-                flash(_(u'The comment was saved.'), True)
->>>>>>> 837d2997
                 return HttpResponseRedirect(comment.get_absolute_url())
         else:
             form = EditCommentForm(initial={'text': comment.text})
