--- conflicted
+++ resolved
@@ -577,9 +577,6 @@
         long = self.location_long > 0 and '%g_E' % self.location_long\
                                       or '%g_W' % -self.location_long
         return 'http://tools.wikimedia.de/~magnus/geo/geohack.php?language' \
-<<<<<<< HEAD
-               '=de&params=%s_%s' % (lat, long)
-=======
                '=de&params=%s_%s' % (lat, long)
 
 
@@ -652,5 +649,4 @@
 
 
 #: Register generic model signals
-from inyoka.utils import signals
->>>>>>> 9dae5de9
+from inyoka.utils import signals