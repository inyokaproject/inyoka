# Translations template for PROJECT.
# Copyright (C) 2015 ORGANIZATION
# This file is distributed under the same license as the PROJECT project.
# FIRST AUTHOR <EMAIL@ADDRESS>, 2015.
#
#, fuzzy
msgid ""
msgstr ""
"Project-Id-Version: PROJECT VERSION\n"
"Report-Msgid-Bugs-To: EMAIL@ADDRESS\n"
<<<<<<< HEAD
"POT-Creation-Date: 2015-01-03 20:13+0100\n"
=======
"POT-Creation-Date: 2015-01-03 19:56+0100\n"
>>>>>>> 23d62a64
"PO-Revision-Date: YEAR-MO-DA HO:MI+ZONE\n"
"Last-Translator: FULL NAME <EMAIL@ADDRESS>\n"
"Language-Team: LANGUAGE <LL@li.org>\n"
"MIME-Version: 1.0\n"
"Content-Type: text/plain; charset=utf-8\n"
"Content-Transfer-Encoding: 8bit\n"
"Generated-By: Babel 1.3\n"

<<<<<<< HEAD
#: inyoka/templates/500.html:13 inyoka/templates/500.html:16
msgid "Servererror"
msgstr ""

#: inyoka/templates/500.html:18
msgid "An internal error occurred. The administration was already notified."
msgstr ""

#: inyoka/templates/appheader.html:9
msgid "Portal"
msgstr ""

#: inyoka/templates/macros.html:56 inyoka/templates/macros.html:58
#: inyoka/templates/macros.html:101
msgid "Previous"
msgstr ""

#: inyoka/templates/macros.html:74 inyoka/templates/macros.html:76
#: inyoka/templates/macros.html:105
msgid "Next"
msgstr ""

#: inyoka/templates/macros.html:103
msgid "Page"
msgstr ""

#: inyoka/templates/overall.html:96
#, python-format
msgid "Logout [%(user)s]"
msgstr ""

#: inyoka/templates/overall.html:101
msgid "Control panel"
msgstr ""

#: inyoka/templates/overall.html:108
#, python-format
msgid "Private messages (%(count)s)"
msgstr ""

#: inyoka/templates/overall.html:113
msgid "Private messages"
msgstr ""

#: inyoka/templates/overall.html:120 inyoka/templates/overall.m.html:78
msgid "Login"
msgstr ""

#: inyoka/templates/overall.html:125
msgid "Register"
msgstr ""

#: inyoka/templates/overall.html:136
msgid "Admin"
msgstr ""

#: inyoka/templates/overall.html:137
msgid "Turn admin links on/off"
msgstr ""

#: inyoka/templates/overall.html:143
msgid "Reported topics"
msgstr ""

#: inyoka/templates/overall.html:146
msgid "Article suggestions"
msgstr ""

#: inyoka/templates/overall.html:150
msgid "Spelling mistakes"
msgstr ""

#: inyoka/templates/overall.html:154
msgid "Event suggestions"
msgstr ""

#: inyoka/templates/overall.html:158
msgid "Please turn on JavaScript!"
msgstr ""

#: inyoka/templates/overall.html:176
msgid "Overall"
msgstr ""

#: inyoka/templates/overall.html:179
msgid "Forum"
msgstr ""

#: inyoka/templates/overall.html:182
msgid "Wiki"
msgstr ""

#: inyoka/templates/overall.html:185
msgid "News"
msgstr ""

#: inyoka/templates/overall.html:188
msgid "Planet"
msgstr ""

#: inyoka/templates/overall.html:191
msgid "Search"
msgstr ""

#: inyoka/templates/overall.html:213
msgid "Please install at least Internet Explorer 8."
msgstr ""

#: inyoka/templates/overall.html:240
#, python-format
msgid "Powered by <a href=\"%(link)s\">Inyoka</a>"
msgstr ""

#: inyoka/templates/overall.html:242
#, python-format
msgid "(rendered in %(seconds)s seconds)"
msgstr ""

#: inyoka/templates/overall.html:257
msgid "To mobile version"
msgstr ""

#: inyoka/templates/overall.m.html:43
msgid "« Back"
msgstr ""

#: inyoka/templates/overall.m.html:54
msgid "Applications"
msgstr ""

#: inyoka/templates/overall.m.html:61
msgid "More"
msgstr ""

#: inyoka/templates/overall.m.html:65
msgid "Messages"
msgstr ""

#: inyoka/templates/overall.m.html:69
msgid "Subscriptions"
msgstr ""

#: inyoka/templates/overall.m.html:73
msgid "Logout"
msgstr ""

#: inyoka/templates/overall.m.html:88
msgid "To classic version"
msgstr ""

#: inyoka/templates/errors/400_csrf.html:14
msgid "Bad request"
msgstr ""

#: inyoka/templates/errors/400_csrf.html:16
msgid ""
"The browser did not transmit a valid control key and therefore the "
"processing has been canceled for security reasons."
msgstr ""

#: inyoka/templates/errors/400_csrf.html:21
msgid ""
"This error usually occurs when you are trying to transfer data "
"automatically to the server. In rare cases this can also happen if the "
"browser configuration was changed while the form data is transmitted."
msgstr ""

#: inyoka/templates/errors/400_csrf.html:26
msgid ""
"In some browsers it is possible to click on the \"back\" or the "
"\"reload\" button to request a new control key the sending the page "
"again."
msgstr ""

#: inyoka/templates/errors/403.html:18
msgid "You do not have permissions to access this page."
msgstr ""

#: inyoka/templates/errors/403.html:22
msgid "This may be because you are not logged in."
msgstr ""

#: inyoka/templates/errors/404.html:19
msgid "Page not found"
msgstr ""

=======
>>>>>>> 23d62a64
#: inyoka/utils/diff3.py:373
msgid "Old"
msgstr ""

#: inyoka/utils/diff3.py:373
msgid "New"
msgstr ""

#: inyoka/utils/flash_confirmation.py:33
msgid "Are you sure?"
msgstr ""

#: inyoka/utils/flash_confirmation.py:34
msgid "Yes"
msgstr ""

#: inyoka/utils/flash_confirmation.py:35
msgid "No"
msgstr ""

#: inyoka/utils/forms.py:52
msgid "Text must not be empty"
msgstr ""

#: inyoka/utils/forms.py:63
msgid "Your signature contains illegal elements"
msgstr ""

#: inyoka/utils/forms.py:68
msgid "Your signature contains too many nested elements"
msgstr ""

#: inyoka/utils/forms.py:73
#, python-format
msgid "Your signature is too long, only %(length)s characters allowed"
msgstr ""

#: inyoka/utils/forms.py:77
#, python-format
msgid "Your signature can only contain up to %(num)d lines"
msgstr ""

#: inyoka/utils/forms.py:128
msgid "This user does not exist"
msgstr ""

#: inyoka/utils/forms.py:182
msgid ""
"The entered e-mail address belongs to a e-mail provider we had to block "
"because of SPAM problems. Please choose another e-mail address"
msgstr ""

#: inyoka/utils/forms.py:195
msgid "The entered Jabber address is invalid. Please check your input."
msgstr ""

#: inyoka/utils/forms.py:221
msgid ""
"You have entered an invisible field and were therefore classified as a "
"bot."
msgstr ""

#: inyoka/utils/forms.py:232
msgid "CAPTCHA"
msgstr ""

#: inyoka/utils/forms.py:233
msgid "Please type in the code from the graphic above"
msgstr ""

#: inyoka/utils/forms.py:235
msgid "Generate new code"
msgstr ""

#: inyoka/utils/forms.py:257
msgid "The entered CAPTCHA was incorrect."
msgstr ""

#: inyoka/utils/generic.py:29
msgid "Errors occurred, please fix them."
msgstr ""

#: inyoka/utils/generic.py:59
msgid "{verbose_name} “{object_name}” was successfully created."
msgstr ""

#: inyoka/utils/generic.py:61
msgid "{verbose_name} “{object_name}” was successfully changed."
msgstr ""

#: inyoka/utils/generic.py:175
#, python-format
msgid "No %(verbose_name)s found matching the query"
msgstr ""

#: inyoka/utils/generic.py:202
msgid "{verbose_name} “{object_name}” was deleted successfully!"
msgstr ""

#: inyoka/utils/generic.py:220
msgid "Canceled."
msgstr ""

#: inyoka/utils/sessions.py:73
msgid ""
"You cannot send data that fast in a row. Please wait a bit until you "
"submit the form again."
msgstr ""

#: inyoka/utils/sortable.py:106
#, python-format
msgid "The chosen sort value (“%(value)s”) is not available"
msgstr ""

#: inyoka/utils/text.py:143
msgid "ten"
msgstr ""

#: inyoka/utils/text.py:145
msgid "eleven"
msgstr ""

#: inyoka/utils/text.py:147
msgid "twelve"
msgstr ""

#: inyoka/utils/text.py:150
msgctxt "masculine"
msgid "one"
msgstr ""

#: inyoka/utils/text.py:151
msgctxt "feminine"
msgid "one"
msgstr ""

#: inyoka/utils/text.py:152
msgctxt "neuter"
msgid "one"
msgstr ""

#: inyoka/utils/text.py:153
msgid "one"
msgstr ""

#: inyoka/middlewares/auth.py:34
#, python-format
msgid "The user “%(name)s” was banned. Your session has ended."
msgstr ""

#: inyoka/middlewares/auth.py:38
#, python-format
msgid "The user “%(name)s” deleted his profile. Your session has ended."
msgstr ""
<|MERGE_RESOLUTION|>--- conflicted
+++ resolved
@@ -8,11 +8,7 @@
 msgstr ""
 "Project-Id-Version: PROJECT VERSION\n"
 "Report-Msgid-Bugs-To: EMAIL@ADDRESS\n"
-<<<<<<< HEAD
-"POT-Creation-Date: 2015-01-03 20:13+0100\n"
-=======
-"POT-Creation-Date: 2015-01-03 19:56+0100\n"
->>>>>>> 23d62a64
+"POT-Creation-Date: 2015-01-04 20:31+0100\n"
 "PO-Revision-Date: YEAR-MO-DA HO:MI+ZONE\n"
 "Last-Translator: FULL NAME <EMAIL@ADDRESS>\n"
 "Language-Team: LANGUAGE <LL@li.org>\n"
@@ -21,195 +17,6 @@
 "Content-Transfer-Encoding: 8bit\n"
 "Generated-By: Babel 1.3\n"
 
-<<<<<<< HEAD
-#: inyoka/templates/500.html:13 inyoka/templates/500.html:16
-msgid "Servererror"
-msgstr ""
-
-#: inyoka/templates/500.html:18
-msgid "An internal error occurred. The administration was already notified."
-msgstr ""
-
-#: inyoka/templates/appheader.html:9
-msgid "Portal"
-msgstr ""
-
-#: inyoka/templates/macros.html:56 inyoka/templates/macros.html:58
-#: inyoka/templates/macros.html:101
-msgid "Previous"
-msgstr ""
-
-#: inyoka/templates/macros.html:74 inyoka/templates/macros.html:76
-#: inyoka/templates/macros.html:105
-msgid "Next"
-msgstr ""
-
-#: inyoka/templates/macros.html:103
-msgid "Page"
-msgstr ""
-
-#: inyoka/templates/overall.html:96
-#, python-format
-msgid "Logout [%(user)s]"
-msgstr ""
-
-#: inyoka/templates/overall.html:101
-msgid "Control panel"
-msgstr ""
-
-#: inyoka/templates/overall.html:108
-#, python-format
-msgid "Private messages (%(count)s)"
-msgstr ""
-
-#: inyoka/templates/overall.html:113
-msgid "Private messages"
-msgstr ""
-
-#: inyoka/templates/overall.html:120 inyoka/templates/overall.m.html:78
-msgid "Login"
-msgstr ""
-
-#: inyoka/templates/overall.html:125
-msgid "Register"
-msgstr ""
-
-#: inyoka/templates/overall.html:136
-msgid "Admin"
-msgstr ""
-
-#: inyoka/templates/overall.html:137
-msgid "Turn admin links on/off"
-msgstr ""
-
-#: inyoka/templates/overall.html:143
-msgid "Reported topics"
-msgstr ""
-
-#: inyoka/templates/overall.html:146
-msgid "Article suggestions"
-msgstr ""
-
-#: inyoka/templates/overall.html:150
-msgid "Spelling mistakes"
-msgstr ""
-
-#: inyoka/templates/overall.html:154
-msgid "Event suggestions"
-msgstr ""
-
-#: inyoka/templates/overall.html:158
-msgid "Please turn on JavaScript!"
-msgstr ""
-
-#: inyoka/templates/overall.html:176
-msgid "Overall"
-msgstr ""
-
-#: inyoka/templates/overall.html:179
-msgid "Forum"
-msgstr ""
-
-#: inyoka/templates/overall.html:182
-msgid "Wiki"
-msgstr ""
-
-#: inyoka/templates/overall.html:185
-msgid "News"
-msgstr ""
-
-#: inyoka/templates/overall.html:188
-msgid "Planet"
-msgstr ""
-
-#: inyoka/templates/overall.html:191
-msgid "Search"
-msgstr ""
-
-#: inyoka/templates/overall.html:213
-msgid "Please install at least Internet Explorer 8."
-msgstr ""
-
-#: inyoka/templates/overall.html:240
-#, python-format
-msgid "Powered by <a href=\"%(link)s\">Inyoka</a>"
-msgstr ""
-
-#: inyoka/templates/overall.html:242
-#, python-format
-msgid "(rendered in %(seconds)s seconds)"
-msgstr ""
-
-#: inyoka/templates/overall.html:257
-msgid "To mobile version"
-msgstr ""
-
-#: inyoka/templates/overall.m.html:43
-msgid "« Back"
-msgstr ""
-
-#: inyoka/templates/overall.m.html:54
-msgid "Applications"
-msgstr ""
-
-#: inyoka/templates/overall.m.html:61
-msgid "More"
-msgstr ""
-
-#: inyoka/templates/overall.m.html:65
-msgid "Messages"
-msgstr ""
-
-#: inyoka/templates/overall.m.html:69
-msgid "Subscriptions"
-msgstr ""
-
-#: inyoka/templates/overall.m.html:73
-msgid "Logout"
-msgstr ""
-
-#: inyoka/templates/overall.m.html:88
-msgid "To classic version"
-msgstr ""
-
-#: inyoka/templates/errors/400_csrf.html:14
-msgid "Bad request"
-msgstr ""
-
-#: inyoka/templates/errors/400_csrf.html:16
-msgid ""
-"The browser did not transmit a valid control key and therefore the "
-"processing has been canceled for security reasons."
-msgstr ""
-
-#: inyoka/templates/errors/400_csrf.html:21
-msgid ""
-"This error usually occurs when you are trying to transfer data "
-"automatically to the server. In rare cases this can also happen if the "
-"browser configuration was changed while the form data is transmitted."
-msgstr ""
-
-#: inyoka/templates/errors/400_csrf.html:26
-msgid ""
-"In some browsers it is possible to click on the \"back\" or the "
-"\"reload\" button to request a new control key the sending the page "
-"again."
-msgstr ""
-
-#: inyoka/templates/errors/403.html:18
-msgid "You do not have permissions to access this page."
-msgstr ""
-
-#: inyoka/templates/errors/403.html:22
-msgid "This may be because you are not logged in."
-msgstr ""
-
-#: inyoka/templates/errors/404.html:19
-msgid "Page not found"
-msgstr ""
-
-=======
->>>>>>> 23d62a64
 #: inyoka/utils/diff3.py:373
 msgid "Old"
 msgstr ""
