--- conflicted
+++ resolved
@@ -390,35 +390,6 @@
         self.change_avatar = True
         return ContentFile(out.getvalue(), 'avatar.' + format.lower())
 
-<<<<<<< HEAD
-    def save(self, request, commit=True):
-        data = self.cleaned_data
-        user = super(UserCPProfileForm, self).save(commit=False)
-
-        # Ensure that we delete the old avatar, otherwise Django will create
-        # a file with a different name.
-        if self.old_avatar and self.change_avatar:
-            default_storage.delete(self.old_avatar)
-
-        if self.admin_mode:
-            user.email = data['email']
-        else:
-            if data['email'] != self.old_email:
-                send_new_email_confirmation(user, data['email'])
-                messages.info(request,
-                    _(u'You’ve been sent an email to confirm your new email '
-                      u'address.'))
-
-        if data['coordinates']:
-            user.coordinates_lat, user.coordinates_long = \
-                data['coordinates']
-        for key in ('show_email', 'show_jabber', 'use_gravatar'):
-            user.settings[key] = data[key]
-
-        if commit:
-            user.save()
-        return user
-=======
 # FIXME: social-auth
 #    def clean_openid(self):
 #        if self.cleaned_data['openid'] in EMPTY_VALUES:
@@ -428,7 +399,6 @@
 #                           .exclude(user=self.user).count():
 #            raise forms.ValidationError(_(u'This OpenID is already in use.'))
 #        return openid
->>>>>>> 72d93ddc
 
 
 class EditUserProfileForm(UserCPProfileForm):
