--- conflicted
+++ resolved
@@ -9,13 +9,9 @@
     :license: GNU GPL, see LICENSE for more details.
 """
 import datetime
-<<<<<<< HEAD
 import json
-import Image
-=======
 
 from PIL import Image
->>>>>>> 1a9fff64
 
 from django import forms
 from django.forms import HiddenInput
