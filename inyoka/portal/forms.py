--- conflicted
+++ resolved
@@ -207,12 +207,9 @@
         Generates a one-use only link for resetting password and sends to the
         user.
         """
-<<<<<<< HEAD
-=======
         # FIXME: Since Django 1.6 the default save() requires is_active
         # to be a User field. So the default function was c&p here and
         # modified afterwards.
->>>>>>> 75481edc
         from django.core.mail import send_mail
         messages.success(request, _(u'An email with further instructions was sent to you.'))
         UserModel = get_user_model()
