# -*- coding: utf-8 -*-
"""
    inyoka.portal.forms
    ~~~~~~~~~~~~~~~~~~~

    Various forms for the portal.

    :copyright: (c) 2007-2011 by the Inyoka Team, see AUTHORS for more details.
    :license: GNU GPL, see LICENSE for more details.
"""
import datetime
import Image
from django import forms
from django.db.models import Count
from django.conf import settings
from django.core.validators import EMPTY_VALUES
from django.utils.safestring import mark_safe
<<<<<<< HEAD
from django.utils.translation import ugettext_lazy as _
=======
from django.utils import simplejson
from django.db.models import Count
from django.forms import HiddenInput
>>>>>>> 0968d8e8

from inyoka.forum.constants import SIMPLE_VERSION_CHOICES
from inyoka.forum.acl import filter_invisible
from inyoka.forum.models import Forum
from inyoka.utils.dates import datetime_to_timezone
from inyoka.utils.user import is_valid_username, normalize_username
from inyoka.utils.dates import TIMEZONES
from inyoka.utils.urls import href, is_safe_domain
from inyoka.utils.forms import CaptchaField, DateTimeWidget, \
                               HiddenCaptchaField, EmailField, JabberField
from inyoka.utils.local import current_request
from inyoka.utils.html import escape, cleanup_html
from inyoka.utils.storage import storage
from inyoka.utils.sessions import SurgeProtectionMixin
from inyoka.utils.search import search as search_system
from inyoka.portal.user import User, UserData, Group
from inyoka.portal.models import StaticPage, StaticFile
from inyoka.wiki.parser import validate_signature, SignatureError

#: Some constants used for ChoiceFields
NOTIFY_BY_CHOICES = (
    ('mail', _(u'Mail')),
    ('jabber', _(u'Jabber')),
)

NOTIFICATION_CHOICES = (
    ('topic_move', _(u'A subscribed topic was moved')),
    ('topic_split', _(u'A subscribed topic was splitted')),
    ('pm_new', _(u'I received a message'))
)

SEARCH_AREA_CHOICES = (
    ('all', _(u'Everywhere')),
    ('forum', _(u'Forum')),
    ('wiki', _(u'Wiki')),
    ('ikhaya', 'Ikhaya'),
    ('planet', _(u'Planet')),
)

SEARCH_SORT_CHOICES = (
    ('', 'Bereichsvorgabe verwenden'), #TODO: Bereichswas? Translation?
    ('date', _(u'Date')),
    ('relevance', _(u'Relevance')),
    ('magic', _(u'Date and relevance')),
)

DEFAULT_SEARCH_PARAMETER = 'magic'

SEARCH_AREAS = {
    'wiki': 'w',
    'forum': 'f',
    'ikhaya': 'i',
    'planet': 'p'
}


class LoginForm(forms.Form):
    """Simple form for the login dialog"""
    username = forms.CharField(label=_(u'Username, email address or openID'),
        widget=forms.TextInput(attrs={'tabindex': '1'}))
    password = forms.CharField(label=_(u'Password'), required=False,
        widget=forms.PasswordInput(render_value=False, attrs={'tabindex': '1'}),
        help_text=_(u'Leave this field empty if you are using openID.'),)
    permanent = forms.BooleanField(label=_('Keep logged in'),
        required=False, widget=forms.CheckboxInput(attrs={'tabindex':'1'}))

    def clean(self):
        data = self.cleaned_data
        if 'username' in data and not (data['username'].startswith('http://') or \
         data['username'].startswith('https://')) and data['password'] == '':
            msg = _(u'This field is required')
            self._errors['password'] = self.error_class([msg])
        return data


class OpenIDConnectForm(forms.Form):
    username = forms.CharField(label=_(u'Username'))
    password = forms.CharField(label=_('Password'),
        widget=forms.PasswordInput(render_value=False),
        required=True)


class RegisterForm(forms.Form):
    """
    Form for registering a new user account.

    Validates that the requested username is not already in use, and
    requires the password to be entered twice to catch typos.
    The user also needs to confirm our terms of usage and there are some
    techniques for bot catching included e.g a CAPTCHA and a hidden captcha
    for bots that just fill out everything.
    """
    username = forms.CharField(label=_('Username'), max_length=20)
    email = EmailField(label='E-Mail', help_text=_(u'We need your email '
        u'address to send you a new password if you forgot it. It is not '
        u'visible for other users. For more information, check out our '
        u'<a href="%(link)s">privacy police</a>.') % {'link': href('portal',
                                                             'datenschutz')})
    password = forms.CharField(label=_('Password'),
        widget=forms.PasswordInput(render_value=False))
    confirm_password = forms.CharField(label=_('Confirm password'),
        widget=forms.PasswordInput(render_value=False))
    captcha = CaptchaField(label=_('CAPTCHA'))
    hidden_captcha = HiddenCaptchaField(required=False)
    terms_of_usage = forms.BooleanField()

    def clean_username(self):
        """
        Validates that the username is alphanumeric and is not already
        in use.
        """
        username = self.cleaned_data['username']
        if not is_valid_username(username):
            raise forms.ValidationError(
                _(u'Your username contains invalid characters. Only '
                  u'alphanumeric chars and “-” and “ “ are allowed.')
            )
        try:
            User.objects.get(username)
        except User.DoesNotExist:
            # To bad we had to change the user regex…,  we need to rename users fast…
            count = User.objects.filter(username__contains=username.replace(' ', '%')) \
                                .aggregate(user_count=Count('username'))['user_count']
            if count == 0:
                return username

        raise forms.ValidationError(
            _(u'This username is not available, please try another one.')
        )

    def clean(self):
        """
        Validates that the two password inputs match.
        """
        if 'password' in self.cleaned_data and 'confirm_password' in self.cleaned_data:
            if self.cleaned_data['password'] == self.cleaned_data['confirm_password']:
                return self.cleaned_data
            raise forms.ValidationError(
                _(u'The password must match the password confirmation.')
            )
        else:
            raise forms.ValidationError(
                _(u'You need to enter a password and a password confirmation.')
            )

    def clean_terms_of_usage(self):
        """Validates that the user agrees our terms of usage"""
        if self.cleaned_data.get('terms_of_usage', False):
            return True
        raise forms.ValidationError(
            _(u'You need to read and accept our terms and conditions.')
        )

    def clean_email(self):
        """
        Validates if the required field `email` contains
        a non existing mail address.
        """
        exists = User.objects.filter(email__iexact=self.cleaned_data['email'])\
                             .exists()
        if exists:
            raise forms.ValidationError(mark_safe(
                _(u'The given email address is already in use. If you forgot '
                  u'your password, you can <a href="%(link)s">restore it</a>.')
                % {'link': href('portal', 'lost_password')}))
        return self.cleaned_data['email']


class LostPasswordForm(forms.Form):
    """
    Form for the lost password form.

    It's similar to the register form and uses
    a hidden and a visible image CAPTCHA too.
    """
    username = forms.CharField(label=_('Username or email address'))
    captcha = CaptchaField(label=_('CAPTCHA'))
    hidden_captcha = HiddenCaptchaField(required=False)

    def clean_username(self):
        data = super(LostPasswordForm, self).clean()
        if 'username' in data and '@' in data['username']:
            try:
                self.user = User.objects.get(email=data['username'])
            except User.DoesNotExist:
                raise forms.ValidationError(
                    _(u'A user with the email address “%(mail)s“ does not exist.')
                    % {'mail': data['username']}
                )
        else:
            try:
                self.user = User.objects.get(data['username'])
            except User.DoesNotExist:
                raise forms.ValidationError(
                    _(u'The user “%(name)s“ does not exist.')
                    % {'name': data['username']}
                )


class SetNewPasswordForm(forms.Form):
    username = forms.CharField(widget=forms.HiddenInput)
    new_password_key = forms.CharField(widget=forms.HiddenInput)
    password = forms.CharField(label=_(u'New password'),
                               widget=forms.PasswordInput)
    password_confirm = forms.CharField(label=_(u'Confirm new password'),
                                       widget=forms.PasswordInput)

    def clean(self):
        data = super(SetNewPasswordForm, self).clean()
        if 'password' not in data or 'password_confirm' not in data or \
           data['password'] != data['password_confirm']:
            raise forms.ValidationError(u'Die Passwörter stimmen nicht '
                                        u'überein!')
        try:
            data['user'] = User.objects.get(self['username'].data,
                               new_password_key=self['new_password_key'].data)
        except User.DoesNotExist:
            raise forms.ValidationError(_(
                u'The user does not exist or the confirmation key is invalid')
            )
        return data


class ChangePasswordForm(forms.Form):
    """Simple form for changing the password."""
    old_password = forms.CharField(label=_(u'Old password'),
                                   widget=forms.PasswordInput)
    new_password = forms.CharField(label=_(u'New password'),
                                   widget=forms.PasswordInput)
    new_password_confirm = forms.CharField(
                                   label=_(u'Confirm new password'),
                                   widget=forms.PasswordInput)


class UserCPSettingsForm(forms.Form):
    """
    Form used for the user control panel – dialog.
    """
    notify = forms.MultipleChoiceField(
        label=_(u'Notify via'), required=False,
        choices=NOTIFY_BY_CHOICES,
        widget=forms.CheckboxSelectMultiple)
    notifications = forms.MultipleChoiceField(
        label=_(u'Notify me if'), required=False,
        choices=NOTIFICATION_CHOICES,
        widget=forms.CheckboxSelectMultiple)
    ubuntu_version = forms.MultipleChoiceField(
        label='Benachrichtigung bei neuen Topics mit bestimmter Ubuntu Version',
        required=False, choices=SIMPLE_VERSION_CHOICES,
        widget=forms.CheckboxSelectMultiple)
    timezone = forms.ChoiceField(label=_(u'Timezone'), required=True,
        choices=zip(TIMEZONES, TIMEZONES))
    hide_profile = forms.BooleanField(label=_(u'Hide online status'),
                                      required=False)
    hide_avatars = forms.BooleanField(label=_(u'Hide avatars'),
                                      required=False)
    hide_signatures = forms.BooleanField(label=_(u'Hide signatures'),
                                         required=False)
    autosubscribe = forms.BooleanField(required=False,
                        label=_(u'Subscribe to a topic when replying'))
    show_preview = forms.BooleanField(required=False,
        label=_(u'Attachment preview'))
    show_thumbnails = forms.BooleanField(required=False,
        label=_(u'Picture preview'),
        help_text=_(u'No effect if “Attachment preview“ is disabled'))
    highlight_search = forms.BooleanField(required=False,
        label=_(u'Highlight search'))
    mark_read_on_logout = forms.BooleanField(required=False,
        label=_(u'Mark all forums as “read“ on logout'))


    def clean_notify(self):
        data = self.cleaned_data['notify']
        if u'jabber' in data:
            if not current_request.user.jabber:
                raise forms.ValidationError(mark_safe(_(u'You need to '
                    u'<a href="%(link)s"> enter a valid jabber address</a> to '
                    u'use our jabber service.')
                    % {'link': href('portal', 'usercp', 'profile')}))
        return data


class UserCPProfileForm(forms.Form):

    avatar = forms.ImageField(label=_(u'Avatar'), required=False)
    delete_avatar = forms.BooleanField(label=_(u'Remove avatar'), required=False)
    use_gravatar = forms.BooleanField(label=_(u'Use Gravatar'), required=False)
    email = EmailField(label=_(u'Email'), required=True)
    jabber = JabberField(label=_(u'Jabber'), required=False)
    icq = forms.IntegerField(label=_(u'ICQ'), required=False,
                             min_value=1, max_value=1000000000)
    msn = forms.CharField(label=_(u'MSN'), required=False)
    aim = forms.CharField(label=_(u'AIM'), required=False, max_length=25)
    yim = forms.CharField(label=_(u'Yahoo Messenger'), required=False,
                         max_length=25)
    skype = forms.CharField(label=_(u'Skype'), required=False, max_length=25)
    wengophone = forms.CharField(label=_(u'WengoPhone'), required=False,
                                 max_length=25)
    sip = forms.CharField(label=_(u'SIP'), required=False, max_length=25)
    show_email = forms.BooleanField(required=False)
    show_jabber = forms.BooleanField(required=False)
    signature = forms.CharField(widget=forms.Textarea, label=_(u'Signature'),
                               required=False)
    coordinates = forms.CharField(label=_(u'Coordinates (latitude, longitude)'),
                                  required=False)
    location = forms.CharField(label=_(u'Location'), required=False, max_length=50)
    occupation = forms.CharField(label=_(u'Job'), required=False, max_length=50)
    interests = forms.CharField(label=_(u'Interests'), required=False,
                                max_length=100)
    website = forms.URLField(label=_(u'Website'), required=False)
    launchpad = forms.CharField(label=_(u'Launchpad username'), required=False,
                                max_length=50)
    gpgkey = forms.RegexField('^(0x)?[0-9a-f]{8}$(?i)', label=_(u'GPG key'),
                 max_length=10, required=False)

    def __init__(self, *args, **kwargs):
        self.user = kwargs.pop('user')
        super(UserCPProfileForm, self).__init__(*args, **kwargs)

    def clean_gpgkey(self):
        gpgkey = self.cleaned_data.get('gpgkey', '').upper()
        if gpgkey.startswith('0X'):
            gpgkey = gpgkey[2:]
        return gpgkey

    def clean_signature(self):
        signature = self.cleaned_data.get('signature', '')
        try:
            validate_signature(signature)
        except SignatureError, exc:
            raise forms.ValidationError(exc.message)
        return signature

    def clean_coordinates(self):
        coords = self.cleaned_data.get('coordinates', '').strip()
        if not coords:
            return None
        try:
            coords = [float(x.strip()) for x in coords.split(',')]
            if len(coords) != 2:
                raise forms.ValidationError(_(
                    u'Coordinates needs to be passed in the format '
                    u'“latitude, longitude“')
                )
            lat, long = coords
        except ValueError:
            raise forms.ValidationError(_(u'Coordinates needs to decimal numbers.'))
        if not -90 < lat < 90:
            raise forms.ValidationError(_(u'Latitude needs to be between -90 and 90.'))
        if not -180 < long < 180:
            raise forms.ValidationError(_(u'Longitude needs to be between -180 and 180.'))
        return lat, long

    def clean_email(self):
        email = (self.cleaned_data.get('email') or '').strip()
        if not email:
            raise forms.ValidationError(_(u'You entered no email address.'))
        try:
            other_user = User.objects.get(email=email)
        except User.DoesNotExist:
            return email
        else:
            if other_user.id != self.user.id:
                raise forms.ValidationError(_(u'This email address is already in use.'))
            return email

    def clean_avatar(self):
        """
        Keep the user form setting avatar to a too big size.
        """
        data = self.cleaned_data
        if data['avatar'] is None:
            return
        if data['avatar'] is False:
            return False

        st = int(storage.get('max_avatar_size', 0))
        if st and data['avatar'].size > st * 1024:
            raise forms.ValidationError(
                _(u'The chosen avatar could not be uploaded, it is to large. '
                  u'Please choose another avatar.')
            )
        try:
            image = Image.open(data['avatar'])
        finally:
            data['avatar'].seek(0)
        max_size = (
            int(storage.get('max_avatar_width', 0)),
            int(storage.get('max_avatar_height', 0)))
        if any(length > max_length for max_length, length in zip(max_size, image.size)):
            raise forms.ValidationError(
                _(u'The chosen avatar could not be uploaded, it is to large. '
                  u'Please choose another avatar.')
            )
        return data['avatar']

    def clean_openid(self):
        if self.cleaned_data['openid'] in EMPTY_VALUES:
            return
        openid = self.cleaned_data['openid']
        if UserData.objects.filter(key='openid', value=openid)\
                           .exclude(user=self.user).count():
            raise forms.ValidationError(_(u'This openID is already in use.'))
        return openid



class EditUserProfileForm(UserCPProfileForm):
    username = forms.CharField(label=_(u'Username'), max_length=30)
    member_title = forms.CharField(label=_(u'Title'), required=False)

    def clean_username(self):
        """
        Validates that the username is alphanumeric and is not already
        in use.
        """
        data = self.cleaned_data
        username = data['username']
        if not is_valid_username(username):
            raise forms.ValidationError(
                _(u'Your username contains invalid characters. Only '
                  u'alphanumeric chars and “-” and “ “ are allowed.')
            )
        if (self.user.username != username and
            User.objects.filter(username=username).exists()):
                raise forms.ValidationError(
                    _(u'A user with this name does already exist.')
                )
        return username


class EditUserGroupsForm(forms.Form):
    primary_group = forms.CharField(label=_(u'Primary group'), required=False,
        help_text=_(u'Will be used for displaying the team icon'))


class CreateUserForm(forms.Form):
    username = forms.CharField(label=_(u'Username'), max_length=30)
    password = forms.CharField(label=_(u'Password'),
        widget=forms.PasswordInput(render_value=False))
    confirm_password = forms.CharField(label=_(u'Confirm password'),
        widget=forms.PasswordInput(render_value=False))
    email = EmailField(label=_(u'Email'))
    authenticate = forms.BooleanField(label=_(u'Authenticate'), initial=True,
        required=False, help_text=(_(u'The user will be send a confirmation '
            u'mail and set to “inactive“.')))

    def clean_username(self):
        """
        Validates that the username is alphanumeric and is not already
        in use.
        """
        data = self.cleaned_data
        username = data['username']
        if not is_valid_username(username):
            raise forms.ValidationError(
                _(u'Your username contains invalid characters. Only '
                  u'alphanumeric chars and “-” and “ “ are allowed.')
            )
        if User.objects.filter(username=username).exists():
            raise forms.ValidationError(
                u'Der Benutzername ist leider schon vergeben. '
                u'Bitte wähle einen anderen.')
        return username

    def clean_confirm_password(self):
        """
        Validates that the two password inputs match.
        """
        data = self.cleaned_data
        if 'password' in data and 'confirm_password' in data:
            if data['password'] == data['confirm_password']:
                return data['confirm_password']
            raise forms.ValidationError(
                _(u'The password must match the password confirmation.')
            )
        else:
            raise forms.ValidationError(
                _(u'You need to enter a password and a password confirmation.')
            )

    def clean_email(self):
        """
        Validates if the required field `email` contains
        a non existing mail address.
        """
        if 'email' in self.cleaned_data:
            if User.objects.filter(email=self.cleaned_data['email']).exists():
                raise forms.ValidationError(_(u'This email address is already in use.'))
            return self.cleaned_data['email']
        else:
            raise forms.ValidationError(_(u'You need to enter a email address'))


class EditUserStatusForm(forms.Form):
    status = forms.ChoiceField(label=_(u'Activation status'), required=False,
                                   choices=enumerate([
                                       _(u'not yet activated'),
                                       _(u'active'),
                                       _(u'banned'),
                                       _(u'deleted himself'),
                                   ]))
    banned_until = forms.DateTimeField(label=_(u'Banned until'), required=False,
        widget=DateTimeWidget,
        help_text=_(u'leave empty to ban permanent'),
        localize=True)

    def clean_banned_until(self):
        """
        Keep the user from setting banned_until if status is not banned.
        This is to avoid confusion because this was previously possible.
        """
        data = self.cleaned_data
        if data['banned_until'] is None:
            return
        if data['status'] not in (2, '2'):
            raise forms.ValidationError(
                _(u'The user is not banned')
            )
        if data['banned_until'] < datetime.datetime.utcnow():
            raise forms.ValidationError(
                _(u'The point of time is in the past.')
            )
        return data['banned_until']


class EditUserPasswordForm(forms.Form):
    new_password = forms.CharField(label=_(u'New password'),
        required=False, widget=forms.PasswordInput(render_value=False))
    confirm_password = forms.CharField(label=_('Confirm new password'),
        required=False, widget=forms.PasswordInput(render_value=False))

    def clean_confirm_password(self):
        """
        Validates that the two password inputs match.
        """
        data = self.cleaned_data
        if 'new_password' in data and 'confirm_password' in data:
            if data['new_password'] == data['confirm_password']:
                return data['confirm_password']
            raise forms.ValidationError(
                _(u'The password must match the password confirmation.')
            )
        else:
            raise forms.ValidationError(
                _(u'You need to enter a password and a password confirmation.')
            )


class EditUserPrivilegesForm(forms.Form):
    permissions = forms.MultipleChoiceField(label=u'Privilegien',
                                            required=False)


class UserMailForm(forms.Form):
    text = forms.CharField(label=u'Text',
        widget=forms.Textarea(),
        help_text=_(u'The message will be send as “plain text“. Your username '
                    u'will be noted as sender.')
    )


class EditGroupForm(forms.Form):
    name = forms.CharField(label=_(u'Group name'), max_length=80)
    is_public = forms.BooleanField(label=_(u'Public'), required=False)
    permissions = forms.MultipleChoiceField(label=_(u'Privileges'),
        widget=forms.CheckboxSelectMultiple(attrs={'class': 'permission'}),
        required=False)
    forum_privileges = forms.MultipleChoiceField(label=_(u'Forum privileges'),
                                                 required=False)
    icon = forms.ImageField(label=_(u'Team icon'), required=False)
    delete_icon = forms.BooleanField(label=_(u'Delete team icon'), required=False)
    import_icon_from_global = forms.BooleanField(label=_(u'Use global team icon'),
        required=False)


class CreateGroupForm(EditGroupForm):

    def clean_name(self):
        """Validates that the name is alphanumeric and is not already in use."""

        data = self.cleaned_data
        if 'name' in data:
            try:
                name = normalize_username(data['name'])
            except ValueError:
                raise forms.ValidationError(_(
                    u'The groupname contains invalid chars'))
            if Group.objects.filter(name=name).exists():
                raise forms.ValidationError(_(
                    u'The groupname is not available. Please choose another one.'))
            return name
        else:
            raise forms.ValidationError(_(u'You need to enter a groupname'))


class SearchForm(forms.Form):
    """The search formular"""

    def __init__(self, *args, **kwargs):
        self.user = kwargs.pop('user')
        forms.Form.__init__(self, *args, **kwargs)

        self.fields['forums'].choices = [('support', _(u'All support forums')),
            ('all', _(u'All forums'))]
        forums = filter_invisible(self.user, Forum.objects.get_cached())
        for offset, forum in Forum.get_children_recursive(forums):
            self.fields['forums'].choices.append((forum.slug, u'  ' * offset + forum.name))

    query = forms.CharField(label=_(u'Searchterms:'), widget=forms.TextInput)
    area = forms.ChoiceField(label=_(u'Area:'), choices=SEARCH_AREA_CHOICES,
                      required=False, widget=forms.RadioSelect, initial='all')
    page = forms.IntegerField(required=False, widget=forms.HiddenInput)
    per_page = forms.IntegerField(required=False, widget=forms.HiddenInput)
    date_begin = forms.DateTimeField(required=False, widget=DateTimeWidget)
    date_end = forms.DateTimeField(required=False, widget=DateTimeWidget)
    sort = forms.ChoiceField(label=_(u'Order by'), choices=SEARCH_SORT_CHOICES,
        required=False)
    forums = forms.ChoiceField(label=_(u'Forums'), initial='support',
        required=False)
    show_wiki_attachments = forms.BooleanField(label=_(u'Show attachments'),
        required=False)

    def clean(self):
        # Default search order depends on the search area.
        cleaned_data = forms.Form.clean(self)
        cleaned_data['area'] = (cleaned_data.get('area') or 'all').lower()
        if not cleaned_data.get('sort'):
            if cleaned_data['area'] == 'wiki':
                cleaned_data['sort'] = 'relevance'
            else:
                cleaned_data['sort'] = DEFAULT_SEARCH_PARAMETER
        return cleaned_data

    def search(self):
        """Performs the actual query and return the results"""
        d = self.cleaned_data

        query = d['query']

        exclude = []

        # we use per default the support-forum filter
        if not d['forums']:
            d['forums'] = 'support'

        if d['area'] in ('forum', 'all') and d['forums'] and \
                d['forums'] not in ('support', 'all'):
            query += ' category:"%s"' % d['forums']
        elif d['forums'] == 'support':
            exclude = list(settings.SEARCH_DEFAULT_EXCLUDE)

        if not d['show_wiki_attachments']:
            exclude.append('C__attachment__')

        return search_system.query(self.user,
            query,
            page=d['page'] or 1,
            per_page=d['per_page'] or 20,
            date_begin=datetime_to_timezone(d['date_begin'], enforce_utc=True),
            date_end=datetime_to_timezone(d['date_end'], enforce_utc=True),
            component=SEARCH_AREAS.get(d['area']),
            exclude=exclude,
            sort=d['sort'] or DEFAULT_SEARCH_PARAMETER
        )



class PrivateMessageForm(forms.Form):
    """Form for writing a new private message"""
    recipient = forms.CharField(label=_(u'To'), required=False,
        help_text=_(u'Separate multiple names by semicolon'))
    group_recipient = forms.CharField(label=_(u'Groups'), required=False,
        help_text=_(u'Separate multiple groups by semicolon'))
    subject = forms.CharField(label=_(u'Subject'),
                              widget=forms.TextInput(attrs={'size': 50}))
    text = forms.CharField(label=_(u'Message'), widget=forms.Textarea)

    def clean(self):
        d = self.cleaned_data
        if 'recipient' in d and 'group_recipient' in d:
            if not d['recipient'].strip() and not d['group_recipient'].strip():
                raise forms.ValidationError(_(u'Please enter at least one receiver.'))
        return self.cleaned_data

class PrivateMessageFormProtected(SurgeProtectionMixin, PrivateMessageForm):
    source_protection_timeout = 60 * 5


class DeactivateUserForm(forms.Form):
    """Form for the user control panel -- deactivate_user view."""
    password_confirmation = forms.CharField(widget=forms.PasswordInput)


class SubscriptionForm(forms.Form):
    #: this is a list of integers of the subscriptions
    select = forms.MultipleChoiceField()


class PrivateMessageIndexForm(forms.Form):
    #: this is a list of integers of the pms that should get deleted
    delete = forms.MultipleChoiceField()


class UserErrorReportForm(forms.Form):
    title = forms.CharField(label=_(u'Short description'), max_length=50,
                            widget=forms.TextInput(attrs={'size':50}))
    text = forms.CharField(label=_(u'Long description'),
                           widget=forms.Textarea(attrs={'rows': 3}))
    url = forms.URLField(widget=forms.HiddenInput, required=False,
                         label=_(u'URL of the site the ticket refers to'))

    def clean_url(self):
        data = self.cleaned_data
        if data.get('url') and not is_safe_domain(self.cleaned_data['url']):
            raise forms.ValidationError(_(u'Invalid URL'))
        return self.cleaned_data['url']


def _feed_count_cleanup(n):
    COUNTS = (10, 20, 30, 50)
    if n in COUNTS:
        return n
    if n < COUNTS[0]:
        return COUNTS[0]
    for i in range(len(COUNTS)):
        if n < COUNTS[i]:
            return n - COUNTS[i-1] < COUNTS[i] - n and COUNTS[i-1] or COUNTS[i]
    return COUNTS[-1]


class FeedSelectorForm(forms.Form):
    count = forms.IntegerField(initial=10,
                widget=forms.TextInput(attrs={'size': 2, 'maxlength': 3,
                                              'class': 'feed_count'}),
                label=_(u'Number of entrys in the feed'),
                help_text=_(u'The number will be round off to keep the server '
                            u'load low.'))
    mode = forms.ChoiceField(initial='short',
        choices=(('full',  _(u'Full article')),
                 ('short', _(u'Only introduction')),
                 ('title', _(u'Only title'))),
        widget=forms.RadioSelect(attrs={'class':'radioul'}))

    def clean(self):
        data = self.cleaned_data
        data['count'] = _feed_count_cleanup(data.get('count', 20))
        return data


class ForumFeedSelectorForm(FeedSelectorForm):
    component = forms.ChoiceField(initial='forum',
        choices=(('*', u''), ('forum', u''), ('topic', u'')))
    forum = forms.ChoiceField(required=False)

    def clean_forum(self):
        data = self.cleaned_data
        if data.get('component') == 'forum' and not data.get('forum'):
            raise forms.ValidationError(_(u'Please select a forum'))
        return data['forum']


class IkhayaFeedSelectorForm(FeedSelectorForm):
    category = forms.ChoiceField(label=_(u'Category'))


class PlanetFeedSelectorForm(FeedSelectorForm):
    pass


class WikiFeedSelectorForm(FeedSelectorForm):
    #: `mode` is never used but needs to be overwritten because of that.
    mode = forms.ChoiceField(required=False)
    page = forms.CharField(label=_('Page name'), required=False,
                           help_text=(_(u'If not given, the last changes will '
                                        u'be displayed.')))


class EditStaticPageForm(forms.ModelForm):
    def __init__(self, *args, **kwargs):
        super(EditStaticPageForm, self).__init__(*args, **kwargs)
        self.fields['key'].required = False

    class Meta:
        model = StaticPage


class EditFileForm(forms.ModelForm):
    class Meta:
        model = StaticFile
        exclude = ['identifier']

    def save(self, commit=True):
        instance = super(EditFileForm, self).save(commit=False)
        instance.identifier = instance.file.name.rsplit('/', 1)[-1]
        if commit:
            instance.save()
        return instance


class ConfigurationForm(forms.Form):
    global_message = forms.CharField(label=_(u'Global Message'),
        widget=forms.Textarea(attrs={'rows': 3}), required=False,
        help_text = _(u'This message will displayed on every page in the '
                      u'header. To disable it, leave the field empty. '
                      u'Needs to be valid XHTML.'))
    blocked_hosts = forms.CharField(label=_(u'Blocked hosts for email addresses'),
        widget=forms.Textarea(attrs={'rows': 3}), required=False,
        help_text = _(u'Users cannot use email addresses from these hosts to '
                      u'register an account.'))
    team_icon = forms.ImageField(label=_(u'Global teamicon'), required=False,
        help_text=_(u'Please note the details on the maximum size below.'))
    max_avatar_width = forms.IntegerField(min_value=1)
    max_avatar_height = forms.IntegerField(min_value=1)
    max_avatar_size = forms.IntegerField(min_value=0)
    max_signature_length = forms.IntegerField(min_value=1,
        label=_(u'Maximum signature length'))
    max_signature_lines = forms.IntegerField(min_value=1,
        label=_(u'Maximum number of lines in signature'))
    get_ubuntu_link = forms.URLField(required=False,
        label=u'Der Downloadlink für die Startseite')
    get_ubuntu_description = forms.CharField(label=u'Beschreibung des Links')
    wiki_newpage_template = forms.CharField(required=False,
        widget=forms.Textarea(attrs={'rows': 5}),
        label=_(u'Default text of new wikipages'))
    wiki_newpage_root = forms.CharField(required=False,
        label=_(u'Location of new wikipages'))
    wiki_newpage_infopage = forms.CharField(required=False,
        label=_(u'Information page about new wikipages'),
        help_text=_(u'Information page to which a “create“ link should '
                    u'redirect to.'))
    team_icon_width = forms.IntegerField(min_value=1, required=False)
    team_icon_height = forms.IntegerField(min_value=1, required=False)
    license_note = forms.CharField(required=False, label=_(u'License note'),
                                   widget=forms.Textarea(attrs={'rows': 2}))
    distri_versions = forms.CharField(required=False, widget=HiddenInput())

    def clean_global_message(self):
        return cleanup_html(self.cleaned_data.get('global_message', ''))

    def clean_distri_versions(self):
        data = self.cleaned_data
        key = 'distri_versions'
        try:
            data[key] = data.get(key, '[]')
            # is there a way to validate a JSON string?
            simplejson.loads(data[key])
        except simplejson.JSONDecodeError:
            return u'[]'
        return data[key]



class EditStyleForm(forms.Form):
    styles = forms.CharField(label=_(u'Styles'), widget=forms.Textarea(
                             attrs={'rows': 20}), required=False)<|MERGE_RESOLUTION|>--- conflicted
+++ resolved
@@ -11,17 +11,14 @@
 import datetime
 import Image
 from django import forms
+from django.forms import HiddenInput
+from django.db.models import Count
 from django.db.models import Count
 from django.conf import settings
 from django.core.validators import EMPTY_VALUES
+from django.utils import simplejson
 from django.utils.safestring import mark_safe
-<<<<<<< HEAD
 from django.utils.translation import ugettext_lazy as _
-=======
-from django.utils import simplejson
-from django.db.models import Count
-from django.forms import HiddenInput
->>>>>>> 0968d8e8
 
 from inyoka.forum.constants import SIMPLE_VERSION_CHOICES
 from inyoka.forum.acl import filter_invisible
