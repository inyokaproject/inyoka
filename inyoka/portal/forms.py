--- conflicted
+++ resolved
@@ -608,79 +608,6 @@
         return group
 
 
-<<<<<<< HEAD
-=======
-class SearchForm(forms.Form):
-    """The search formular"""
-
-    def __init__(self, *args, **kwargs):
-        self.user = kwargs.pop('user')
-        forms.Form.__init__(self, *args, **kwargs)
-
-        self.fields['forums'].choices = FORUM_SEARCH_CHOICES
-        forums = filter_invisible(self.user, Forum.objects.get_cached())
-        for offset, forum in Forum.get_children_recursive(forums):
-            self.fields['forums'].choices.append((forum.slug, u'  ' * offset + forum.name))
-
-    query = forms.CharField(label=ugettext_lazy(u'Search terms:'), widget=forms.TextInput)
-    area = forms.ChoiceField(label=ugettext_lazy(u'Area:'), choices=SEARCH_AREA_CHOICES,
-                      required=False, widget=forms.RadioSelect, initial='all')
-    page = forms.IntegerField(required=False, widget=forms.HiddenInput)
-    per_page = forms.IntegerField(required=False, widget=forms.HiddenInput)
-    date_begin = forms.DateTimeField(required=False, widget=DateTimeWidget)
-    date_end = forms.DateTimeField(required=False, widget=DateTimeWidget)
-    sort = forms.ChoiceField(label=ugettext_lazy(u'Order by'), choices=SEARCH_SORT_CHOICES,
-        required=False)
-    forums = ForumField(label=ugettext_lazy(u'Forums'), initial='support',
-        required=False)
-    show_wiki_attachments = forms.BooleanField(label=ugettext_lazy(u'Show attachments'),
-        required=False)
-
-    def clean(self):
-        # Default search order depends on the search area.
-        cleaned_data = forms.Form.clean(self)
-        cleaned_data['area'] = (cleaned_data.get('area') or 'all').lower()
-        if not cleaned_data.get('sort'):
-            if cleaned_data['area'] == 'wiki':
-                cleaned_data['sort'] = 'relevance'
-            else:
-                cleaned_data['sort'] = DEFAULT_SEARCH_PARAMETER
-        return cleaned_data
-
-    def search(self):
-        """Performs the actual query and return the results"""
-        d = self.cleaned_data
-
-        query = d['query']
-
-        exclude = []
-
-        # we use per default the support-forum filter
-        if not d['forums']:
-            d['forums'] = 'support'
-
-        if d['area'] in ('forum', 'all') and d['forums'] and \
-                d['forums'] not in ('support', 'all'):
-            query += ' category:"%s"' % d['forums']
-        elif d['forums'] == 'support':
-            exclude = list(settings.SEARCH_DEFAULT_EXCLUDE)
-
-        if not d['show_wiki_attachments']:
-            exclude.append('C__attachment__')
-
-        return search_system.query(self.user,
-            query,
-            page=d['page'] or 1,
-            per_page=d['per_page'] or 20,
-            date_begin=datetime_to_timezone(d['date_begin'], enforce_utc=True),
-            date_end=datetime_to_timezone(d['date_end'], enforce_utc=True),
-            component=SEARCH_AREAS.get(d['area']),
-            exclude=exclude,
-            sort=d['sort'] or DEFAULT_SEARCH_PARAMETER
-        )
-
-
->>>>>>> 59bc13b3
 class PrivateMessageForm(forms.Form):
     """Form for writing a new private message"""
     recipient = forms.CharField(label=ugettext_lazy(u'To'), required=False,
