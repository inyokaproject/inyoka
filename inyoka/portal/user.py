--- conflicted
+++ resolved
@@ -39,12 +39,7 @@
 from inyoka.markup import parse, render, RenderContext
 
 
-<<<<<<< HEAD
-UNUSABLE_PASSWORD = '!$!'
 _ANONYMOUS_USER = _SYSTEM_USER = _DEFAULT_GROUP = None
-=======
-_ANONYMOUS_USER = _SYSTEM_USER = None
->>>>>>> 9dae5de9
 DEFAULT_GROUP_ID = 1 # group id for all registered users
 PERMISSIONS = [(2 ** i, p[0], p[1]) for i, p in enumerate([
     ('admin_panel', u'Not in use anymore'), #TODO: DEPRECATED
@@ -478,16 +473,12 @@
         return _SYSTEM_USER
 
 
-<<<<<<< HEAD
 def upload_to_avatar(instance, filename):
     fn = 'portal/avatars/avatar_user%d.%s'
     return fn % (instance.pk, filename.rsplit('.',1)[-1])
 
 
 class User(models.Model):
-=======
-class User(AbstractBaseUser):
->>>>>>> 9dae5de9
     """User model that contains all informations about an user."""
 
     STATUS_CHOICES = enumerate([ugettext_lazy(u'not yet activated'),
@@ -501,15 +492,11 @@
                                 max_length=30, unique=True, db_index=True)
     email = models.EmailField(ugettext_lazy(u'Email address'),
                               unique=True, max_length=50, db_index=True)
-<<<<<<< HEAD
     password = models.CharField(ugettext_lazy(u'Password'), max_length=128)
     status = models.IntegerField(ugettext_lazy(u'Activation status'), default=0,
                                  choices=STATUS_CHOICES)
     last_login = models.DateTimeField(ugettext_lazy(u'Last login'),
                                       default=datetime.utcnow)
-=======
-    status = models.IntegerField(ugettext_lazy(u'Status'), default=0)
->>>>>>> 9dae5de9
     date_joined = models.DateTimeField(ugettext_lazy(u'Member since'),
                                        default=datetime.utcnow)
     groups = models.ManyToManyField(Group,
