--- conflicted
+++ resolved
@@ -1,25 +1,13 @@
-<<<<<<< HEAD
-# Translations template for Inyoka.
-# German (Germany) translations for .
-# Copyright (C) 2011 - 2012 Inyoka-Team
-# This file is distributed under the same license as the project.
-#
-=======
 # Translations template for PROJECT.
 # Copyright (C) 2012 ORGANIZATION
 # This file is distributed under the same license as the PROJECT project.
 # FIRST AUTHOR <EMAIL@ADDRESS>, 2012.
->>>>>>> 864306f9
 #
 msgid ""
 msgstr ""
 "Project-Id-Version: PROJECT VERSION\n"
 "Report-Msgid-Bugs-To: EMAIL@ADDRESS\n"
-<<<<<<< HEAD
-"POT-Creation-Date: 2012-02-07 23:54+0100\n"
-=======
 "POT-Creation-Date: 2012-02-08 20:17+0100\n"
->>>>>>> 864306f9
 "PO-Revision-Date: YEAR-MO-DA HO:MI+ZONE\n"
 "Last-Translator: FULL NAME <EMAIL@ADDRESS>\n"
 "Language-Team: LANGUAGE <LL@li.org>\n"
@@ -116,11 +104,7 @@
 msgstr ""
 
 #: inyoka/portal/forms.py:84
-<<<<<<< HEAD
-msgid "Username, email address or openID"
-=======
 msgid "Username, email address or OpenID"
->>>>>>> 864306f9
 msgstr ""
 
 #: inyoka/portal/forms.py:86 inyoka/portal/forms.py:103
@@ -130,11 +114,7 @@
 msgstr ""
 
 #: inyoka/portal/forms.py:88
-<<<<<<< HEAD
-msgid "Leave this field empty if you are using openID."
-=======
 msgid "Leave this field empty if you are using OpenID."
->>>>>>> 864306f9
 msgstr ""
 
 #: inyoka/portal/forms.py:89
@@ -425,11 +405,7 @@
 msgstr ""
 
 #: inyoka/portal/forms.py:425
-<<<<<<< HEAD
-msgid "This openID is already in use."
-=======
 msgid "This OpenID is already in use."
->>>>>>> 864306f9
 msgstr ""
 
 #: inyoka/portal/forms.py:432 inyoka/portal/models.py:108
@@ -532,19 +508,11 @@
 msgid "Forum privileges"
 msgstr ""
 
-<<<<<<< HEAD
-#: inyoka/portal/forms.py:591
-msgid "Team icon"
-msgstr ""
-
-#: inyoka/portal/forms.py:592
-=======
 #: inyoka/portal/forms.py:591 inyoka/portal/user.py:274
 msgid "Team icon"
 msgstr ""
 
 #: inyoka/portal/forms.py:592 inyoka/portal/templates/portal/group_edit.html:47
->>>>>>> 864306f9
 msgid "Delete team icon"
 msgstr ""
 
@@ -553,21 +521,6 @@
 msgstr ""
 
 #: inyoka/portal/forms.py:607
-<<<<<<< HEAD
-msgid "The groupname contains invalid chars"
-msgstr ""
-
-#: inyoka/portal/forms.py:610
-msgid "The groupname is not available. Please choose another one."
-msgstr ""
-
-#: inyoka/portal/forms.py:614
-msgid "You need to enter a groupname"
-msgstr ""
-
-#: inyoka/portal/forms.py:629
-msgid "Searchterms:"
-=======
 msgid "The group name contains invalid chars"
 msgstr ""
 
@@ -581,7 +534,6 @@
 
 #: inyoka/portal/forms.py:629
 msgid "Search terms:"
->>>>>>> 864306f9
 msgstr ""
 
 #: inyoka/portal/forms.py:630
@@ -652,11 +604,7 @@
 msgstr ""
 
 #: inyoka/portal/forms.py:755
-<<<<<<< HEAD
-msgid "Number of entrys in the feed"
-=======
 msgid "Number of entries in the feed"
->>>>>>> 864306f9
 msgstr ""
 
 #: inyoka/portal/forms.py:756
@@ -710,11 +658,7 @@
 msgstr ""
 
 #: inyoka/portal/forms.py:830
-<<<<<<< HEAD
-msgid "Global teamicon"
-=======
 msgid "Global team icon"
->>>>>>> 864306f9
 msgstr ""
 
 #: inyoka/portal/forms.py:831
@@ -731,7 +675,6 @@
 
 #: inyoka/portal/forms.py:840
 msgid "The download link for the start page"
-<<<<<<< HEAD
 msgstr ""
 
 #: inyoka/portal/forms.py:841
@@ -739,25 +682,6 @@
 msgstr ""
 
 #: inyoka/portal/forms.py:844
-msgid "Default text of new wikipages"
-msgstr ""
-
-#: inyoka/portal/forms.py:846
-msgid "Location of new wikipages"
-msgstr ""
-
-#: inyoka/portal/forms.py:848
-msgid "Information page about new wikipages"
-msgstr ""
-
-=======
-msgstr ""
-
-#: inyoka/portal/forms.py:841
-msgid "Description of the link"
-msgstr ""
-
-#: inyoka/portal/forms.py:844
 msgid "Default text of new wiki pages"
 msgstr ""
 
@@ -769,7 +693,6 @@
 msgid "Information page about new wiki pages"
 msgstr ""
 
->>>>>>> 864306f9
 #: inyoka/portal/forms.py:849
 msgid "Information page to which a “create“ link should redirect to."
 msgstr ""
@@ -864,11 +787,7 @@
 msgstr ""
 
 #: inyoka/portal/models.py:287
-<<<<<<< HEAD
-msgid "Is ikhaya icon"
-=======
 msgid "Is Ikhaya icon"
->>>>>>> 864306f9
 msgstr ""
 
 #: inyoka/portal/models.py:289
@@ -1039,13 +958,6 @@
 msgid "Public profile"
 msgstr ""
 
-<<<<<<< HEAD
-#: inyoka/portal/user.py:274
-msgid "Teamicon"
-msgstr ""
-
-=======
->>>>>>> 864306f9
 #: inyoka/portal/user.py:489 inyoka/portal/templates/portal/profile.html:61
 msgid "Email address"
 msgstr ""
@@ -1210,11 +1122,7 @@
 msgstr ""
 
 #: inyoka/portal/views.py:512
-<<<<<<< HEAD
-msgid "You need to be logged in to view a userprofile."
-=======
 msgid "You need to be logged in to view a user profile."
->>>>>>> 864306f9
 msgstr ""
 
 #: inyoka/portal/views.py:570
@@ -1274,11 +1182,7 @@
 msgstr ""
 
 #: inyoka/portal/views.py:682
-<<<<<<< HEAD
-msgid "Your profileinformation were updated successfully."
-=======
 msgid "Your profile information were updated successfully."
->>>>>>> 864306f9
 msgstr ""
 
 #: inyoka/portal/views.py:717
@@ -1328,11 +1232,7 @@
 msgstr ""
 
 #: inyoka/portal/views.py:883
-<<<<<<< HEAD
-msgid "You need to be logged in to change your userpage."
-=======
 msgid "You need to be logged in to change your user page."
->>>>>>> 864306f9
 msgstr ""
 
 #: inyoka/portal/views.py:889
@@ -1505,11 +1405,7 @@
 msgstr ""
 
 #: inyoka/portal/views.py:1785
-<<<<<<< HEAD
-msgid "The usermap was temporarily disabled."
-=======
 msgid "The user map was temporarily disabled."
->>>>>>> 864306f9
 msgstr ""
 
 #: inyoka/portal/views.py:1810
@@ -1579,11 +1475,7 @@
 msgstr ""
 
 #: inyoka/portal/templates/portal/calendar_detail.html:66
-<<<<<<< HEAD
-msgid "Download ICal"
-=======
 msgid "Download iCal"
->>>>>>> 864306f9
 msgstr ""
 
 #: inyoka/portal/templates/portal/calendar_detail.html:67
