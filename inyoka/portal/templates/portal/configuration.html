{#
    templates.admin.configuration
    ~~~~~~~~~~~~~~~~~~~~~~~~~~~~~

    On this page the administrator can set general configuration values.

    :copyright: (c) 2007-2011 by the Inyoka Team, see AUTHORS for more details.
    :license: GNU GPL, see LICENSE for more details.
#}
{%- extends 'portal/overall.html' %}
{% from 'macros.html' import render_form %}

<<<<<<< HEAD
{% do BREADCRUMB.append(_('Configuration'), href('portal', 'config'), True) %}
=======
{% do BREADCRUMB.append('Konfiguration', href('portal', 'config'), True) %}
{% set scripts = ['jstableform'] %}
>>>>>>> 0968d8e8

{% block content %}
<form enctype="multipart/form-data" action="" method="post" id="configuration">
  <h3>{% trans %}General settings{% endtrans %}</h3>
  <dl>
    {{ render_form(form, ['global_message', 'blocked_hosts', 'wiki_newpage_template', 'wiki_newpage_root', 'wiki_newpage_infopage', 'license_note'], inline=true) }}
    {% if team_icon_url %}<dd><img class="admin_teamicon" src="{{ team_icon_url }}" alt="Team Icon" /></dd>{% endif %}
    <dt>{{ form.team_icon.label }}</dt>
    <dd>{{ form.team_icon }} {{ form.errors.team_icon }}</dd>
  </dl>
  <h3>{% trans %}Various limits{% endtrans %}</h3>
  <dl>
    {{ render_form(form, ['max_signature_length', 'max_signature_lines'], inline=true) }}
    <dt>{% trans %}Maximum avatarsize{% endtrans %}</dt>
    <dd>{{ form.max_avatar_width }} × {{ form.max_avatar_height }} {% trans %}Pixel{% endtrans %}
        {{ form.max_avatar_size }} {% trans %}KiB (0 = unlimited){% endtrans %}
        {{ form.errors.max_avatar_height }} {{ form.errors.max_avatar_width }}
        {{ form.errors.max_avatar_size }}</dd>
    <dt>{% trans %}Maximum teamicon size{% endtrans %}</dt>
    <dd>{{ form.team_icon_height }} x {{ form.team_icon_width }} {% trans %}Pixel{% endtrans %}
        {{ form.errors.team_icon_height }} {{ form.errors.team_icon_width }}</dd>
  </dl>
  <h3>Get-Ubuntu-Link</h3>
  {{ render_form(form, ['get_ubuntu_link', 'get_ubuntu_description']) }}
  <br />
  <h3>Distributions Versionen</h3>
<table id="distri-table" class="jstableform">
  <thead>
    <tr>
      <td class="jstableform-_jswarning" colspan="8">
        Um diese Funktion nutzen zu können muss JavaScript aktiviert sein!
      </td>
    </tr>
    <tr>
      <td class="jstableform-key-number jstableform-type-string jstableform-validate-versionnumber">Version</td>
      <td class="jstableform-key-name jstableform-type-string jstableform-validate-versionname">Name</td>
      <td class="jstableform-key-lts jstableform-type-boolean">LTS</td>
      <td class="jstableform-key-active jstableform-type-boolean">Aktiv</td>
      <td class="jstableform-key-current jstableform-type-boolean">Aktuell</td>
      <td class="jstableform-key-dev jstableform-type-boolean">Entwicklung</td>
      <td class="jstableform-key-_cmdedit"></td>
      <td class="jstableform-key-_cmddel"></td>
    </tr>
  </thead>
  <tfoot><tr>
    <td colspan="8"><a href="#distri-table" name="jstableform-add">Hinzufügen</a></td>
  </tr></tfoot>
  <tbody>
    {%- for version in versions -%}
    <tr name="jstableform-{{ version.number|e }}">
      <td name="jstableform-key-number">{{ version.number|e }}</td>
      <td name="jstableform-key-name">{{ version.name|e }}</td>
      <td name="jstableform-key-lts" class="jstableform-status-{% if version.lts == 'true' %}yes{% else %}no{% endif %}"></td>
      <td name="jstableform-key-active" class="jstableform-status-{% if version.active == 'true' %}yes{% else %}no{% endif %}"></td>
      <td name="jstableform-key-current" class="jstableform-status-{% if version.current == 'true' %}yes{% else %}no{% endif %}"></td>
      <td name="jstableform-key-dev" class="jstableform-status-{% if version.dev == 'true' %}yes{% else %}no{% endif %}"></td>
      <td name="jstableform-key-_cmdedit"><a href="#distri-table">Ändern</a></td>
      <td name="jstableform-key-_cmddel"><a href="#distri-table">Löschen</a></td>
    </tr>
    {%- endfor -%}
  </tbody>
</table>
{{ form.distri_versions }}
  <p>
    <input type="submit" value="{% trans %}Submit{% endtrans %}" />
  </p>
</form>
{% endblock %}

{% block additional_scripts %}
<script type="text/javascript">
  $(function() {
    JSTableForm($('#distri-table'), $('#id_distri_versions'));
  });
</script>
{% endblock %}<|MERGE_RESOLUTION|>--- conflicted
+++ resolved
@@ -10,12 +10,8 @@
 {%- extends 'portal/overall.html' %}
 {% from 'macros.html' import render_form %}
 
-<<<<<<< HEAD
 {% do BREADCRUMB.append(_('Configuration'), href('portal', 'config'), True) %}
-=======
-{% do BREADCRUMB.append('Konfiguration', href('portal', 'config'), True) %}
 {% set scripts = ['jstableform'] %}
->>>>>>> 0968d8e8
 
 {% block content %}
 <form enctype="multipart/form-data" action="" method="post" id="configuration">
