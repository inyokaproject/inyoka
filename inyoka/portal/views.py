--- conflicted
+++ resolved
@@ -586,61 +586,11 @@
     if request.method == 'POST':
         form = UserCPProfileForm(request.POST, request.FILES, instance=user)
         if form.is_valid():
-<<<<<<< HEAD
             user = form.save(request)
             openids = map(int, request.POST.getlist('openids'))
             UserData.objects.filter(user=user, pk__in = openids).delete()
             messages.success(request, _(u'Your profile information were updated successfully.'))
             return HttpResponseRedirect(href('portal', 'usercp', 'profile'))
-=======
-            data = form.cleaned_data
-            for key in ('jabber', 'icq', 'msn', 'aim', 'yim',
-                        'skype', 'wengophone', 'sip',
-                        'signature', 'location', 'occupation',
-                        'interests', 'website', 'gpgkey',
-                        'launchpad'):
-                setattr(user, key, data[key] or '')
-            if data['email'] != user.email:
-                send_new_email_confirmation(user, data['email'])
-                messages.info(request,
-                    _(u'You’ve been sent an email to confirm your new email '
-                      u'address.'))
-            if data['coordinates']:
-                user.coordinates_lat, user.coordinates_long = \
-                    data['coordinates']
-            if data['avatar'] is False:
-                user.delete_avatar()
-            elif data['avatar']:
-                try:
-                    avatar_resized = user.save_avatar(data['avatar'])
-                    if avatar_resized:
-                        ava_mh, ava_mw = storage.get_many(('max_avatar_height',
-                            'max_avatar_width')).itervalues()
-                        messages.info(request,
-                            _(u'The avatar you uploaded was scaled to '
-                              u'%(w)dx%(h)d pixels. Please note that this '
-                              u'may result in lower quality.') % {
-                                  'w': ava_mw,
-                                  'h': ava_mh
-                              })
-                except KeyError:
-                    # the image format is not supported though
-                    form._errors['avatar'] = forms.util.ValidationError(_(
-                        'The used file format is not supported, please choose '
-                        'another one for your avatar.')).messages
-
-            for key in ('show_email', 'show_jabber', 'use_gravatar'):
-                user.settings[key] = data[key]
-            user.save()
-
-            if form.errors:
-                generic.trigger_fix_errors_message(request)
-            else:
-                openids = map(int, request.POST.getlist('openids'))
-                UserData.objects.filter(user=user, pk__in=openids).delete()
-                messages.success(request, _(u'Your profile information were updated successfully.'))
-                return HttpResponseRedirect(href('portal', 'usercp', 'profile'))
->>>>>>> 9dae5de9
         else:
             generic.trigger_fix_errors_message(request)
     else:
