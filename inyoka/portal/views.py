# -*- coding: utf-8 -*-
"""
    inyoka.portal.views
    ~~~~~~~~~~~~~~~~~~~

    All views for the portal including the user control panel,
    private messages, static pages and the login/register and search
    dialogs.

    :copyright: (c) 2007-2011 by the Inyoka Team, see AUTHORS for more details.
    :license: GNU GPL, see LICENSE for more details.
"""
import binascii
import pytz
import time
from PIL import Image
from datetime import datetime, date, timedelta

from django import forms
from django.conf import settings
from django.contrib import messages
from django.core.cache import cache
from django.core.files.storage import default_storage
from django.db.models import Q
from django.forms.models import model_to_dict
from django.forms.util import ErrorList
from django.utils.decorators import method_decorator
from django_openid.consumer import Consumer, SessionPersist
from django_mobile import get_flavour

from inyoka.utils import decode_confirm_data, generic
from inyoka.utils.text import get_random_password, human_number, \
    normalize_pagename
from inyoka.utils.dates import MONTHS, WEEKDAYS, DEFAULT_TIMEZONE, \
    get_user_timezone, find_best_timezone
from inyoka.utils.http import templated, HttpResponse, \
     PageNotFound, does_not_exist_is_404, HttpResponseRedirect
from inyoka.utils.sessions import get_sessions, make_permanent, \
<<<<<<< HEAD
    get_user_record
from inyoka.utils.urls import href, url_for, is_safe_domain, global_not_found
=======
    get_user_record, test_session_cookie
from inyoka.utils.urls import href, url_for, is_safe_domain
>>>>>>> ad64e5d0
from inyoka.utils.html import escape
from inyoka.utils.sortable import Sortable
from inyoka.utils.pagination import Pagination
from inyoka.utils.notification import send_notification
from inyoka.utils.storage import storage
from inyoka.utils.user import check_activation_key
from inyoka.utils.templating import render_template
from inyoka.utils.mail import send_mail
from inyoka.wiki.utils import quote_text
from inyoka.wiki.parser import parse, RenderContext
from inyoka.wiki.models import Page as WikiPage
from inyoka.forum.models import Forum, Topic, Post, Privilege
from inyoka.ikhaya.models import Event, Article, Category, Suggestion
from inyoka.forum.acl import filter_invisible, split_bits, PRIVILEGES_DETAILS, \
     REVERSED_PRIVILEGES_BITS, split_negative_positive
from inyoka.portal.forms import LoginForm, SearchForm, RegisterForm, \
     UserCPSettingsForm, PrivateMessageForm, DeactivateUserForm, \
     LostPasswordForm, ChangePasswordForm, SubscriptionForm, \
     UserCPProfileForm, SetNewPasswordForm, ForumFeedSelectorForm, \
     IkhayaFeedSelectorForm, PlanetFeedSelectorForm, WikiFeedSelectorForm, \
     NOTIFICATION_CHOICES, PrivateMessageIndexForm, PrivateMessageFormProtected, \
     OpenIDConnectForm, EditUserProfileForm, EditUserGroupsForm, \
     EditStaticPageForm, EditFileForm, ConfigurationForm, EditStyleForm, \
     EditUserPrivilegesForm, EditUserPasswordForm, EditUserStatusForm, \
     CreateUserForm, UserMailForm, EditGroupForm, CreateGroupForm
from inyoka.portal.models import StaticPage, PrivateMessage, Subscription, \
     PrivateMessageEntry, PRIVMSG_FOLDERS, StaticFile
from inyoka.portal.user import User, Group, UserBanned, UserData, \
    deactivate_user, reactivate_user, set_new_email, \
    send_new_email_confirmation, reset_email, send_activation_mail, \
    send_new_user_password, PERMISSION_NAMES
from inyoka.portal.utils import check_login, calendar_entries_for_month, \
     require_permission, google_calendarize, UBUNTU_VERSIONS, UbuntuVersionList
from inyoka.portal.filters import SubscriptionFilter


# TODO: move into some kind of config, but as a quick fix for now...
AUTOBAN_SPAMMER_WORDS = (
    ('million', 'us', 'dollar'),
    ('xxx', 'porn'),
    ('Sprachaustausch', 'gesundheitlich', 'immediately'),
)
# autoban gets active if all words of a tuple match

tmp = dict(PRIVILEGES_DETAILS)
PRIVILEGE_DICT = {bits: tmp[key]
                  for bits, key in REVERSED_PRIVILEGES_BITS.iteritems()}
del tmp


<<<<<<< HEAD
def fix_errors(request):
    messages.error(request, u'Es sind Fehler aufgetren! Bitte behebe sie.')

def not_found(request, err_message=None):
    """
    This is called if no URL matches or a view returned a `PageNotFound`.
    """
    from inyoka.portal.legacyurls import test_legacy_url
    response = test_legacy_url(request)
    if response is not None:
        return response
    return global_not_found(request, 'portal', err_message)


=======
>>>>>>> ad64e5d0
page_delete = generic.DeleteView.as_view(model=StaticPage,
    template_name='portal/page_delete.html',
    redirect_url=href('portal', 'pages'),
    required_permission='static_page_edit')


files = generic.ListView.as_view(model=StaticFile,
    default_column='identifier',
    template_name='portal/files.html',
    columns=['identifier', 'is_ikhaya_icon'],
    required_permission='static_file_edit',
    base_link = href('portal', 'files'))


file_edit = generic.CreateUpdateView(model=StaticFile,
    form_class=EditFileForm,
    template_name='portal/file_edit.html',
    context_object_name='file', slug_field='identifier',
    required_permission='static_file_edit')


file_delete = generic.DeleteView.as_view(model=StaticFile,
    template_name='portal/files_delete.html',
    redirect_url=href('portal', 'files'),
    slug_field='identifier',
    required_permission='static_file_edit')


@templated('portal/index.html')
def index(request):
    """
    Startpage that shows the latest ikhaya articles
    and some records of ubuntuusers.de
    """
    ikhaya_latest = Article.objects.get_latest_articles()

    # filter events that are either in the future or are ongoing
    events = Event.objects.filter(Q(visible=True) & (
        (Q(enddate__gte=datetime.utcnow()) & Q(date__lte=datetime.utcnow())) |
        (Q(date__gte=datetime.utcnow()))))[:4]

    storage_values = storage.get_many(('get_ubuntu_link', 'get_ubuntu_description',
        'session_record', 'session_record_time'))

    record, record_time = get_user_record({
        'session_record': storage_values.get('session_record'),
        'session_record_time': storage_values.get('session_record_time')
    })

    return {
        'ikhaya_latest':            list(ikhaya_latest),
        'sessions':                 get_sessions(),
        'record':                   record,
        'record_time':              record_time,
        'get_ubuntu_link':          storage_values.get('get_ubuntu_link', ''),
        'get_ubuntu_description':   storage_values.get('get_ubuntu_description', ''),
        'calendar_events':          events,
    }


def markup_styles(request):
    """
    This function returns a CSS file that's used for formatting wiki markup.
    Its content is editable in the admin panel.
    """
    from django.utils.cache import patch_response_headers
    response = HttpResponse(storage['markup_styles'], mimetype='text/css')
    patch_response_headers(response, 60 * 15)
    return response


@templated('portal/whoisonline.html')
def whoisonline(request):
    """Shows who is online and a link to the page the user views."""
    registered_users = cache.get('portal/registered_users')
    if registered_users is None:
        registered_users = int(User.objects.count())
        cache.set('portal/registered_users', registered_users, 1000)
    record, record_time = get_user_record()
    return {
        'sessions':                 get_sessions(),
        'record':                   record,
        'record_time':              record_time,
        'global_registered_users':  registered_users
    }


@templated('portal/register.html')
def register(request):
    """Register a new user."""
    redirect = request.GET.get('next') or href('portal')
    if request.user.is_authenticated:
        messages.error(request, u'Du bist bereits angemeldet.')
        return HttpResponseRedirect(redirect)

    cookie_error = False

    if request.method == 'POST' and 'renew_captcha' not in request.POST:
        form = RegisterForm(request.POST)
        if not request.session.test_cookie_worked():
            cookie_error = True
        else:
            request.session.delete_test_cookie()

            form.captcha_solution = request.session.get('captcha_solution')
            if form.is_valid():
                data = form.cleaned_data
                user = User.objects.register_user(
                    username=data['username'],
                    email=data['email'],
                    password=data['password'])

                timezone = find_best_timezone(request)

                # utc is default, no need for another update statement
                if timezone != DEFAULT_TIMEZONE:
                    user.settings['timezone'] = timezone
                    user.save()

                messages.success(request,
                      u'Der Benutzer „%s“ wurde erfolgreich registriert. '
                      u'Es wurde eine E-Mail an „%s“ gesendet, mit der du dein '
                      u'Konto aktivieren kannst.' % (
                            escape(user.username), escape(user.email)))

                # clean up request.session
                request.session.pop('captcha_solution', None)
                return HttpResponseRedirect(redirect)
    else:
        form = RegisterForm()
        request.session.set_test_cookie()

    return {
        'form':         form,
        'cookie_error': cookie_error,
    }


def activate(request, action='', username='', activation_key=''):
    """Activate a user with the activation key send via email."""
    redirect = is_safe_domain(request.GET.get('next', ''))
    try:
        user = User.objects.get(username)
    except User.DoesNotExist:
        messages.error(request, u'Der Benutzer „%s“ existiert nicht!' % escape(username))
        return HttpResponseRedirect(href('portal'))
    if not redirect:
        redirect = href('portal', 'login', username=user.username)

    if request.user.is_authenticated:
        messages.error(request,
            u'Du kannst als angemeldeter Benutzer keinen '
            u'Aktivierungsschlüssel eingeben!')
        return HttpResponseRedirect(href('portal'))

    if not action in ('delete', 'activate'):
        raise PageNotFound()

    if action == 'delete':
        if check_activation_key(user, activation_key):
            if not user.is_active:
                # Is it save to delete an inactive user?
                #user.delete()
                #flash(u'Der Benutzer „%s“ wurde gelöscht.' %
                #      escape(username), True)
                messages.success(request, u'Dein Benutzerkonto wurde anonymisiert.')
            else:
                messages.error(request, u'Der Benutzer „%s“ wurde schon aktiviert.' %
                      escape(username))
        else:
            messages.error(request, u'Dein Aktivierungsschlüssel stimmt nicht überein!')
        return HttpResponseRedirect(href('portal'))
    else:
        if check_activation_key(user, activation_key):
            user.status = 1
            user.save()
            messages.success(request,
                u'Du wurdest erfolgreich aktiviert und kannst dich nun '
                u'anmelden.')
            return HttpResponseRedirect(redirect)
        else:
            messages.error(request, u'Dein Aktivierungsschlüssel stimmt nicht überein!')
            return HttpResponseRedirect(href('portal'))


@does_not_exist_is_404
def resend_activation_mail(request, username):
    """Resend the activation mail if the user is not already activated."""
    user = User.objects.get(username)

    if user.status > 0:
        messages.error(request,
            u'Das Benutzerkonto von „%s“ ist schon aktiviert worden!' %
            escape(user.username))
        return HttpResponseRedirect(href('portal'))
    send_activation_mail(user)
    messages.success(request,
        u'Es wurde eine E-Mail gesendet, mit der du dein '
        u'Benutzerkonto aktivieren kannst.')
    return HttpResponseRedirect(href('portal'))


@templated('portal/lost_password.html')
def lost_password(request):
    """
    View for the lost password dialog.
    It generates a new random password and sends it via mail.
    """
    if request.user.is_authenticated:
        messages.error(request, u'Du bist bereits angemeldet!')
        return HttpResponseRedirect(href('portal'))

    if request.method == 'POST':
        form = LostPasswordForm(request.POST)
        form.captcha_solution = request.session.get('captcha_solution')
        if form.is_valid():
            send_new_user_password(form.user)
            messages.success(request,
                u'Es wurde eine E-Mail mit weiteren Anweisungen an deine '
                u'E-Mail-Adresse gesendet!')

            # clean up request.session
            return HttpResponseRedirect(href('portal', 'login'))
    else:
        form = LostPasswordForm()

    return {
        'form': form
    }


@templated('portal/set_new_password.html')
def set_new_password(request, username, new_password_key):
    if request.method == 'POST':
        form = SetNewPasswordForm(request.POST)
        if form.is_valid():
            data = form.cleaned_data
            data['user'].set_password(data['password'])
            data['user'].new_password_key = ''
            data['user'].save()
            messages.success(request,
                u'Es wurde ein neues Passwort gesetzt. Du kannst dich nun '
                u'einloggen.')
            return HttpResponseRedirect(href('portal', 'login'))
    else:
        try:
            user = User.objects.get(username)
        except User.DoesNotExist:
            messages.error(request, u'Diesen Benutzer gibt es nicht!')
            return HttpResponseRedirect(href())
        if user.new_password_key != new_password_key:
            messages.error(request, u'Ungültiger Bestätigungsschlüssel!')
            return HttpResponseRedirect(href())
        form = SetNewPasswordForm(initial={
            'username': user.username,
            'new_password_key': new_password_key,
        })
    return {
        'form': form,
        'username': username,
    }


@templated('portal/login.html')
def login(request):
    """Login dialog that supports permanent logins"""
    redirect = is_safe_domain(request.GET.get('next', '')) and \
               request.GET['next'] or href('portal')
    if request.user.is_authenticated:
        messages.error(request, u'Du bist bereits angemeldet')
        return HttpResponseRedirect(redirect)

    # FIXME: Check if cookies are enabled!

    failed = inactive = banned = False
    if request.method == 'POST':# and cookie_error_link is None:
        form = LoginForm(request.POST)
        if form.is_valid():
            data = form.cleaned_data
            if data['username'].startswith('http://') or \
               data['username'].startswith('https://'):
                # till https://github.com/simonw/django-openid/commit/5062aa93abc9a8d6f90837db690c26ace1c68672
                # is resolved
                request.session['next'] = request.GET.get('next', '/')
                return openid_consumer.start_openid_process(request, data['username'])
            else:
                try:
                    user = User.objects.authenticate(
                        username=data['username'],
                        password=data['password'])
                except User.DoesNotExist:
                    failed = True
                    user = None
                except UserBanned:
                    failed = banned = True
                    user = None

                if user is not None:
                    if user.is_active:
                        if data['permanent']:
                            make_permanent(request)
                        # username matches password and user is active
                        messages.success(request, u'Du hast dich erfolgreich angemeldet.')
                        user.login(request)
                        return HttpResponseRedirect(redirect)
                    inactive = True
                failed = True
    else:
        if 'username' in request.GET:
            form = LoginForm(initial={'username':request.GET['username']})
        else:
            form = LoginForm()

    d = {
        'form':         form,
        'failed':       failed,
        'inactive':     inactive,
        'banned':       banned,
        'cookie_error': False, #cookie_error_link is not None,
        'retry_link':   None #cookie_error_link
    }
    if failed:
        d['username'] = data['username']
    return d


def logout(request):
    """Simple logout view that flashes if the process was done
    successfull or not (e.g if the user wasn't logged in)."""
    redirect = is_safe_domain(request.GET.get('next', '')) and \
               request.GET['next'] or href('portal')
    if request.user.is_authenticated:
        if request.user.settings.get('mark_read_on_logout'):
            for forum in Forum.objects.get_categories().all():
                forum.mark_read(request.user)
            request.user.save()
        User.objects.logout(request)
        messages.success(request, u'Du hast dich erfolgreich abgemeldet.')
    else:
        messages.error(request, u'Du warst nicht eingeloggt.')
    return HttpResponseRedirect(redirect)


@templated('portal/search.html')
def search(request):
    """Search dialog for the Xapian search engine."""
    if 'query' in request.GET:
        f = SearchForm(request.REQUEST, user=request.user)
    else:
        f = SearchForm(user=request.user)

    if f.is_valid():
        results = f.search()
        if not results or not results.success:
            messages.error(request,
                u'Es ist ein Fehler bei der Verarbeitung deiner Suchanfrage '
                u'aufgetreten. Bitte überprüfe deine Eingaben.')

        normal = u'<a href="%(href)s" class="pageselect">%(text)s</a>'
        disabled = u'<span class="disabled next">%(text)s</span>'
        active = u'<span class="pageselect active">%(text)s</span>'
        pagination = [u'<div class="pagination pagination_right">']
        add = pagination.append

        d = f.cleaned_data

        def _link(page):
            return href('portal', 'search', page=page, query=d['query'],
                        area=d['area'], per_page=results.per_page,
                        sort=d['sort'], forums=d['forums'])

        if results:
            add(((results.page == 1) and disabled or normal) % {
                'href': _link(results.page - 1),
                'text': u'« Zurück',
            })
            add(active % {
                'text': u'Seite %d von ungefähr %d' % (results.page, results.page_count)
            })
            add(((results.page < results.page_count) and normal or disabled) % {
                'href': _link(results.page + 1),
                'text': u'Weiter »'
            })
            add(u'<div style="clear: both"></div></div>')

        # only highlight for users with that setting enabled.
        highlight = None
        if request.user.settings.get('highlight_search', True) and results:
            highlight = results.highlight_string
        wiki_result = None
        if d['area'] in ('wiki', 'all'):
            try:
                wiki_result = WikiPage.objects.filter(
                              name__iexact=normalize_pagename(d['query'])).get()
            except WikiPage.DoesNotExist:
                pass
        rv = {
            'area':             d['area'].lower(),
            'query':            d['query'],
            'highlight':        highlight,
            'results':          results,
            'wiki_result':      wiki_result,
            'pagination':       u''.join(pagination),
            'sort':             d['sort'],
        }
    else:
        rv = {'area': (request.GET.get('area') or 'all').lower()}

    rv.update({
        'searchform':   f,
        'advanced':     request.GET.get('advanced')
    })
    return rv


@check_login(message=u'Du musst eingeloggt sein, um ein Benutzerprofil zu '
                     u'sehen.')
@templated('portal/profile.html')
def profile(request, username):
    """Show the user profile if the user is logged in."""

    user = User.objects.get(username)

    try:
        if username != user.urlsafe_username:
            return HttpResponseRedirect(url_for(user))
    except ValueError:
        raise PageNotFound()

    try:
        key = 'Benutzer/' + normalize_pagename(user.username)
        wikipage = WikiPage.objects.get_by_name(key, raise_on_deleted=True)
        content = wikipage.rev.rendered_text
    except WikiPage.DoesNotExist:
        content = u''
    if request.user.can('group_edit') or request.user.can('user_edit'):
        groups = user.groups.all()
    else:
        groups = user.groups.filter(is_public=True)

    subscribed = Subscription.objects.user_subscribed(request.user, user)

    return {
        'user':          user,
        'groups':        groups,
        'wikipage':      content,
        'User':          User,
        'is_subscribed': subscribed,
        'request':       request
    }


@require_permission('user_edit')
@templated('portal/user_mail.html')
def user_mail(request, username):
    try:
        if '@' in username:
            user = User.objects.get(email__iexact=username)
        else:
            user = User.objects.get(username)
    except User.DoesNotExist:
        raise PageNotFound
    if request.method == 'POST':
        form = UserMailForm(request.POST)
        if form.is_valid():
            text = form.cleaned_data['text']
            message = render_template('mails/formmailer_template.txt', {
                'user': user,
                'text': text,
                'from': request.user.username,
            })
            #try:
            send_mail(
                'ubuntuusers.de - Nachricht von %s' % request.user.username,
                message,
                settings.INYOKA_SYSTEM_USER_EMAIL,
                [user.email])
            #except: # don't know which exception is thrown
            #    flash(u'Die Mail konnte nicht verschickt werden.')
            #    return HttpResponseRedirect(href('admin', 'users', 'mail',
            #                                 escape(username)))
            messages.success(request, u'Die Mail an „%s“ wurde erfolgreich verschickt.'
                  % escape(username))
            return HttpResponseRedirect(request.GET.get('next') or href('portal', 'users'))
        else:
            fix_errors(request)
    else:
        form = UserMailForm()
    return {
        'form': form,
        'user': user,
    }

@require_permission('subscribe_to_users')
def subscribe_user(request, username):
    """Subscribe to a user to follow all of his activities."""
    user = User.objects.get(username)
    try:
        Subscription.objects.get_for_user(request.user, user)
    except Subscription.DoesNotExist:
        # there's no such subscription yet, create a new one
        Subscription(user=request.user, content_object=user).save()
        messages.info(request,
            u'Du wirst ab nun über Aktivitäten von „%s“ benachrichtigt.'
            % user.username)
    return HttpResponseRedirect(url_for(user))


def unsubscribe_user(request, username):
    """Remove a user subscription."""
    user = User.objects.get(username)
    try:
        subscription = Subscription.objects.get_for_user(request.user, user)
    except Subscription.DoesNotExist:
        pass
    else:
        subscription.delete()
        messages.info(request,
            u'Du wirst ab nun nicht mehr über Aktivitäten von „%s“ benachrichtigt.'
            % user.username)
    return HttpResponseRedirect(url_for(user))


@check_login(message=u'Du musst eingeloggt sein, um dein Verwaltungscenter '
                     u'zu sehen')
@templated('portal/usercp/index.html')
def usercp(request):
    """User control panel index page"""
    user = request.user
    return {
        'user': user,
    }


@check_login(message=u'Du musst eingeloggt sein, um dein Profil zu ändern')
@templated('portal/usercp/profile.html')
def usercp_profile(request):
    """User control panel view for changing the user's profile"""
    user = request.user
    if request.method == 'POST':
        form = UserCPProfileForm(request.POST, request.FILES, user=user)
        if form.is_valid():
            data = form.cleaned_data
            for key in ('jabber', 'icq', 'msn', 'aim', 'yim',
                        'skype', 'wengophone', 'sip',
                        'signature', 'location', 'occupation',
                        'interests', 'website', 'gpgkey',
                        'launchpad'):
                setattr(user, key, data[key] or '')
            if data['email'] != user.email:
                send_new_email_confirmation(user, data['email'])
                messages.info(request,
                    u'Dir wurde eine E-Mail geschickt, mit der du deine neue '
                    u'E-Mail-Adresse bestätigen kannst.')
            if data['coordinates']:
                user.coordinates_lat, user.coordinates_long = \
                    data['coordinates']
            if data['avatar'] is False:
                user.delete_avatar()
            elif data['avatar']:
                try:
                    avatar_resized = user.save_avatar(data['avatar'])
                    if avatar_resized:
                        ava_mh, ava_mw = storage.get_many(('max_avatar_height',
                            'max_avatar_width')).itervalues()
                        messages.info(request,
                            u'Der von dir hochgeladene Avatar wurde auf '
                            u'%sx%s Pixel skaliert. Dadurch könnten '
                            u'Qualitätseinbußen aufgetreten sein. '
                            u'Bitte beachte dies.'
                            % (ava_mh, ava_mw))
                except KeyError:
                    # the image format is not supported though
                    form._errors['avatar'] = forms.util.ValidationError(
                                             u'Das von dir benutzte Dateiformat '
                                             u'wird nicht unterstützt, bitte '
                                             u'wähle ein anderes für deinen '
                                             u'Avatar.'
                                             ).messages

            for key in ('show_email', 'show_jabber', 'use_gravatar'):
                user.settings[key] = data[key]
            user.save()


            if form.errors:
                fix_errors(request)
            else:
                openids = map(int, request.POST.getlist('openids'))
                UserData.objects.filter(user=user, pk__in = openids).delete()
                messages.success(request,
                    u'Deine Profilinformationen wurden erfolgreich '
                    u'aktualisiert.')
                return HttpResponseRedirect(href('portal', 'usercp', 'profile'))
        else:
            messages.error(request,
                u'Es traten Fehler bei der Bearbeitung des Formulars '
                u'auf. Bitte behebe sie.')
    else:
        values = model_to_dict(user)
        lat = values.pop('coordinates_lat')
        long = values.pop('coordinates_long')
        if lat is not None and long is not None:
            values['coordinates'] = '%s, %s' % (lat, long)
        else:
            values['coordinates'] = ''
        values.update(dict(
            ((k, v) for k, v in user.settings.iteritems()
             if k.startswith('show_'))
        ))
        values['use_gravatar'] = user.settings.get('use_gravatar', False)
        form = UserCPProfileForm(initial=values, user=user)

    storage_keys = storage.get_many(('max_avatar_width',
        'max_avatar_height', 'max_avatar_size', 'max_signature_length'))

    return {
        'form':                 form,
        'user':                 request.user,
        'gmaps_apikey':         settings.GOOGLE_MAPS_APIKEY,
        'max_avatar_width':     storage_keys.get('max_avatar_width', -1),
        'max_avatar_height':    storage_keys.get('max_avatar_height', -1),
        'max_avatar_size':      storage_keys.get('max_avatar_size', -1),
        'max_sig_length':       storage_keys.get('max_signature_length'),
        'openids':              UserData.objects.filter(user=user, key='openid'),
    }


@check_login(message=u'Du musst eingeloggt sein, um deine Einstellungen zu '
                     u'ändern')
@templated('portal/usercp/settings.html')
def usercp_settings(request):
    """User control panel view for changing various user settings"""
    if request.method == 'POST':
        form = UserCPSettingsForm(request.POST, request.FILES)
        if form.is_valid():
            data = form.cleaned_data
            new_versions = data.pop('ubuntu_version')
            old_versions = [s.ubuntu_version for s in Subscription.objects \
                          .filter(user=request.user).exclude(ubuntu_version__isnull=True)]
            for version in [v.number for v in UBUNTU_VERSIONS]:
                if version in new_versions and version not in old_versions:
                    Subscription(user=request.user, ubuntu_version=version).save()
                elif version not in new_versions and version in old_versions:
                    Subscription.objects.filter(user=request.user,
                                                ubuntu_version=version).delete()
            for key, value in data.iteritems():
                request.user.settings[key] = data[key]
            request.user.save()
            messages.success(request,
                u'Deine Benutzereinstellungen wurden erfolgreich '
                u'aktualisiert.')
        else:
            messages.error(request,
                u'Es traten Fehler bei der Bearbeitung des Formulars '
                u'auf. Bitte behebe sie.')
    else:
        settings = request.user.settings
        ubuntu_version = [s.ubuntu_version for s in Subscription.objects.\
                          filter(user=request.user, ubuntu_version__isnull=False)]
        values = {
            'notify': settings.get('notify', ['mail']),
            'notifications': settings.get('notifications', [c[0] for c in
                                                    NOTIFICATION_CHOICES]),
            'ubuntu_version': ubuntu_version,
            'timezone': get_user_timezone(),
            'hide_avatars': settings.get('hide_avatars', False),
            'hide_signatures': settings.get('hide_signatures', False),
            'hide_profile': settings.get('hide_profile', False),
            'autosubscribe': settings.get('autosubscribe', True),
            'show_preview': settings.get('show_preview', False),
            'show_thumbnails': settings.get('show_thumbnails', False),
            'highlight_search': settings.get('highlight_search', True),
            'mark_read_on_logout': settings.get('mark_read_on_logout', False)
        }
        form = UserCPSettingsForm(initial=values)
    return {
        'form': form,
        'user': request.user,
    }


@check_login(message=u'Du musst eingeloggt sein, um dein Benutzerpasswort '
                     u'ändern zu können')
@templated('portal/usercp/change_password.html')
def usercp_password(request):
    """User control panel view for changing the password."""
    random_pw = None
    if request.method == 'POST':
        form = ChangePasswordForm(request.POST)
        if form.is_valid():
            data = form.cleaned_data
            user = request.user
            if not user.check_password(data['old_password']):
                form.errors['old_password'] = ErrorList(
                    [u'Das eingegebene Passwort stimmt nicht mit deinem '
                     u'alten Passwort überein.'])
        if form.is_valid():
            user.set_password(data['new_password'])
            user.save()
            messages.success(request,
                u'Dein Passwort wurde erfolgreich geändert.')
            return HttpResponseRedirect(href('portal', 'usercp'))
        else:
            fix_errors(request)
    else:
        if 'random' in request.GET:
            random_pw = get_random_password()
            form = ChangePasswordForm(initial={'new_password': random_pw,
                                        'new_password_confirm': random_pw})
        else:
            form = ChangePasswordForm()

    return {
        'form': form,
        'random_pw': random_pw,
        'user': request.user,
    }


class UserCPSubscriptions(generic.FilterMixin, generic.ListView):
    """This page shows all subscriptions for the current user and allows
    him to manage them.
    """
    template_name = 'portal/usercp/subscriptions.html'
    columns = ('notified',)
    default_column = '-notified'
    context_object_name = 'subscriptions'
    base_link = href('portal', 'usercp', 'subscriptions')
    filtersets = [SubscriptionFilter]
    required_login = True

    def get_queryset(self):
        qs = self.request.user.subscription_set.all()
        qs = qs.filter(ubuntu_version__isnull=True) \
                 .select_related('content_object')
        for filter in self.filtersets:
            instance = filter(self.request.GET or None, queryset=qs)
            qs = instance.qs
        return qs

    def post(self, request, *args, **kwargs):
        form = SubscriptionForm(request.POST)
        subscriptions = self.get_queryset()

        if 'delete' in request.POST:
            form.fields['select'].choices = [(s.id, u'') for s in subscriptions]
            if form.is_valid():
                d = form.cleaned_data
                Subscription.objects.delete_list(request.user.id, d['select'])
                if len(d['select']) == 1:
                    messages.success(request, u'Es wurde ein Abonnement gelöscht.')
                else:
                    messages.success(request, u'Es wurden %s Abonnements gelöscht.'
                          % human_number(len(d['select'])))

        if 'mark_read' in request.POST:
            form.fields['select'].choices = [(s.id, u'') for s in subscriptions]
            if form.is_valid():
                d = form.cleaned_data
                Subscription.objects.mark_read_list(request.user.id, d['select'])
                if len(d['select']) == 1:
                    messages.success(request, u'Ein Abonnement wurde als gelesen markiert.')
                else:
                    messages.success(request, u'%s Abonnements wurden als gelesen markiert.'
                          % human_number(len(d['select'])).capitalize())

        return HttpResponseRedirect(href('portal', 'usercp', 'subscriptions'))


usercp_subscriptions = UserCPSubscriptions.as_view()


@check_login(message=u'Du musst eingeloggt sein, um deinen Benutzer '
                     u'deaktivieren zu können')
@templated('portal/usercp/deactivate.html')
def usercp_deactivate(request):
    """
    This page allows the user to deactivate his account.
    """
    if request.method == 'POST':
        form = DeactivateUserForm(request.POST)
        if form.is_valid():
            data = form.cleaned_data
            check = data['password_confirmation']
            if not request.user.check_password(check):
                form.errors['password_confirmation'] = ErrorList(
                    [u'Das eingegebe Passwort war falsch'])

        if form.is_valid():
            deactivate_user(request.user)
            User.objects.logout(request)
            messages.success(request, 'Dein Account wurde deaktiviert.')
            return HttpResponseRedirect(href('portal'))
        else:
            fix_errors(request)
    else:
        form = DeactivateUserForm()
    return {
        'form': form,
        'user': request.user,
    }


@check_login(message=u'Du musst ein geloggt sein, um deine Benutzerseite '
                     u'zu bearbeiten')
def usercp_userpage(request):
    """
    Redirect page that shows a small flash message that
    the user was redirected
    """
    messages.info(request,
        u'Du wurdest in unser Wiki umgeleitet, um die Benutzerseite zu bearbeiten.<br />'
        u'Um zu kommen kannst du einfach auf den Link oder auf „Zurück“ in deinem Browser klicken.')
    return HttpResponseRedirect(href('wiki', 'Benutzer', request.user.username, action='edit'))


def get_user(username):
    """Check if the user exists and return it"""
    try:
        if '@' in username:
            user = User.objects.get(email__iexact=username)
        else:
            user = User.objects.get(username)
    except User.DoesNotExist:
        raise PageNotFound
    return user


@require_permission('user_edit')
@templated('portal/special_rights.html')
def users_with_special_rights(request):
    users = User.objects.filter(privilege__user=None).distinct() \
                        .order_by('username')
    return {
        'users': users,
        'count': len(users),
    }


@require_permission('user_edit')
@templated('portal/user_overview.html')
def user_edit(request, username):
    user = get_user(username)
    if username != user.urlsafe_username:
        return HttpResponseRedirect(user.get_absolute_url('admin'))

    groups_joined, groups_not_joined = ([], [])

    return {
        'user': user
    }


@require_permission('user_edit')
@templated('portal/user_edit_profile.html')
def user_edit_profile(request, username):
    user = get_user(username)
    if username != user.urlsafe_username:
        return HttpResponseRedirect(user.get_absolute_url('admin', 'profile'))

    initial = model_to_dict(user)
    form = EditUserProfileForm(user=user, initial=initial)
    if request.method == 'POST':
        form = EditUserProfileForm(request.POST, request.FILES, user=user)
        if form.is_valid():
            data = form.cleaned_data
            lat = data.get('coordinates_lat', None)
            long = data.get('coordinates_long', None)
            data['coordinates'] = '%s, %s' % (lat, long) if lat and long else ''
            for key in ('website', 'interests', 'location', 'jabber', 'icq',
                         'msn', 'aim', 'yim', 'signature', 'coordinates',
                         'gpgkey', 'email', 'skype', 'sip', 'wengophone',
                         'launchpad', 'member_title'):
                setattr(user, key, data[key] or '')
            if data['delete_avatar']:
                user.delete_avatar()

            if data['avatar']:
                avatar_resized = user.save_avatar(data['avatar'])
                if avatar_resized:
                    ava_mh, ava_mw = storage.get_many(('max_avatar_height',
                        'max_avatar_width')).itervalues()
                    messages.info(reqest,
                        u'Der von dir hochgeladene Avatar wurde auf '
                        u'%sx%s Pixel skaliert. Dadurch könnten '
                        u'Qualitätseinbußen aufgetreten sein. '
                        u'Bitte beachte dies.'
                        % (ava_mh, ava_mw))

            user.save()
            messages.success(request,
                u'Das Benutzerprofil von "%s" wurde erfolgreich aktualisiert.'
                % escape(user.username))
            # redirect to the new username if given
            if user.username != username:
                return HttpResponseRedirect(href('portal', 'user', user.username, 'edit', 'profile'))
        else:
            fix_errors(request)
    storage_data = storage.get_many(('max_avatar_height', 'max_avatar_width'))
    return {
        'user': user,
        'form': form,
        'avatar_height': storage_data['max_avatar_height'],
        'avatar_width': storage_data['max_avatar_width']
    }


@require_permission('user_edit')
@templated('portal/user_edit_settings.html')
def user_edit_settings(request, username):
    user = get_user(username)
    if username != user.urlsafe_username:
        return HttpResponseRedirect(user.get_absolute_url('admin', 'settings'))

    ubuntu_version = [s.ubuntu_version for s in Subscription.objects.\
                      filter(user=user, ubuntu_version__isnull=False)]
    try:
        timezone = pytz.timezone(user.settings.get('timezone', ''))
    except pytz.UnknownTimeZoneError:
        timezone = pytz.timezone('Europe/Berlin')
    initial = {
        'notify': user.settings.get('notify', ['mail']),
        'notifications': user.settings.get('notifications',
            [c[0] for c in NOTIFICATION_CHOICES]),
        'ubuntu_version': ubuntu_version,
        'timezone': timezone,
        'hide_avatars': user.settings.get('hide_avatars', False),
        'hide_signatures': user.settings.get('hide_signatures', False),
        'hide_profile': user.settings.get('hide_profile', False),
        'autosubscribe': user.settings.get('autosubscribe', True),
        'show_preview': user.settings.get('show_preview', False),
        'show_thumbnails': user.settings.get('show_thumbnails', False),
        'highlight_search': user.settings.get('highlight_search', True),
        'mark_read_on_logout': user.settings.get('mark_read_on_logout', False)
    }
    form = UserCPSettingsForm(initial=initial)
    if request.method == 'POST':
        form = UserCPSettingsForm(request.POST)
        if form.is_valid():
            data = form.cleaned_data
            new_versions = data.pop('ubuntu_version')
            old_versions = [s.ubuntu_version for s in Subscription.objects \
                          .filter(user=user).exclude(ubuntu_version__isnull=True)]
            for version in [v.number for v in UBUNTU_VERSIONS]:
                if version in new_versions and version not in old_versions:
                    Subscription(user=user, ubuntu_version=version).save()
                elif version not in new_versions and version in old_versions:
                    Subscription.objects.filter(user=user,
                                                ubuntu_version=version).delete()
            for key, value in data.iteritems():
                user.settings[key] = data[key]
            user.save()
            messages.success(request,
                u'Die Benutzereinstellungen von "%s" wurden erfolgreich aktualisiert.'
                % escape(user.username), True)
    return {
        'user': user,
        'form': form
    }


@require_permission('user_edit')
@templated('portal/user_edit_status.html')
def user_edit_status(request, username):
    user = get_user(username)
    if username != user.urlsafe_username:
        return HttpResponseRedirect(user.get_absolute_url('admin', 'status'))

    initial = model_to_dict(user)
    form = EditUserStatusForm(initial=initial)
    if request.method == 'POST':
        form = EditUserStatusForm(request.POST)
        if form.is_valid():
            data = form.cleaned_data
            for key in ('status', 'banned_until',):
                setattr(user, key, data[key])
            user.save()
            messages.success(request,
                u'Der Status von "%s" wurde erfolgreich aktualisiert.'
                % escape(user.username))
    if user.status > 0:
        activation_link = None
    else:
        activation_link = user.get_absolute_url('activate')
    return {
        'user': user,
        'form': form,
        'activation_link': activation_link
    }


@require_permission('user_edit')
@templated('portal/user_edit_password.html')
def user_edit_password(request, username):
    user = get_user(username)
    if username != user.urlsafe_username:
        return HttpResponseRedirect(user.get_absolute_url('admin', 'password'))
    form = EditUserPasswordForm(request.POST)
    if request.method == 'POST' and form.is_valid():
        data = form.cleaned_data
        user.set_password(data['new_password'])
        user.save()
        messages.success(request,
            u'Das Passwort von "%s" wurde erfolgreich geändert!'
            % escape(user.username))
    return {
        'user': user,
        'form': form
    }


@require_permission('user_edit')
@templated('portal/user_edit_privileges.html')
def user_edit_privileges(request, username):
    user = get_user(username)
    if username != user.urlsafe_username:
        return HttpResponseRedirect(user.get_absolute_url('admin', 'privileges'))

    checked_perms = [int(p) for p in request.POST.getlist('permissions')]

    if request.method == 'POST':
        form = EditUserPrivilegesForm(request.POST, request.FILES)
        form.fields['permissions'].choices = [(k, '') for k in
                                              PERMISSION_NAMES.keys()]
        if form.is_valid():
            # permissions
            permissions = 0
            for perm in checked_perms:
                permissions |= perm
            user._permissions = permissions

            #: forum privileges
            privileges = Privilege.objects
            for key, value in request.POST.iteritems():
                if key.startswith('forum_privileges_'):
                    negative, positive = split_negative_positive(value)
                    forum_id = int(key.split('_')[2])
                    # Try to retrieve the privileges for the user. If they exists
                    # set the new positive and negative values. I there are no
                    # privileges check if new have to be set. If this validates to
                    # true, create those.
                    # If there is a privilege instance but there are neither
                    # positive nor negative settings, remove the instance
                    try:
                        privilege = privileges.get(forum=forum_id,
                                                   group=None, user=user)
                    except Privilege.DoesNotExist:
                        if (positive or negative):
                            privilege = Privilege(user=user, forum_id=forum_id)
                        else:
                            privilege = None

                    if privilege:
                        if (positive or negative):
                            privilege.positive = positive
                            privilege.negative = negative
                            privilege.save()
                        else:
                            privilege.delete()

            user.save()
            cache.delete('user_permissions/%s' % user.id)

            messages.success(request,
                u'Die Privilegien von "%s" wurden erfolgreich aktualisiert!'
                % escape(user.username))
        else:
            fix_errors(request)
    else:
        initial = model_to_dict(user)
        if initial['_primary_group']:
            initial.update({
                'primary_group': Group.objects.get(id=initial['_primary_group']).name
            })
        form = EditUserPrivilegesForm(initial=initial)

    # collect forum privileges
    forum_privileges = []
    forums = Forum.objects.all()
    for forum in forums:
        try:
            privilege = Privilege.objects.get(forum=forum, user=user)
        except Privilege.DoesNotExist:
            privilege = None

        forum_privileges.append((
            forum.id,
            forum.name,
            list(split_bits(privilege and privilege.positive or None)),
            list(split_bits(privilege and privilege.negative or None))
        ))

    permissions = []

    groups = user.groups.all()
    for id, name in PERMISSION_NAMES.iteritems():
        derived = filter(lambda g: id & g.permissions, groups)
        if request.method == 'POST':
            checked = id in checked_perms
        else:
            checked = id & user._permissions
        permissions.append((id, name, checked, derived))

    forum_privileges = sorted(forum_privileges, lambda x, y: cmp(x[1], y[1]))

    return {
        'user': user,
        'form': form,
        'forum_privileges': PRIVILEGE_DICT,
        'user_forum_privileges': forum_privileges,
        'permissions': sorted(permissions, key=lambda p: p[1]),
    }


@require_permission('user_edit')
@templated('portal/user_edit_groups.html')
def user_edit_groups(request, username):
    user = get_user(username)
    if username != user.urlsafe_username:
        return HttpResponseRedirect(user.get_absolute_url('admin', 'groups'))
    initial = model_to_dict(user)
    if initial['_primary_group']:
        initial.update({
            'primary_group': Group.objects.get(id=initial['_primary_group']).name
        })
    form = EditUserGroupsForm(initial=initial)
    groups = {group.name: group for group in Group.objects.all()}
    if request.method == 'POST':
        form = EditUserGroupsForm(request.POST)
        if form.is_valid():
            data = form.cleaned_data
            groups_joined = [groups[gn] for gn in
                             request.POST.getlist('user_groups_joined')]
            groups_not_joined = [groups[gn] for gn in
                                request.POST.getlist('user_groups_not_joined')]
            user.groups.remove(*groups_not_joined)
            user.groups.add(*groups_joined)

            if user._primary_group:
                oprimary = user._primary_group.name
            else:
                oprimary = ""

            primary = None
            if oprimary != data['primary_group']:
                try:
                    primary = Group.objects.get(name=data['primary_group'])
                except Group.DoesNotExist:
                    primary = None
            user._primary_group = primary

            user.save()
            messages.success(request,
                u'Die Gruppen von "%s" wurden erfolgreich aktualisiert!'
                % escape(user.username))
        else:
            messages.error(request,
                u'Es sind Fehler aufgetreten, bitte behebe sie!')
    groups_joined, groups_not_joined = ([], [])
    groups_joined = groups_joined or user.groups.all()
    groups_not_joined = groups_not_joined or \
                        [x for x in groups.itervalues() if not x in groups_joined]
    return {
        'user': user,
        'form': form,
        'joined_groups': [g.name for g in groups_joined],
        'not_joined_groups': [g.name for g in groups_not_joined],
    }


@require_permission('user_edit')
@templated('portal/user_new.html')
def user_new(request):
    if request.method == 'POST':
        form = CreateUserForm(request.POST)
        if form.is_valid():
            data = form.cleaned_data
            User.objects.register_user(
                username=data['username'],
                email=data['email'],
                password=data['password'],
                send_mail=data['authenticate'])
            messages.success(request,
                u'Der Benutzer „%s“ wurde erfolgreich erstellt. '
                u'Du kannst nun weitere Details bearbeiten.'
                % escape(data['username']))
            return HttpResponseRedirect(href('portal', 'user', \
                        escape(data['username']), 'edit'))
        else:
            fix_errors(request)
    else:
        form = CreateUserForm()
    return {
        'form': form
    }


@require_permission('user_edit')
def admin_resend_activation_mail(request):
    user = User.objects.get(request.GET.get('user'))
    if user.status != 0:
        messages.info(request, u'Der Benutzer ist schon aktiviert.')
    else:
        send_activation_mail(user)
        messages.success(request, u'Die Aktivierungsmail wurde erneut versendet.')
    return HttpResponseRedirect(request.GET.get('next') or href('portal', 'users'))


@check_login(message=u'Du musst eingeloggt sein, um deine privaten '
                     u'Nachrichten anzusehen')
@templated('portal/privmsg/index.html')
def privmsg(request, folder=None, entry_id=None, page=1):
    page = int(page)
    if folder is None:
        if get_flavour() == 'mobile':
            return { 'folder': None}
        if entry_id is None:
            return HttpResponseRedirect(href('portal', 'privmsg',
                                             PRIVMSG_FOLDERS['inbox'][1]))
        else:
            entry = PrivateMessageEntry.objects.get(user=request.user,
                                                    id=entry_id)
            try:
                return HttpResponseRedirect(href('portal', 'privmsg',
                                                 PRIVMSG_FOLDERS[entry.folder][1],
                                                 entry.id))
            except KeyError:
                raise PageNotFound

    entries = PrivateMessageEntry.objects.filter(
        user=request.user,
        folder=PRIVMSG_FOLDERS[folder][0]
    ).order_by('-id')

    if request.method == 'POST':
        # POST is only send by the "delete marked messages" button
        form = PrivateMessageIndexForm(request.POST)
        form.fields['delete'].choices = [(pm.id, u'') for pm in entries]
        if form.is_valid():
            d = form.cleaned_data
            PrivateMessageEntry.delete_list(request.user.id, d['delete'])
            if len(d['delete']) == 1:
                messages.success(request, u'Es wurde eine Nachricht gelöscht.')
            else:
                messages.success(request, u'Es wurden %s Nachrichten gelöscht.'
                      % human_number(len(d['delete'])))
            entries = filter(lambda s: str(s.id) not in d['delete'], entries)
            return HttpResponseRedirect(href('portal', 'privmsg',
                                             PRIVMSG_FOLDERS[folder][1]))


    if entry_id is not None:
        entry = PrivateMessageEntry.objects.get(user=request.user,
            folder=PRIVMSG_FOLDERS[folder][0], id=entry_id)
        message = entry.message
        if not entry.read:
            entry.read = True
            entry.save()
            cache.delete('portal/pm_count/%s' % request.user.id)
        action = request.GET.get('action')
        if action:
            if request.method == 'POST':
                if 'cancel' in request.POST:
                    return HttpResponseRedirect(href('portal', 'privmsg',
                        folder, entry.id))
                if action == 'archive':
                    if entry.archive():
                        messages.success(request,
                            u'Die Nachricht wurde in dein Archiv verschoben.')
                        return HttpResponseRedirect(href('portal', 'privmsg'))
                elif action == 'restore':
                    if entry.restore():
                        messages.success(request,
                            u'Die Nachricht wurde wiederhergestellt.')
                        return HttpResponseRedirect(href('portal', 'privmsg'))
                elif action == 'delete':
                    msg = u'Die Nachricht wurde endgültig gelöscht.' if \
                          entry.folder == PRIVMSG_FOLDERS['trash'][0] else \
                          u'Die Nachricht wurde in den Papierkorb verschoben.'
                    if entry.delete():
                        messages.success(request, msg)
                        return HttpResponseRedirect(href('portal', 'privmsg'))
            else:
                if action == 'archive':
                    msg = u'Möchtest du die Nachricht archivieren?'
                    confirm_label = u'Archivieren'
                elif action == 'restore':
                    msg = u'Möchtest du die Nachricht wiederherstellen?'
                    confirm_label = u'Wiederherstellen'
                elif action == 'delete':
                    msg = u'Möchtest du die Nachricht löschen?'
                    confirm_label = u'Löschen'
<<<<<<< HEAD
                messages.info(render_template('confirm_action.html', {
=======
                flash(render_template('confirm_action_flash.html', {
>>>>>>> ad64e5d0
                    'message': msg,
                    'confirm_label': confirm_label,
                    'cancel_label': u'Abbrechen',
                }, flash=True))
    else:
        message = None
    link = href('portal', 'privmsg', folder, 'page')

    pagination = Pagination(request, entries, page or 1, page and 10
        or len(entries), link)

    return {
        'entries': pagination.get_queryset(),
        'pagination': pagination.generate(),
        'folder': {
            'name': PRIVMSG_FOLDERS[folder][2],
            'id': PRIVMSG_FOLDERS[folder][1]
        },
        'message': message,
        'one_page': page == 0,
    }


@templated('portal/privmsg/new.html')
@check_login(message=u'Du musst eingeloggt sein, um deine privaten '
                     u'Nachrichten anzusehen')
def privmsg_new(request, username=None):
    # if the user has no posts in the forum and registered less than a week ago
    # he can only send one pm every 5 minutes
    form_class = PrivateMessageForm
    if (not request.user.post_count and request.user.date_joined > (datetime.utcnow() - timedelta(days=7))):
        form_class = PrivateMessageFormProtected
    preview = None
    form = form_class()
    if request.method == 'POST':
        form = form_class(request.POST)
        if 'preview' in request.POST:
            ctx = RenderContext(request)
            preview = parse(request.POST.get('text','')).render(ctx, 'html')
        elif form.is_valid():
            d = form.cleaned_data

            for group in AUTOBAN_SPAMMER_WORDS:
                t = d['text']
                if all(map(lambda x: x in t, group)):
                    if '>' in t:
                        continue # User quoted, most likely a forward and no spam (good that inyoka isn't opensource)
                    request.user.status = 2
                    request.user.banned_until = None
                    request.user.save()
                    messages.info(request,
                        u'Du wurdest automatisch wegen Spamverdachts gebannt. '
                        u'Sollte der Ban ungerechtfertigt sein, wende dich '
                        u'bitte per E-Mail an webteam *at* ubuntuusers.de .')
                    User.objects.logout(request)
                    return HttpResponseRedirect(href('portal'))

            recipient_names = set(r.strip() for r in \
                                  d['recipient'].split(';') if r)
            group_recipient_names = set(r.strip() for r in \
                                  d['group_recipient'].split(';') if r)

            recipients = set()

            if d.get('group_recipient', None) and not request.user.can('send_group_pm'):
                messages.error(request,
                    u'Du darfst keine Nachrichten an Gruppen schicken.')
                return HttpResponseRedirect(href('portal', 'privmsg'))

            for group in group_recipient_names:
                try:
                    users = Group.objects.get(name__iexact=group).user_set.\
                        all().exclude(pk=request.user.id)
                    recipients.update(users)
                except Group.DoesNotExist:
                    messages.error(request, u'Die Gruppe „%s“ wurde nicht gefunden.'
                          % escape(group))
                    return HttpResponseRedirect(href('portal', 'privmsg'))

            try:
                for recipient in recipient_names:
                    user = User.objects.get(recipient)
                    if user.id == request.user.id:
                        recipients = None
                        messages.error(request, u'Du kannst dir selber keine Nachrichten '
                              u'schicken.')
                        break
                    elif user in (User.objects.get_system_user(),
                                  User.objects.get_anonymous_user()):
                        recipients = None
                        messages.error(request, u'Diesem Systemuser kannst du keine Nachrichten'
                              u' schicken!')
                        break
                    elif not user.is_active:
                        recipients = None
                        messages.error(request, u'Der Benutzer %s %s.' % (
                            user.username, user.status_info))
                        break
                    else:
                        recipients.add(user)
            except User.DoesNotExist:
                recipients = None
                messages.error(request, u'Der Benutzer „%s“ wurde nicht gefunden.'
                      % escape(recipient))

            if recipients:
                msg = PrivateMessage()
                msg.author = request.user
                msg.subject = d['subject']
                msg.text = d['text']
                msg.pub_date = datetime.utcnow()
                msg.send(list(recipients))
                # send notification
                for recipient in recipients:
                    entry = PrivateMessageEntry.objects.get(message=msg,
                                                            user=recipient)
                    if 'pm_new' in recipient.settings.get('notifications',
                                                          ('pm_new',)):
                        send_notification(recipient, 'new_pm', u'Neue private '
                                          u'Nachricht von %s: %s' %
                                          (request.user.username, d['subject']), {
                                              'user':     recipient,
                                              'sender':   request.user,
                                              'subject':  d['subject'],
                                              'entry':    entry,
                                          })
                messages.success(request, u'Die persönliche Nachricht wurde'
                    u' erfolgreich versendet.')

            return HttpResponseRedirect(href('portal', 'privmsg'))
    else:
        data = {}
        reply_to = request.GET.get('reply_to', '')
        reply_to_all = request.GET.get('reply_to_all', '')
        forward = request.GET.get('forward', '')
        try:
            int(reply_to or reply_to_all or forward)
        except ValueError:
            if ':' in (reply_to or reply_to_all or forward):
                x = reply_to or reply_to_all or forward
                REPLIABLES = {
                    'suggestion': (
                        lambda id: Suggestion.objects.get(id=int(id)),
                        lambda x: x.title,
                        lambda x: x.author,
                        lambda x: u'\n\n'.join((x.intro, x.text)),
                    ),
                    'reportedtopic': (
                        lambda id: Topic.objects.get(slug=id),
                        lambda x: x.title,
                        lambda x: User.objects.get(id=x.reporter_id),
                        lambda x: x.reported,
                    ),
                    'post': (
                        lambda id: Post.objects.get(id=int(id)),
                        lambda x: x.topic.title,
                        lambda x: User.objects.get(id=x.author_id),
                        lambda x: x.text,
                    ),
                }
                for repliable, params in REPLIABLES.items():
                    if x[:len(repliable) + 1] != repliable + ':':
                        continue
                    try:
                        obj = params[0](x[len(repliable) + 1:])
                    except:
                        break
                    data['subject'] = params[1](obj)
                    if not data['subject'].lower().startswith(u're: '):
                        data['subject'] = u'Re: %s' % data['subject']
                    author = params[2](obj)
                    if reply_to:
                        data['recipient'] = author
                    data['text'] = quote_text(params[3](obj), author) + '\n'
                    form = PrivateMessageForm(initial=data)
        else:
            try:
                entry = PrivateMessageEntry.objects.get(user=request.user,
                    message=int(reply_to or reply_to_all or forward))
                msg = entry.message
                data['subject'] = msg.subject
                if reply_to or reply_to_all:
                    data['recipient'] = msg.author.username
                    if not data['subject'].lower().startswith(u're: '):
                        data['subject'] = u'Re: %s' % data['subject']
                if reply_to_all:
                    data['recipient'] += ';'+';'.join(x.username for x in msg.recipients if x != request.user)
                if forward and not data['subject'].lower().startswith(u'fw: '):
                    data['subject'] = u'Fw: %s' % data['subject']
                data['text'] = quote_text(msg.text, msg.author) + '\n'
                form = PrivateMessageForm(initial=data)
            except (PrivateMessageEntry.DoesNotExist):
                pass
        if username:
            form = PrivateMessageForm(initial={'recipient': username})
    return {
        'form': form,
        'preview': preview
    }


class MemberlistView(generic.ListView):
    """Shows a list of all registered users."""
    template_name = 'portal/memberlist.html'
    columns = ('id', 'username', 'location', 'date_joined', 'post_count')
    context_object_name = 'users'
    model = User
    base_link = href('portal', 'users')

    @method_decorator(require_permission('user_edit'))
    def post(self, request, *args, **kwargs):
        name = request.POST.get('user')
        try:
            user = User.objects.get_by_username_or_email(name)
        except User.DoesNotExist:
            messages.error(request,
                u'Der Benutzer „%s“ existiert nicht.' % escape(name))
            return HttpResponseRedirect(request.build_absolute_uri())
        else:
            return HttpResponseRedirect(user.get_absolute_url('admin'))


memberlist = MemberlistView.as_view()


@templated('portal/grouplist.html')
def grouplist(request, page=1):
    """
    Shows the group list.

    `page` represents the current page in the pagination.
    """
    if request.user.can('group_edit') or request.user.can('user_edit'):
        groups = Group.objects.all()
        user_groups = request.user.groups.all()
    else:
        groups = Group.objects.filter(is_public=True)
        user_groups = request.user.groups.filter(is_public=True)
    table = Sortable(groups, request.GET, 'name',
                     columns=['id', 'name'])
    pagination = Pagination(request, table.get_queryset(), page, 15,
                            link=href('portal', 'groups'))
    return {
        'groups':      pagination.get_queryset(),
        'group_count': len(groups),
        'user_groups': user_groups,
        'pagination':  pagination,
        'table':       table
    }


@templated('portal/group.html')
def group(request, name, page=1):
    """Shows the informations about the group named `name`."""
    group = Group.objects.get(name__iexact=name)
    if not (group.is_public or request.user.can('group_edit') or request.user.can('user_edit')):
        raise PageNotFound
    users = group.user_set.all()

    table = Sortable(users, request.GET, 'id',
        columns=['id', 'username', 'location', 'date_joined', 'post_count'])
    pagination = Pagination(request, table.get_queryset(), page, 15,
                            link=href('portal', 'group', name))
    return {
        'group':      group,
        'users':      pagination.get_queryset(),
        'user_count': group.user_set.count(),
        'pagination': pagination,
        'table':      table,
    }


@require_permission('group_edit')
@templated('portal/group_edit.html')
def group_edit(request, name=None):
    def _add_choices(form):
        form.fields['permissions'].choices = sorted(
            [(k, v) for k, v in PERMISSION_NAMES.iteritems()],
            key=lambda p: p[1]
        )
    new = name is None
    changed_permissions = False
    if new:
        group = Group()
        form_class = CreateGroupForm
    else:
        try:
            group = Group.objects.get(name=name)
        except Group.DoesNotExist:
            messages.error(request, u'Die Gruppe „%s“ existiert nicht.'
                % escape(name))
            return HttpResponseRedirect(href('portal', 'groups'))
        form_class = EditGroupForm

    icon_mh, icon_mw = storage.get_many(('team_icon_height',
                                         'team_icon_width')).itervalues()

    if request.method == 'POST':
        form = form_class(request.POST, request.FILES)
        _add_choices(form)
        if form.is_valid():
            data = form.cleaned_data
            group.name = data['name']
            group.is_public = data['is_public']

            if data['delete_icon']:
                group.icon.delete(save=False)

            if data['icon'] and not data['import_icon_from_global']:
                icon_resized = group.save_icon(data['icon'])
                if icon_resized:
                    messages.info(request,
                        u'Das von dir hochgeladene Icon wurde auf '
                        u'%sx%s Pixel skaliert, dadurch können '
                        u'Qualitätseinbußen auftreten. Bitte beachte dies.'
                        % (icon_mh, icon_mw))

            if data['import_icon_from_global']:
                if group.icon:
                    group.icon.delete(save=False)

                icon_path = 'portal/team_icons/team_%s.%s' % (group.name,
                            storage['team_icon'].split('.')[-1])
                if storage['team_icon']:
                    gicon = default_storage.open(storage['team_icon'])
                    group.icon.save(icon_path, gicon)
                    gicon.close()
                else:
                    messages.error(request,
                        u'Es wurde noch kein globales Team-Icon definiert.')

            # permissions
            permissions = 0
            for perm in data['permissions']:
                permissions |= int(perm)
            if permissions != group.permissions:
                changed_permissions = True
                group.permissions = permissions

            #: forum privileges
            for key, value in request.POST.iteritems():
                if key.startswith('forum_privileges_'):
                    negative, positive = split_negative_positive(value)
                    forum_id = int(key.split('_')[2])
                    # Try to retrieve the privileges for the group. If they exists
                    # set the new positive and negative values. I there are no
                    # privileges check if new have to be set. If this validates to
                    # true, create those.
                    # If there is a privilege instance but there are neither
                    # positive nor negative settings, remove the instance
                    try:
                        privilege = Privilege.objects.get(forum=forum_id,
                                                          user=None, group=group)
                    except Privilege.DoesNotExist:
                        if (positive or negative):
                            privilege = Privilege(group=group, forum_id=forum_id)
                        else:
                            privilege = None

                    if privilege:
                        if (positive or negative):
                            privilege.positive = positive
                            privilege.negative = negative
                            privilege.save()
                        else:
                            privilege.delete()

            # save changes to the database
            group.save()

            # clear permission cache of users if needed
            if changed_permissions:
                user_ids = User.objects.filter(groups=group).values_list('id', flat=True)
                keys = ['user_permissions/%s' % uid for uid in user_ids]
                cache.delete_many(keys)

            messages.success(request,
                u'Die Gruppe „<a href="%s">%s</a>“ wurde erfolgreich %s.'
                  % (href('portal', 'group', escape(group.name)),
                     escape(group.name), new and 'erstellt' or 'bearbeitet'))
            if new:
                return HttpResponseRedirect(group.get_absolute_url('edit'))
    else:
        form = form_class(initial=not new and {
            'name': group.name,
            'permissions': filter(lambda p: p & group.permissions, PERMISSION_NAMES.keys()),
            'is_public': group.is_public,
        } or {
            'is_public': True,
        })
        _add_choices(form)

    # collect forum privileges
    forum_privileges = []
    forums = Forum.objects.all()
    for forum in forums:
        try:
            privilege = Privilege.objects.get(forum=forum, group=group)
        except Privilege.DoesNotExist:
            privilege = None

        forum_privileges.append((
            forum.id,
            forum.name,
            list(split_bits(privilege and privilege.positive or None)),
            list(split_bits(privilege and privilege.negative or None))
        ))

    return {
        'group_forum_privileges': forum_privileges,
        'forum_privileges': PRIVILEGE_DICT,
        'group_name': '' or not new and group.name,
        'form': form,
        'is_new': new,
        'group': group,
        'team_icon_height': icon_mh,
        'team_icon_width': icon_mw,
    }


def usermap(request):
    messages.info(request,
        u'Die Benutzerkarte wurde vorrübergehend deaktiviert.')
    return HttpResponseRedirect(href('portal'))


app_feed_forms = {
    'forum': ForumFeedSelectorForm,
    'ikhaya': IkhayaFeedSelectorForm,
    'planet': PlanetFeedSelectorForm,
    'wiki': WikiFeedSelectorForm
}


@templated('portal/feedselector.html')
def feedselector(request, app=None):
    anonymous_user = User.objects.get_anonymous_user()
    forms = {}
    for fapp in ('forum', 'ikhaya', 'planet', 'wiki'):
        if app in (fapp, None):
            args = {'data': request.POST, 'auto_id': 'id_%s_%%s' % fapp}
            forms[fapp] = (request.POST and app_feed_forms[fapp](**args)
                           or app_feed_forms[fapp](auto_id='id_%s_%%s' % fapp))
        else:
            forms[fapp] = None
    if forms['forum'] is not None:
        forums = filter_invisible(anonymous_user, Forum.objects.get_cached())
        forms['forum'].fields['forum'].choices = [('', u'Bitte auswählen')] + \
            [(f.slug, f.name) for f in forums]
    if forms['ikhaya'] is not None:
        forms['ikhaya'].fields['category'].choices = [('*', u'Alle')] + \
            [(c.slug, c.name) for c in Category.objects.all()]
    if forms['wiki'] is not None:
        wiki_pages = cache.get('feedselector/wiki/pages')
        if not wiki_pages:
            wiki_pages = WikiPage.objects.get_page_list()
            cache.set('feedselector/wiki/pages', wiki_pages)
        forms['wiki'].fields['page'].choices = [('*', u'Alle')] + \
            [(p, p) for p in wiki_pages]

    if request.method == 'POST':
        form = forms[app]
        if form.is_valid():
            data = form.cleaned_data
            if app == 'forum':
                if data['component'] == '*':
                    return HttpResponseRedirect(href('forum', 'feeds',
                           data['mode'], data['count']))
                if data['component'] == 'forum':
                    return HttpResponseRedirect(href('forum', 'feeds', 'forum',
                           data['forum'], data['mode'], data['count']))

            elif app == 'ikhaya':
                if data['category'] == '*':
                    return HttpResponseRedirect(href('ikhaya', 'feeds',
                           data['mode'], data['count']))
                else:
                    return HttpResponseRedirect(href('ikhaya', 'feeds',
                           data['category'], data['mode'], data['count']))

            elif app == 'planet':
                return HttpResponseRedirect(href('planet', 'feeds',
                       data['mode'], data['count']))

            elif app == 'wiki':
                if data['page'] == '*' or not data['page']:
                    return HttpResponseRedirect(href('wiki', '_feed',
                           data['count']))
                else:
                    return HttpResponseRedirect(href('wiki', '_feed',
                           data['page'], data['count']))

    return {
        'app':         app,
        'forum_form':  forms['forum'],
        'ikhaya_form': forms['ikhaya'],
        'planet_form': forms['planet'],
        'wiki_form':   forms['wiki'],
    }


@templated('portal/about_inyoka.html')
def about_inyoka(request):
    """Render a inyoka information page."""
    return {}


@templated('portal/calendar_month.html')
def calendar_month(request, year, month):
    year = int(year)
    month = int(month)
    if year < 1900 or month < 1 or month > 12:
        raise PageNotFound
    days = calendar_entries_for_month(year, month)
    days = [(date(year, month, day), events) for day, events in days.items()]

    return {
        'days': days,
        'year': year,
        'month': month,
        'today': datetime.utcnow().date(),
        'MONTHS': dict(list(enumerate([''] + MONTHS))[1:]),
        'WEEKDAYS': dict(enumerate(WEEKDAYS)),
    }


@templated('portal/calendar_overview.html')
def calendar_overview(request):
    events = Event.objects.order_by('date').filter(date__gte=datetime.utcnow(),\
        visible=True)[:10]
    return {
        'events': events,
        'year': datetime.utcnow().year,
        'month': datetime.utcnow().month,
        'MONTHS': dict(list(enumerate([''] + MONTHS))[1:]),
        'WEEKDAYS': dict(enumerate(WEEKDAYS)),
    }


@templated('portal/calendar_detail.html')
def calendar_detail(request, slug):
    try:
        event = Event.objects.get(slug=slug)
    except Event.DoesNotExist:
        raise PageNotFound()
    return {
        'google_link': google_calendarize(event),
        'event': event,
        'MONTHS': dict(list(enumerate([''] + MONTHS))[1:]),
        'WEEKDAYS': dict(enumerate(WEEKDAYS)),
    }


@templated('portal/open_search.xml', content_type='text/xml; charset=utf-8')
def open_search(request, app):
    if app not in ('wiki', 'forum', 'planet', 'ikhaya'):
        app='portal'
    return {
        'app': app
    }


@templated('portal/confirm.html')
def confirm(request, action=None):
    ACTIONS = {
        'reactivate_user': reactivate_user,
        'set_new_email': set_new_email,
        'reset_email': reset_email,
    }
    data = request.REQUEST.get('data', u'').strip()
    if not data:
        return {'action': action}

    try:
        data = decode_confirm_data(data)
    except (ValueError, binascii.Error):
        return {
            'failed': u'Die eingebenen Daten sind ungültig!',
            'action': action
        }

    if 'action' not in data:
        # legacy support, can be removed after september 15th
        data['action'] = 'reactivate_user'

    r = ACTIONS[data.pop('action')](**data)
    if isinstance(r, dict) and action:
        r['action'] = action
    return r

class OpenIdConsumer(Consumer):
    on_complete_url = '/openid/complete/'
    trust_root = 'http://*.' + settings.BASE_DOMAIN_NAME

    @templated('portal/openid_connect.html')
    def do_connect(self, request):
        # TODO: This is mostly duplication of login, maybe merge those two
        redirect = is_safe_domain(request.GET.get('next', '')) and \
                   request.GET['next'] or href('portal')

        failed = inactive = banned = False
        if request.method == 'POST' and 'openid' in request.session:
            form = OpenIDConnectForm(request.POST)
            if form.is_valid():
                data = form.cleaned_data
                try:
                    user = User.objects.authenticate(
                        username=data['username'],
                        password=data['password'])
                except User.DoesNotExist:
                    failed = True
                    user = None
                except UserBanned:
                    failed = banned = True
                    user = None

                if user is not None:
                    if user.is_active:
                        # username matches password and user is active
                        messages.success(request, u'Du hast dich erfolgreich angemeldet.')
                        user.login(request)
                        openid = request.session.pop('openid')
                        if not UserData.objects.filter(key='openid',
                                                       value=openid).count():
                            UserData.objects.create(user=user, key='openid',
                                                    value=openid)
                            messages.success(request, u'OpenID erfolgreich verknüpft!')
                        return HttpResponseRedirect(redirect)
                    inactive = True
                failed = True
        else:
            form = OpenIDConnectForm()
        return {
            'form': form,
            'openid': request.session.get('openid', None),
            'failed':       failed,
            'inactive':     inactive,
            'banned':       banned,
        }

    def on_success(self, request, identity_url, openid_response):
        response = self.redirect_if_valid_next(request)

        # till https://github.com/simonw/django-openid/commit/5062aa93abc9a8d6f90837db690c26ace1c68672
        # is resolved
        next = request.session.pop('next', href('portal'))
        if not response:
            response = HttpResponseRedirect(next)

        try:
            user = UserData.objects.select_related('user').get(
                    key='openid',
                    value=openid_response.identity_url).user
            if user.is_active:
                messages.success(request, u'Du hast dich erfolgreich angemeldet.')
                user.login(request)
            else:
                messages.error(request, u'Dieser Benutzer ist nicht aktiviert.')
        except UserData.DoesNotExist:
            request.session['openid'] = identity_url
            response = HttpResponseRedirect(href('portal', 'openid', 'connect',
                                                 next=next))

        return response

    def show_error(self, request, message, exception=None):
        messages.error(request, u'Fehler bei OpenId-Login: %s' % message)
        return HttpResponseRedirect('/')

openid_consumer = OpenIdConsumer(SessionPersist)


@require_permission('configuration_edit')
@templated('portal/configuration.html')
def config(request):
    keys = ['max_avatar_width', 'max_avatar_height', 'max_avatar_size',
            'max_signature_length', 'max_signature_lines', 'get_ubuntu_link',
            'license_note', 'get_ubuntu_description', 'blocked_hosts',
            'wiki_newpage_template', 'wiki_newpage_root', 'wiki_newpage_infopage',
            'team_icon_height', 'team_icon_width', 'distri_versions']

    team_icon = storage['team_icon']

    if request.method == 'POST':
        form = ConfigurationForm(request.POST, request.FILES)
        if form.is_valid():
            data = form.cleaned_data
            for k in keys:
                storage[k] = data[k]

            if data['global_message'] != storage['global_message']:
                storage['global_message'] = data['global_message']
                storage['global_message_time'] = time.time()

            if data['team_icon']:
                default_storage.delete(storage['team_icon'])
                icon = Image.open(data['team_icon'])
                fn = 'portal/global_team_icon.%s' % icon.format.lower()
                default_storage.save(fn, data['team_icon'])
                storage['team_icon'] = team_icon = fn

            if data['license_note']:
                context = RenderContext(request, simplified=True)
                node = parse(data['license_note'])
                storage['license_note_rendered'] = node.render(context, 'html')

            messages.success(request, u'Die Einstellungen wurden gespeichert.')
        else:
            fix_errors(request)
    else:
        storage['distri_versions'] = storage['distri_versions'] or u'[]'
        form = ConfigurationForm(initial=storage.get_many(keys +
                                                ['global_message']))

    return {
        'form': form,
        'team_icon_url': team_icon and href('media', team_icon) or None,
        'versions': list(sorted(UbuntuVersionList())),
    }


@templated('portal/static_page.html')
def static_page(request, page):
    """Renders static pages"""
    try:
        q = StaticPage.objects.get(key=page)
    except StaticPage.DoesNotExist:
        raise PageNotFound
    return {
        'title': q.title,
        'content': q.rendered_content,
        'key': q.key,
        'page': q,
    }


@require_permission('static_page_edit')
@templated('portal/pages.html')
def pages(request):
    sortable = Sortable(StaticPage.objects.all(), request.GET, '-key',
        columns=['key', 'title'])
    return {
        'table': sortable,
        'pages': sortable.get_queryset(),
    }


@require_permission('static_page_edit')
@templated('portal/page_edit.html')
def page_edit(request, page=None):
    preview = None
    new = not bool(page)
    if page:
        page = StaticPage.objects.get(key=page)

    if request.method == 'POST':
        form = EditStaticPageForm(request.POST, instance=page)
        if form.is_valid():
            if 'preview' in request.POST:
                ctx = RenderContext(request)
                preview = parse(form.cleaned_data['content']).render(ctx, 'html')
            if 'send' in request.POST:
                page = form.save()
                if new:
                    messages.success(request,
                        u'Die Seite „<a href="%s">%s</a>“ '
                        u'wurde erfolgreich erstellt.' % (
                         url_for(page), escape(page.title)))
                else:
                    messages.success(request,
                        u'Die Seite „<a href="%s">%s</a>“ '
                        u'wurde erfolgreich bearbeitet.' % (
                         url_for(page), escape(page.title)))
                return HttpResponseRedirect(href('portal', page.key))
    else:
        form = EditStaticPageForm(instance=page)

    return {
        'form': form,
        'page': page,
        'preview': preview
    }


@require_permission('markup_css_edit')
@templated('portal/styles.html')
def styles(request):
    key = 'markup_styles'
    if request.method == 'POST':
        form = EditStyleForm(request.POST)
        if form.is_valid():
            storage[key] = form.data['styles']
            messages.success(request,
                u'Das Stylesheet wurde erfolgreich gespeichert.')
    else:
        form = EditStyleForm(initial={'styles': storage.get(key, u'')})
    return {
        'form': form
    }<|MERGE_RESOLUTION|>--- conflicted
+++ resolved
@@ -36,13 +36,8 @@
 from inyoka.utils.http import templated, HttpResponse, \
      PageNotFound, does_not_exist_is_404, HttpResponseRedirect
 from inyoka.utils.sessions import get_sessions, make_permanent, \
-<<<<<<< HEAD
     get_user_record
-from inyoka.utils.urls import href, url_for, is_safe_domain, global_not_found
-=======
-    get_user_record, test_session_cookie
 from inyoka.utils.urls import href, url_for, is_safe_domain
->>>>>>> ad64e5d0
 from inyoka.utils.html import escape
 from inyoka.utils.sortable import Sortable
 from inyoka.utils.pagination import Pagination
@@ -93,23 +88,10 @@
 del tmp
 
 
-<<<<<<< HEAD
 def fix_errors(request):
     messages.error(request, u'Es sind Fehler aufgetren! Bitte behebe sie.')
 
-def not_found(request, err_message=None):
-    """
-    This is called if no URL matches or a view returned a `PageNotFound`.
-    """
-    from inyoka.portal.legacyurls import test_legacy_url
-    response = test_legacy_url(request)
-    if response is not None:
-        return response
-    return global_not_found(request, 'portal', err_message)
-
-
-=======
->>>>>>> ad64e5d0
+
 page_delete = generic.DeleteView.as_view(model=StaticPage,
     template_name='portal/page_delete.html',
     redirect_url=href('portal', 'pages'),
@@ -1403,11 +1385,7 @@
                 elif action == 'delete':
                     msg = u'Möchtest du die Nachricht löschen?'
                     confirm_label = u'Löschen'
-<<<<<<< HEAD
-                messages.info(render_template('confirm_action.html', {
-=======
-                flash(render_template('confirm_action_flash.html', {
->>>>>>> ad64e5d0
+                messages.info(render_template('confirm_action_flash.html', {
                     'message': msg,
                     'confirm_label': confirm_label,
                     'cancel_label': u'Abbrechen',
