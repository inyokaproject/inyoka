--- conflicted
+++ resolved
@@ -2084,15 +2084,14 @@
     }
 
 
-<<<<<<< HEAD
 class SearchView(generic.SearchView):
     template_name = 'portal/search.html'
     indices = ['forum', 'wiki', 'planet', 'ikhaya']
 
 
 search = SearchView.as_view()
-=======
+
+
 def ikhaya_redirect(request, id):
     article = get_object_or_404(Article, pk=int(id))
-    return HttpResponseRedirect(url_for(article))
->>>>>>> 987ed8c6
+    return HttpResponseRedirect(url_for(article))