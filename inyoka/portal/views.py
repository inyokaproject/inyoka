# -*- coding: utf-8 -*-
"""
    inyoka.portal.views
    ~~~~~~~~~~~~~~~~~~~

    All views for the portal including the user control panel,
    private messages, static pages and the login/register and search
    dialogs.

    :copyright: (c) 2007-2012 by the Inyoka Team, see AUTHORS for more details.
    :license: GNU GPL, see LICENSE for more details.
"""
import binascii
from datetime import datetime, date, timedelta
import json
from PIL import Image
import pytz
import re
import time

from django import forms
from django.conf import settings
from django.core.cache import cache
from django.core.files.storage import default_storage
from django.db.models import Q
from django.forms.models import model_to_dict
from django.forms.util import ErrorList
from django.shortcuts import get_object_or_404
from django.utils.dates import MONTHS, WEEKDAYS
from django.utils.decorators import method_decorator
from django.utils.translation import ungettext, pgettext
from django.utils.translation import ugettext as _

from django_openid.consumer import Consumer, SessionPersist
from django_mobile import get_flavour

from inyoka.utils import decode_confirm_data, generic
<<<<<<< HEAD
from inyoka.utils.text import get_random_password, human_number, \
     normalize_pagename
from inyoka.utils.dates import MONTHS, WEEKDAYS, DEFAULT_TIMEZONE, \
     get_user_timezone, find_best_timezone
=======
from inyoka.utils.text import get_random_password, normalize_pagename
from inyoka.utils.dates import DEFAULT_TIMEZONE, \
    get_user_timezone, find_best_timezone
>>>>>>> 7b06ffbd
from inyoka.utils.http import templated, HttpResponse, \
     PageNotFound, does_not_exist_is_404, HttpResponseRedirect
from inyoka.utils.sessions import get_sessions, make_permanent, \
     get_user_record, test_session_cookie
from inyoka.utils.urls import href, url_for, is_safe_domain
from inyoka.utils.html import escape
from inyoka.utils.flashing import flash
from inyoka.utils.flash_confirmation import confirm_action
from inyoka.utils.sortable import Sortable
from inyoka.utils.pagination import Pagination
from inyoka.utils.notification import send_notification
from inyoka.utils.storage import storage
from inyoka.utils.user import check_activation_key
from inyoka.utils.templating import render_template
from inyoka.utils.mail import send_mail
from inyoka.wiki.utils import quote_text
from inyoka.wiki.parser import parse, RenderContext
from inyoka.wiki.models import Page as WikiPage
from inyoka.forum.models import Forum, Topic, Post, Privilege
from inyoka.ikhaya.models import Event, Article, Category, Suggestion
from inyoka.forum.acl import filter_invisible, split_bits, PRIVILEGES_DETAILS, \
     REVERSED_PRIVILEGES_BITS, split_negative_positive
from inyoka.portal.forms import LoginForm, SearchForm, RegisterForm, \
     UserCPSettingsForm, PrivateMessageForm, DeactivateUserForm, \
     LostPasswordForm, ChangePasswordForm, SubscriptionForm, \
     UserCPProfileForm, SetNewPasswordForm, ForumFeedSelectorForm, \
     IkhayaFeedSelectorForm, PlanetFeedSelectorForm, WikiFeedSelectorForm, \
     NOTIFICATION_CHOICES, PrivateMessageIndexForm, PrivateMessageFormProtected, \
     OpenIDConnectForm, EditUserProfileForm, EditUserGroupsForm, \
     EditStaticPageForm, EditFileForm, ConfigurationForm, EditStyleForm, \
     EditUserPrivilegesForm, EditUserPasswordForm, EditUserStatusForm, \
     CreateUserForm, UserMailForm, EditGroupForm, CreateGroupForm, \
     EditProfileFieldForm, UserCPAddProfileFieldForm
from inyoka.portal.models import StaticPage, PrivateMessage, Subscription, \
     PrivateMessageEntry, PRIVMSG_FOLDERS, StaticFile
from inyoka.portal.user import User, Group, UserBanned, UserData, \
     deactivate_user, reactivate_user, set_new_email, \
     send_new_email_confirmation, reset_email, send_activation_mail, \
     send_new_user_password, PERMISSION_NAMES, ProfileField, ProfileData, \
     ProfileCategory
from inyoka.portal.utils import check_login, calendar_entries_for_month, \
     require_permission, google_calendarize, UBUNTU_VERSIONS, UbuntuVersionList
from inyoka.portal.filters import SubscriptionFilter


# TODO: move into some kind of config, but as a quick fix for now...
AUTOBAN_SPAMMER_WORDS = (
    ('million', 'us', 'dollar'),
    ('xxx', 'porn'),
    ('Sprachaustausch', 'gesundheitlich', 'immediately'),
)
# autoban gets active if all words of a tuple match

tmp = dict(PRIVILEGES_DETAILS)
PRIVILEGE_DICT = {bits: tmp[key]
                  for bits, key in REVERSED_PRIVILEGES_BITS.iteritems()}
del tmp


page_delete = generic.DeleteView.as_view(model=StaticPage,
    template_name='portal/page_delete.html',
    redirect_url=href('portal', 'pages'),
    required_permission='static_page_edit')


files = generic.ListView.as_view(model=StaticFile,
    default_column='identifier',
    template_name='portal/files.html',
    columns=['identifier', 'is_ikhaya_icon'],
    required_permission='static_file_edit',
    base_link = href('portal', 'files'))


file_edit = generic.CreateUpdateView(model=StaticFile,
    form_class=EditFileForm,
    template_name='portal/file_edit.html',
    context_object_name='file', slug_field='identifier',
    required_permission='static_file_edit')


file_delete = generic.DeleteView.as_view(model=StaticFile,
    template_name='portal/files_delete.html',
    redirect_url=href('portal', 'files'),
    slug_field='identifier',
    required_permission='static_file_edit')


@templated('portal/index.html')
def index(request):
    """
    Startpage that shows the latest ikhaya articles
    and some records of ubuntuusers.de
    """
    ikhaya_latest = Article.objects.get_latest_articles()

    # filter events that are either in the future or are ongoing
    events = Event.objects.filter(Q(visible=True) & (
        (Q(enddate__gte=datetime.utcnow()) & Q(date__lte=datetime.utcnow())) |
        (Q(date__gte=datetime.utcnow()))))[:4]

    storage_values = storage.get_many(('get_ubuntu_link', 'get_ubuntu_description',
        'session_record', 'session_record_time'))

    record, record_time = get_user_record({
        'session_record': storage_values.get('session_record'),
        'session_record_time': storage_values.get('session_record_time')
    })

    return {
        'ikhaya_latest':            list(ikhaya_latest),
        'sessions':                 get_sessions(),
        'record':                   record,
        'record_time':              record_time,
        'get_ubuntu_link':          storage_values.get('get_ubuntu_link', ''),
        'get_ubuntu_description':   storage_values.get('get_ubuntu_description', ''),
        'calendar_events':          events,
    }


def markup_styles(request):
    """
    This function returns a CSS file that's used for formatting wiki markup.
    Its content is editable in the admin panel.
    """
    from django.utils.cache import patch_response_headers
    response = HttpResponse(storage['markup_styles'], mimetype='text/css')
    patch_response_headers(response, 60 * 15)
    return response


@templated('portal/whoisonline.html')
def whoisonline(request):
    """Shows who is online and a link to the page the user views."""
    registered_users = cache.get('portal/registered_users')
    if registered_users is None:
        registered_users = int(User.objects.count())
        cache.set('portal/registered_users', registered_users, 1000)
    record, record_time = get_user_record()
    return {
        'sessions':                 get_sessions(),
        'record':                   record,
        'record_time':              record_time,
        'global_registered_users':  registered_users
    }


@templated('portal/register.html')
def register(request):
    """Register a new user."""
    redirect = request.GET.get('next') or href('portal')
    if request.user.is_authenticated:
        flash(_(u'You are already logged in.'), False)
        return HttpResponseRedirect(redirect)

    redirect_needed, result = test_session_cookie(request)
    if redirect_needed:
        return result
    else:
        cookie_error_link = result


    form = RegisterForm()
    if request.method == 'POST' and cookie_error_link is None and \
       'renew_captcha' not in request.POST:
        form = RegisterForm(request.POST)
        form.captcha_solution = request.session.get('captcha_solution')
        if form.is_valid():
            data = form.cleaned_data
            user = User.objects.register_user(
                username=data['username'],
                email=data['email'],
                password=data['password'])

            timezone = find_best_timezone(request)

            # utc is default, no need for another update statement
            if timezone != DEFAULT_TIMEZONE:
                user.settings['timezone'] = timezone
                user.save()

            flash(_(u'The username “%(username)s“ was successfully registered. '
                    u'An email with the activation key was sent to '
                    u'“%(email)s“.') % {
                        'username': escape(user.username),
                        'email': escape(user.email)
                    }, True)

            # clean up request.session
            request.session.pop('captcha_solution', None)
            return HttpResponseRedirect(redirect)

    return {
        'form':         form,
        'cookie_error': cookie_error_link is not None,
        'retry_link':   cookie_error_link
    }


def activate(request, action='', username='', activation_key=''):
    """Activate a user with the activation key send via email."""
    redirect = is_safe_domain(request.GET.get('next', ''))
    try:
        user = User.objects.get(username)
    except User.DoesNotExist:
        flash(_(u'The user “%(username)s“ does not exist.') % {
            'username': escape(username)}, False)
        return HttpResponseRedirect(href('portal'))
    if not redirect:
        redirect = href('portal', 'login', username=user.username)

    if request.user.is_authenticated:
        flash(_(u'You cannot enter an activation key when you are logged in.'),
              False)
        return HttpResponseRedirect(href('portal'))

    if not action in ('delete', 'activate'):
        raise PageNotFound()

    if action == 'delete':
        if check_activation_key(user, activation_key):
            if not user.is_active:
                # Is it save to delete an inactive user?
                #user.delete()
                #flash(u'Der Benutzer "%s" wurde gelöscht.' %
                #      escape(username), True)
                flash(_(u'Your account was anonymized.'), True)
            else:
                flash(_(u'The account of “%(username)s“ was already activated.') %
                      {'username': escape(username)}, False)
        else:
            flash(_(u'Your activation key is invalid.'), False)
        return HttpResponseRedirect(href('portal'))
    else:
        if check_activation_key(user, activation_key):
            user.status = 1
            user.save()
            flash(_(u'Your account was successfully activated. You can now '
                    'login.'), True)
            return HttpResponseRedirect(redirect)
        else:
            flash(_(u'Your activation key is invalid.'), False)
            return HttpResponseRedirect(href('portal'))


@does_not_exist_is_404
def resend_activation_mail(request, username):
    """Resend the activation mail if the user is not already activated."""
    user = User.objects.get(username)

    if user.status > 0:
        flash(_(u'The account “%(username)s“ was already activated.') %
              {'username': escape(user.username)}, False)
        return HttpResponseRedirect(href('portal'))
    send_activation_mail(user)
    flash(_(u'An email with the activation key was sent to you.'), True)
    return HttpResponseRedirect(href('portal'))


@templated('portal/lost_password.html')
def lost_password(request):
    """
    View for the lost password dialog.
    It generates a new random password and sends it via mail.
    """
    if request.user.is_authenticated:
        flash(_(u'You are already logged in.'), False)
        return HttpResponseRedirect(href('portal'))

    if request.method == 'POST':
        form = LostPasswordForm(request.POST)
        form.captcha_solution = request.session.get('captcha_solution')
        if form.is_valid():
            send_new_user_password(form.user)
            flash(_(u'An email with further instructions was sent to you.'),
                  True)

            # clean up request.session
            return HttpResponseRedirect(href('portal', 'login'))
    else:
        form = LostPasswordForm()

    return {
        'form': form
    }


@templated('portal/set_new_password.html')
def set_new_password(request, username, new_password_key):
    if request.method == 'POST':
        form = SetNewPasswordForm(request.POST)
        if form.is_valid():
            data = form.cleaned_data
            data['user'].set_password(data['password'])
            data['user'].new_password_key = ''
            data['user'].save()
            flash(_(u'You successfully changed your password and are now '
                    'able to login.'), True)
            return HttpResponseRedirect(href('portal', 'login'))
    else:
        try:
            user = User.objects.get(username)
        except User.DoesNotExist:
            flash(_(u'This user does not exist.'), False)
            return HttpResponseRedirect(href())
        if user.new_password_key != new_password_key:
            flash(u'Invalid activation key.', False)
            return HttpResponseRedirect(href())
        form = SetNewPasswordForm(initial={
            'username': user.username,
            'new_password_key': new_password_key,
        })
    return {
        'form': form,
        'username': username,
    }


@templated('portal/login.html')
def login(request):
    """Login dialog that supports permanent logins"""
    redirect = is_safe_domain(request.GET.get('next', '')) and \
               request.GET['next'] or href('portal')
    if request.user.is_authenticated:
        flash(_(u'You are already logged in.'), False)
        return HttpResponseRedirect(redirect)

    # enforce an existing session
    redirect_needed, result = test_session_cookie(request)
    if redirect_needed:
        return result
    else:
        cookie_error_link = result

    failed = inactive = banned = False
    if request.method == 'POST' and cookie_error_link is None:
        form = LoginForm(request.POST)
        if form.is_valid():
            data = form.cleaned_data
            if data['username'].startswith('http://') or \
               data['username'].startswith('https://'):
                # till https://github.com/simonw/django-openid/commit/5062aa93abc9a8d6f90837db690c26ace1c68672
                # is resolved
                request.session['next'] = request.GET.get('next', '/')
                return openid_consumer.start_openid_process(request, data['username'])
            else:
                try:
                    user = User.objects.authenticate(
                        username=data['username'],
                        password=data['password'])
                except User.DoesNotExist:
                    failed = True
                    user = None
                except UserBanned:
                    failed = banned = True
                    user = None

                if user is not None:
                    if user.is_active:
                        if data['permanent']:
                            make_permanent(request)
                        # username matches password and user is active
                        flash(_(u'You have successfully logged in.'), True)
                        user.login(request)
                        return HttpResponseRedirect(redirect)
                    inactive = True
                failed = True
    else:
        if 'username' in request.GET:
            form = LoginForm(initial={'username':request.GET['username']})
        else:
            form = LoginForm()

    d = {
        'form':         form,
        'failed':       failed,
        'inactive':     inactive,
        'banned':       banned,
        'cookie_error': cookie_error_link is not None,
        'retry_link':   cookie_error_link
    }
    if failed:
        d['username'] = data['username']
    return d


def logout(request):
    """Simple logout view that flashes if the process was done
    successfull or not (e.g if the user wasn't logged in)."""
    redirect = is_safe_domain(request.GET.get('next', '')) and \
               request.GET['next'] or href('portal')
    if request.user.is_authenticated:
        if request.user.settings.get('mark_read_on_logout'):
            for forum in Forum.objects.get_categories().all():
                forum.mark_read(request.user)
            request.user.save()
        User.objects.logout(request)
        flash(_(u'You have successfully logged out.'), True)
    else:
        flash(_(u'You were not logged in.'), False)
    return HttpResponseRedirect(redirect)


@templated('portal/search.html')
def search(request):
    """Search dialog for the Xapian search engine."""
    if 'query' in request.GET:
        f = SearchForm(request.REQUEST, user=request.user)
    else:
        f = SearchForm(user=request.user)
    f.fields['forums'].refresh(add=[(u'support',_(u'All support forums'))])

    if f.is_valid():
        results = f.search()
        if not results or not results.success:
            flash(_(u'An error occurred while processing your search request. '
                    'Please check your input.'), False)

        normal = u'<a href="%(href)s" class="pageselect">%(text)s</a>'
        disabled = u'<span class="disabled next">%(text)s</span>'
        active = u'<span class="pageselect active">%(text)s</span>'
        pagination = [u'<div class="pagination pagination_right">']
        add = pagination.append

        d = f.cleaned_data

        def _link(page):
            return href('portal', 'search', page=page, query=d['query'],
                        area=d['area'], per_page=results.per_page,
                        sort=d['sort'], forums=d['forums'])

        if results:
            add(((results.page == 1) and disabled or normal) % {
                'href': _link(results.page - 1),
                'text': _(u'« Previous'),
            })
            add(active % {
                'text': _(u'Page %(page)d of about %(total)d') % {
                            'page': results.page,
                            'total': results.page_count}
            })
            add(((results.page < results.page_count) and normal or disabled) % {
                'href': _link(results.page + 1),
                'text': _(u'Next »')
            })
            add(u'<div style="clear: both"></div></div>')

        # only highlight for users with that setting enabled.
        highlight = None
        if request.user.settings.get('highlight_search', True) and results:
            highlight = results.highlight_string
        wiki_result = None
        if d['area'] in ('wiki', 'all'):
            try:
                wiki_result = WikiPage.objects.filter(
                              name__iexact=normalize_pagename(d['query'])).get()
            except WikiPage.DoesNotExist:
                pass
        rv = {
            'area':             d['area'].lower(),
            'query':            d['query'],
            'highlight':        highlight,
            'results':          results,
            'wiki_result':      wiki_result,
            'pagination':       u''.join(pagination),
            'sort':             d['sort'],
        }
    else:
        rv = {'area': (request.GET.get('area') or 'all').lower()}

    rv.update({
        'searchform':   f,
        'advanced':     request.GET.get('advanced')
    })
    return rv


@check_login(message=_(u'You need to be logged in to view a userprofile.'))
@templated('portal/profile.html')
def profile(request, username, category=None):
    """Show the user profile if the user is logged in."""

    user = User.objects.get(username)

    try:
        if username != user.urlsafe_username:
            return HttpResponseRedirect(url_for(user))
    except ValueError:
        raise PageNotFound()

    try:
        # TODO: remove hardcoded wikipage
        key = 'Benutzer/' + normalize_pagename(user.username)
        wikipage = WikiPage.objects.get_by_name(key, raise_on_deleted=True)
        content = wikipage.rev.rendered_text
    except WikiPage.DoesNotExist:
        content = u''

    if request.user.can('group_edit') or request.user.can('user_edit'):
        groups = user.groups.all()
    else:
        groups = user.groups.filter(is_public=True)

    subscribed = Subscription.objects.user_subscribed(request.user, user)

    categories = ProfileCategory.objects.order_by('weight').all()
    profile_data = ProfileData.objects.filter(user=user)
    if not category:
        profile_data = profile_data.filter(profile_field__category=None)
        profile_category = None
    else:
        try:
            profile_category = categories.get(slug=category)
        except ProfileCategory.DoesNotExist:
            raise PageNotFound()
        profile_data = profile_data.filter(profile_field__category=profile_category)
    profile_data = profile_data.order_by('profile_field__title').all()

    return {
        'user': user,
        'groups': groups,
        'wikipage': content,
        'User': User,
        'is_subscribed': subscribed,
        'request': request,
        'profile_data': profile_data,
        'categories': categories,
        'category': profile_category,
    }


@require_permission('user_edit')
@templated('portal/user_mail.html')
def user_mail(request, username):
    try:
        if '@' in username:
            user = User.objects.get(email__iexact=username)
        else:
            user = User.objects.get(username)
    except User.DoesNotExist:
        raise PageNotFound
    if request.method == 'POST':
        form = UserMailForm(request.POST)
        if form.is_valid():
            text = form.cleaned_data['text']
            message = render_template('mails/formmailer_template.txt', {
                'user': user,
                'text': text,
                'from': request.user.username,
            })
            #try:
            send_mail(
                _(u'%(sitename)s - Message from %(username)s') % {
                    'sitename': settings.BASE_DOMAIN_NAME,
                    'username': request.user.username},
                message,
                settings.INYOKA_SYSTEM_USER_EMAIL,
                [user.email])
            #except: # don't know which exception is thrown
            #    flash(u'Die Mail konnte nicht verschickt werden.')
            #    return HttpResponseRedirect(href('admin', 'users', 'mail',
            #                                 escape(username)))
            flash(_(u'The email to “%(username)s“ was sent successfully.')
                  % {'username': escape(username)}, True)
            return HttpResponseRedirect(request.GET.get('next') or href('portal', 'users'))
        else:
            flash(_(u'Errors occurred, please fix them.'), False)
    else:
        form = UserMailForm()
    return {
        'form': form,
        'user': user,
    }

@require_permission('subscribe_to_users')
def subscribe_user(request, username):
    """Subscribe to a user to follow all of his activities."""
    user = User.objects.get(username)
    try:
        Subscription.objects.get_for_user(request.user, user)
    except Subscription.DoesNotExist:
        # there's no such subscription yet, create a new one
        Subscription(user=request.user, content_object=user).save()
        flash(_(u'You will now be notified about activities of “%(username)s“.')
              % {'username': user.username})
    return HttpResponseRedirect(url_for(user))


def unsubscribe_user(request, username):
    """Remove a user subscription."""
    user = User.objects.get(username)
    try:
        subscription = Subscription.objects.get_for_user(request.user, user)
    except Subscription.DoesNotExist:
        pass
    else:
        subscription.delete()
        flash(_(u'From now on you won’t be notfied anymore about activities of '
                u'“%(username)s“.') % {'username': user.username})
    return HttpResponseRedirect(url_for(user))


@check_login(message=_(u'You need to be logged in to access your control panel'))
@templated('portal/usercp/index.html')
def usercp(request):
    """User control panel index page"""
    user = request.user
    return {
        'user': user,
    }


@check_login(message=_(u'You need to be logged in to change your profile'))
@templated('portal/usercp/profile.html')
def usercp_profile(request):
    """User control panel view for changing the user's profile."""
    user = request.user
    if request.method == 'POST':
        form = UserCPProfileForm(request.POST, request.FILES, user=user)
        if form.is_valid():
            data = form.cleaned_data
            user.profile_fields.clear()
            for key in request.POST.keys():
                if key.startswith('profile_field_') and request.POST[key]:
                    field_id = int(key.partition('.')[2])
                    field = ProfileField.objects.get(id=field_id)
                    value = request.POST[key]
                    if field.regex and not re.match(field.regex, value):
                        flash(_(u'The value for the profile field %(field)s '
                                u'could not be saved, it was invalid.') % {
                                    'field': field.title
                                }, False)
                        continue
                    field_data = ProfileData(user=user, profile_field=field,
                                             data=value)
                    field_data.save()

            for key in ('jabber', 'signature'):
                setattr(user, key, data[key] or '')
            if data['email'] != user.email:
                send_new_email_confirmation(user, data['email'])
                flash(_(u'You’ve been sent an email to confirm your new email '
                        'address.'))
            if data['coordinates']:
                user.coordinates_lat, user.coordinates_long = \
                    data['coordinates']
            if data['avatar'] is False:
                user.delete_avatar()
            elif data['avatar']:
                try:
                    avatar_resized = user.save_avatar(data['avatar'])
                    if avatar_resized:
                        ava_mh, ava_mw = storage.get_many(('max_avatar_height',
                            'max_avatar_width')).itervalues()
                        flash(_(u'The avatar you uploaded was scaled to '
                                '%(w)dx%(h)d pixels. Please note that this '
                                'may result in lower quality.') % {
                                    'w': ava_mw,
                                    'h': ava_mh
                                })
                except KeyError:
                    # the image format is not supported though
                    form._errors['avatar'] = forms.util.ValidationError(_(
                        'The used file format is not supported, please choose '
                        'another one for your avatar.')).messages

            for key in ('use_gravatar',):
                user.settings[key] = data[key]
            user.save()


            if form.errors:
                flash(_(u'Errors occurred, please fix them.'), False)
            else:
                openids = map(int, request.POST.getlist('openids'))
                UserData.objects.filter(user=user, pk__in = openids).delete()
                flash(_(u'Your profileinformation were updated successfully.'),
                      True)
                return HttpResponseRedirect(href('portal', 'usercp', 'profile'))
        else:
            flash(_(u'Errors occurred, please fix them.'), False)
    else:
        values = model_to_dict(user)
        lat = values.pop('coordinates_lat')
        long = values.pop('coordinates_long')
        if lat is not None and long is not None:
            values['coordinates'] = '%s, %s' % (lat, long)
        else:
            values['coordinates'] = ''
        values.update(dict(
            ((k, v) for k, v in user.settings.iteritems()
             if k.startswith('show_'))
        ))
        values['use_gravatar'] = user.settings.get('use_gravatar', False)
        form = UserCPProfileForm(initial=values, user=user)

    storage_keys = storage.get_many(('max_avatar_width',
        'max_avatar_height', 'max_avatar_size', 'max_signature_length'))

    profile_fields = json.dumps([{'id': field.id, 'title': field.title} for field in ProfileField.objects.order_by('title').all()])
    return {
        'form': form,
        'user': request.user,
        'gmaps_apikey': settings.GOOGLE_MAPS_APIKEY,
        'max_avatar_width': storage_keys.get('max_avatar_width', -1),
        'max_avatar_height': storage_keys.get('max_avatar_height', -1),
        'max_avatar_size': storage_keys.get('max_avatar_size', -1),
        'max_sig_length': storage_keys.get('max_signature_length'),
        'openids': UserData.objects.filter(user=user, key='openid'),
        'profile_fields': profile_fields,
        'profile_data': ProfileData.objects.filter(user=user).order_by('profile_field__title'),
    }


@check_login(message=_(u'You need to be logged in to change your profile'))
@templated('portal/usercp/add_field.html')
def usercp_add_profile_field(request):
    """View to add a profile field.

    Only used as fallback if the user disabled JavaScript.

    """
    user = request.user
    if request.method == 'POST':
        form = UserCPAddProfileFieldForm(request.POST)
        if form.is_valid():
            data = form.cleaned_data
            field_data = ProfileData(user=user, profile_field=data['field'],
                                     data=data['data'])
            field_data.save()
            flash(_(u'The profile field was added successfully.'), True)
            return HttpResponseRedirect(href('portal', 'usercp', 'profile'))
        else:
            flash(_(u'Errors occurred, please fix them.'), False)
    else:
        form = UserCPAddProfileFieldForm()
    return {
        'form': form,
    }


@check_login(message=_(u'You need to be logged in to change your profile'))
@confirm_action(message=_(u'Du you want to remove the profile field?'),
                confirm=_(u'Delete'), cancel=_(u'Cancel'))
def usercp_delete_profile_field(request, field_id):
    """View to delete a profile field.

    Only used as fallback if the user disabled JavaScript.

    """
    user = request.user
    # filter by user to prevent deleting other users profile fields
    try:
        data = ProfileData.objects.filter(user=user).get(id=field_id)
    except ProfileData.DoesNotExist:
        raise PageNotFound()
    data.delete()

    flash(_(u'The profile field was deleted successfully.'), True)
    return HttpResponseRedirect(href('portal', 'usercp', 'profile'))


@check_login(message=_(u'You need to be logged in to change your settings.'))
@templated('portal/usercp/settings.html')
def usercp_settings(request):
    """User control panel view for changing various user settings"""
    if request.method == 'POST':
        form = UserCPSettingsForm(request.POST, request.FILES)
        if form.is_valid():
            data = form.cleaned_data
            new_versions = data.pop('ubuntu_version')
            old_versions = [s.ubuntu_version for s in Subscription.objects \
                          .filter(user=request.user).exclude(ubuntu_version__isnull=True)]
            for version in [v.number for v in UBUNTU_VERSIONS]:
                if version in new_versions and version not in old_versions:
                    Subscription(user=request.user, ubuntu_version=version).save()
                elif version not in new_versions and version in old_versions:
                    Subscription.objects.filter(user=request.user,
                                                ubuntu_version=version).delete()
            for key, value in data.iteritems():
                request.user.settings[key] = data[key]
            request.user.save()
            flash(_(u'Your settings were successfully changed.'), True)
        else:
            flash(_(u'Errors occurred, please fix them.'), False)
    else:
        settings = request.user.settings
        ubuntu_version = [s.ubuntu_version for s in Subscription.objects.\
                          filter(user=request.user, ubuntu_version__isnull=False)]
        values = {
            'notify': settings.get('notify', ['mail']),
            'notifications': settings.get('notifications', [c[0] for c in
                                                    NOTIFICATION_CHOICES]),
            'ubuntu_version': ubuntu_version,
            'timezone': get_user_timezone(),
            'hide_avatars': settings.get('hide_avatars', False),
            'hide_signatures': settings.get('hide_signatures', False),
            'hide_profile': settings.get('hide_profile', False),
            'autosubscribe': settings.get('autosubscribe', True),
            'show_preview': settings.get('show_preview', False),
            'show_thumbnails': settings.get('show_thumbnails', False),
            'highlight_search': settings.get('highlight_search', True),
            'mark_read_on_logout': settings.get('mark_read_on_logout', False)
        }
        form = UserCPSettingsForm(initial=values)
    return {
        'form': form,
        'user': request.user,
    }


@check_login(message=_(u'You need to be logged in to change your password.'))
@templated('portal/usercp/change_password.html')
def usercp_password(request):
    """User control panel view for changing the password."""
    random_pw = None
    if request.method == 'POST':
        form = ChangePasswordForm(request.POST)
        if form.is_valid():
            data = form.cleaned_data
            user = request.user
            if not user.check_password(data['old_password']):
                form.errors['old_password'] = ErrorList(
                    [_(u'The entered password did not match your old password.')])
        if form.is_valid():
            user.set_password(data['new_password'])
            user.save()
            flash(_(u'Your password was changed successfully.'),
                  success=True)
            return HttpResponseRedirect(href('portal', 'usercp'))
        else:
            flash(_(u'Errors occurred, please fix them.'), False)
    else:
        if 'random' in request.GET:
            random_pw = get_random_password()
            form = ChangePasswordForm(initial={'new_password': random_pw,
                                        'new_password_confirm': random_pw})
        else:
            form = ChangePasswordForm()

    return {
        'form': form,
        'random_pw': random_pw,
        'user': request.user,
    }


class UserCPSubscriptions(generic.FilterMixin, generic.ListView):
    """This page shows all subscriptions for the current user and allows
    him to manage them.
    """
    template_name = 'portal/usercp/subscriptions.html'
    columns = ('notified',)
    default_column = '-notified'
    context_object_name = 'subscriptions'
    base_link = href('portal', 'usercp', 'subscriptions')
    filtersets = [SubscriptionFilter]
    required_login = True

    def get_queryset(self):
        qs = self.request.user.subscription_set.all()
        qs = qs.filter(ubuntu_version__isnull=True) \
                 .select_related('content_object')
        for filter in self.filtersets:
            instance = filter(self.request.GET or None, queryset=qs)
            qs = instance.qs
        return qs

    def post(self, request, *args, **kwargs):
        form = SubscriptionForm(request.POST)
        subscriptions = self.get_queryset()

        if 'delete' in request.POST:
            form.fields['select'].choices = [(s.id, u'') for s in subscriptions]
            if form.is_valid():
                d = form.cleaned_data
                Subscription.objects.delete_list(request.user.id, d['select'])
                msg = ungettext('A subscription was deleted.',
                                '%(n)d subscriptions were deleted.',
                                len(d['select']))
                flash(msg % {'n': len(d['select'])}, success=True)

        if 'mark_read' in request.POST:
            form.fields['select'].choices = [(s.id, u'') for s in subscriptions]
            if form.is_valid():
                d = form.cleaned_data
                Subscription.objects.mark_read_list(request.user.id, d['select'])
                msg = ungettext('A subscription was marked as read.',
                                '%(n)d subscriptions were marked as read.',
                                len(d['select']))
                flash(msg % {'n': len(d['select'])}, success=True)

        return HttpResponseRedirect(href('portal', 'usercp', 'subscriptions'))


usercp_subscriptions = UserCPSubscriptions.as_view()


@check_login(message=_(u'You need to be logged in to deactivate your account.'))
@templated('portal/usercp/deactivate.html')
def usercp_deactivate(request):
    """
    This page allows the user to deactivate his account.
    """
    if request.method == 'POST':
        form = DeactivateUserForm(request.POST)
        if form.is_valid():
            data = form.cleaned_data
            check = data['password_confirmation']
            if not request.user.check_password(check):
                form.errors['password_confirmation'] = ErrorList(
                    [_(u'The entered password is wrong.')])

        if form.is_valid():
            deactivate_user(request.user)
            User.objects.logout(request)
            flash(_(u'Your account was deactivated.'), True)
            return HttpResponseRedirect(href('portal'))
        else:
            flash(_(u'Errors occurred, please fix them.'), False)
    else:
        form = DeactivateUserForm()
    return {
        'form': form,
        'user': request.user,
    }


@check_login(message=_(u'You need to be logged in to change your userpage.'))
def usercp_userpage(request):
    """
    Redirect page that shows a small flash message that
    the user was redirected
    """
    flash(_(u'You were redirected to our wiki to change your userpage. To get '
            u'back, you can use the link or your browser’s “back“ button.'))
    # TODO: hardcoded wikipage
    return HttpResponseRedirect(href('wiki', 'Benutzer', request.user.username, action='edit'))


def get_user(username):
    """Check if the user exists and return it"""
    try:
        if '@' in username:
            user = User.objects.get(email__iexact=username)
        else:
            user = User.objects.get(username)
    except User.DoesNotExist:
        raise PageNotFound
    return user


@require_permission('user_edit')
@templated('portal/special_rights.html')
def users_with_special_rights(request):
    users = User.objects.filter(privilege__isnull=False).distinct()\
                .order_by('username').defer('settings')
    return {
        'users': users,
        'count': len(users),
    }


@require_permission('user_edit')
@templated('portal/user_overview.html')
def user_edit(request, username):
    user = get_user(username)
    if username != user.urlsafe_username:
        return HttpResponseRedirect(user.get_absolute_url('admin'))

    groups_joined, groups_not_joined = ([], [])

    return {
        'user': user
    }


@require_permission('user_edit')
@templated('portal/user_edit_profile.html')
def user_edit_profile(request, username):
    user = get_user(username)
    if username != user.urlsafe_username:
        return HttpResponseRedirect(user.get_absolute_url('admin', 'profile'))

    initial = model_to_dict(user)
    form = EditUserProfileForm(user=user, initial=initial)
    if request.method == 'POST':
        form = EditUserProfileForm(request.POST, request.FILES, user=user)
        if form.is_valid():
            data = form.cleaned_data

            lat = data.get('coordinates_lat', None)
            long = data.get('coordinates_long', None)
            data['coordinates'] = '%s, %s' % (lat, long) if lat and long else ''
<<<<<<< HEAD
            for key in ('signature', 'coordinates', 'email', 'member_title'):
=======
            for key in ('website', 'interests', 'location', 'jabber', 'icq',
                         'msn', 'aim', 'yim', 'signature', 'coordinates',
                         'gpgkey', 'email', 'skype', 'sip', 'wengophone',
                         'launchpad', 'member_title', 'username'):
>>>>>>> 7b06ffbd
                setattr(user, key, data[key] or '')
            if data['delete_avatar']:
                user.delete_avatar()

            if data['avatar']:
                avatar_resized = user.save_avatar(data['avatar'])
                if avatar_resized:
                    ava_mh, ava_mw = storage.get_many(('max_avatar_height',
                        'max_avatar_width')).itervalues()
                    flash(_(u'The avatar you uploaded was scaled to '
                            '%(w)dx%(h)d pixels. Please note that this '
                            'may result in lower quality.') % {
                                'w': ava_mw,
                                'h': ava_mh
                            })

            user.save()
            flash(_(u'The profile of “%(username)s“ was changed successfully')
                    % {'username': escape(user.username)}, True)
            # redirect to the new username if given
            if user.username != username:
                return HttpResponseRedirect(href('portal', 'user', user.username, 'edit', 'profile'))
        else:
            flash(_(u'Errors occurred, please fix them.'), False)
    storage_data = storage.get_many(('max_avatar_height', 'max_avatar_width'))
    return {
        'user': user,
        'form': form,
        'avatar_height': storage_data['max_avatar_height'],
        'avatar_width': storage_data['max_avatar_width']
    }


@require_permission('user_edit')
@templated('portal/user_edit_settings.html')
def user_edit_settings(request, username):
    user = get_user(username)
    if username != user.urlsafe_username:
        return HttpResponseRedirect(user.get_absolute_url('admin', 'settings'))

    ubuntu_version = [s.ubuntu_version for s in Subscription.objects.\
                      filter(user=user, ubuntu_version__isnull=False)]
    try:
        timezone = pytz.timezone(user.settings.get('timezone', ''))
    except pytz.UnknownTimeZoneError:
        # TODO: set the default timezone in some config file
        timezone = pytz.timezone('Europe/Berlin')
    initial = {
        'notify': user.settings.get('notify', ['mail']),
        'notifications': user.settings.get('notifications',
            [c[0] for c in NOTIFICATION_CHOICES]),
        'ubuntu_version': ubuntu_version,
        'timezone': timezone,
        'hide_avatars': user.settings.get('hide_avatars', False),
        'hide_signatures': user.settings.get('hide_signatures', False),
        'hide_profile': user.settings.get('hide_profile', False),
        'autosubscribe': user.settings.get('autosubscribe', True),
        'show_preview': user.settings.get('show_preview', False),
        'show_thumbnails': user.settings.get('show_thumbnails', False),
        'highlight_search': user.settings.get('highlight_search', True),
        'mark_read_on_logout': user.settings.get('mark_read_on_logout', False)
    }
    form = UserCPSettingsForm(initial=initial)
    if request.method == 'POST':
        form = UserCPSettingsForm(request.POST)
        if form.is_valid():
            data = form.cleaned_data
            new_versions = data.pop('ubuntu_version')
            old_versions = [s.ubuntu_version for s in Subscription.objects \
                          .filter(user=user).exclude(ubuntu_version__isnull=True)]
            for version in [v.number for v in UBUNTU_VERSIONS]:
                if version in new_versions and version not in old_versions:
                    Subscription(user=user, ubuntu_version=version).save()
                elif version not in new_versions and version in old_versions:
                    Subscription.objects.filter(user=user,
                                                ubuntu_version=version).delete()
            for key, value in data.iteritems():
                user.settings[key] = data[key]
            user.save()
            flash(_(u'The setting of “%(username)s“ were successfully changed.')
                  % {'username': escape(user.username)}, True)
    return {
        'user': user,
        'form': form
    }


@require_permission('user_edit')
@templated('portal/user_edit_status.html')
def user_edit_status(request, username):
    user = get_user(username)
    if username != user.urlsafe_username:
        return HttpResponseRedirect(user.get_absolute_url('admin', 'status'))

    initial = model_to_dict(user)
    form = EditUserStatusForm(initial=initial)
    if request.method == 'POST':
        form = EditUserStatusForm(request.POST)
        if form.is_valid():
            data = form.cleaned_data
            for key in ('status', 'banned_until',):
                setattr(user, key, data[key])
            user.save()
            flash(_(u'The state of “%(username)s“ was successfully changed.')
                  % {'username': escape(user.username)}, True)
    if user.status > 0:
        activation_link = None
    else:
        activation_link = user.get_absolute_url('activate')
    return {
        'user': user,
        'form': form,
        'activation_link': activation_link
    }


@require_permission('user_edit')
@templated('portal/user_edit_password.html')
def user_edit_password(request, username):
    user = get_user(username)
    if username != user.urlsafe_username:
        return HttpResponseRedirect(user.get_absolute_url('admin', 'password'))
    form = EditUserPasswordForm(request.POST)
    if request.method == 'POST' and form.is_valid():
        data = form.cleaned_data
        user.set_password(data['new_password'])
        user.save()
        flash(_(u'The password of “%(username)s“ was successfully changed.')
              % {'username': escape(user.username)}, True)
    return {
        'user': user,
        'form': form
    }


@require_permission('user_edit')
@templated('portal/user_edit_privileges.html')
def user_edit_privileges(request, username):
    user = get_user(username)
    if username != user.urlsafe_username:
        return HttpResponseRedirect(user.get_absolute_url('admin', 'privileges'))

    checked_perms = [int(p) for p in request.POST.getlist('permissions')]

    if request.method == 'POST':
        form = EditUserPrivilegesForm(request.POST, request.FILES)
        form.fields['permissions'].choices = [(k, '') for k in
                                              PERMISSION_NAMES.keys()]
        if form.is_valid():
            # permissions
            permissions = 0
            for perm in checked_perms:
                permissions |= perm
            user._permissions = permissions

            #: forum privileges
            privileges = Privilege.objects
            for key, value in request.POST.iteritems():
                if key.startswith('forum_privileges_'):
                    negative, positive = split_negative_positive(value)
                    forum_id = int(key.split('_')[2])
                    # Try to retrieve the privileges for the user. If they exists
                    # set the new positive and negative values. I there are no
                    # privileges check if new have to be set. If this validates to
                    # true, create those.
                    # If there is a privilege instance but there are neither
                    # positive nor negative settings, remove the instance
                    try:
                        privilege = privileges.get(forum=forum_id,
                                                   group=None, user=user)
                    except Privilege.DoesNotExist:
                        if (positive or negative):
                            privilege = Privilege(user=user, forum_id=forum_id)
                        else:
                            privilege = None

                    if privilege:
                        if (positive or negative):
                            privilege.positive = positive
                            privilege.negative = negative
                            privilege.save()
                        else:
                            privilege.delete()

            user.save()
            cache.delete('user_permissions/%s' % user.id)

            flash(_(u'The privileges of “%(username)s“ were successfully '
                    'changed.') % {'username': escape(user.username)}, True)
        else:
            flash(_(u'Errors occurred, please fix them.'), False)
    else:
        initial = model_to_dict(user)
        if initial['_primary_group']:
            initial.update({
                'primary_group': Group.objects.get(id=initial['_primary_group']).name
            })
        form = EditUserPrivilegesForm(initial=initial)

    # collect forum privileges
    forum_privileges = []
    forums = Forum.objects.all()
    for forum in forums:
        try:
            privilege = Privilege.objects.get(forum=forum, user=user)
        except Privilege.DoesNotExist:
            privilege = None

        forum_privileges.append((
            forum.id,
            forum.name,
            list(split_bits(privilege and privilege.positive or None)),
            list(split_bits(privilege and privilege.negative or None))
        ))

    permissions = []

    groups = user.groups.all()
    for id, name in PERMISSION_NAMES.iteritems():
        derived = filter(lambda g: id & g.permissions, groups)
        if request.method == 'POST':
            checked = id in checked_perms
        else:
            checked = id & user._permissions
        permissions.append((id, name, checked, derived))

    forum_privileges = sorted(forum_privileges, lambda x, y: cmp(x[1], y[1]))

    return {
        'user': user,
        'form': form,
        'forum_privileges': PRIVILEGE_DICT,
        'user_forum_privileges': forum_privileges,
        'permissions': sorted(permissions, key=lambda p: p[1]),
    }


@require_permission('user_edit')
@templated('portal/user_edit_groups.html')
def user_edit_groups(request, username):
    user = get_user(username)
    if username != user.urlsafe_username:
        return HttpResponseRedirect(user.get_absolute_url('admin', 'groups'))
    initial = model_to_dict(user)
    if initial['_primary_group']:
        initial.update({
            'primary_group': Group.objects.get(id=initial['_primary_group']).name
        })
    form = EditUserGroupsForm(initial=initial)
    groups = {group.name: group for group in Group.objects.all()}
    if request.method == 'POST':
        form = EditUserGroupsForm(request.POST)
        if form.is_valid():
            data = form.cleaned_data
            groups_joined = [groups[gn] for gn in
                             request.POST.getlist('user_groups_joined')]
            groups_not_joined = [groups[gn] for gn in
                                request.POST.getlist('user_groups_not_joined')]
            user.groups.remove(*groups_not_joined)
            user.groups.add(*groups_joined)

            if user._primary_group:
                oprimary = user._primary_group.name
            else:
                oprimary = ""

            primary = None
            if oprimary != data['primary_group']:
                try:
                    primary = Group.objects.get(name=data['primary_group'])
                except Group.DoesNotExist:
                    primary = None
            user._primary_group = primary

            user.save()
            flash(_(u'The groups of “%(username)s“ were successfully changed.')
                  % {'username': escape(user.username)}, True)
        else:
            flash(_(u'Errors occurred, please fix them.'), False)
    groups_joined, groups_not_joined = ([], [])
    groups_joined = groups_joined or user.groups.all()
    groups_not_joined = groups_not_joined or \
                        [x for x in groups.itervalues() if not x in groups_joined]
    return {
        'user': user,
        'form': form,
        'joined_groups': [g.name for g in groups_joined],
        'not_joined_groups': [g.name for g in groups_not_joined],
    }


@require_permission('user_edit')
@templated('portal/user_new.html')
def user_new(request):
    if request.method == 'POST':
        form = CreateUserForm(request.POST)
        if form.is_valid():
            data = form.cleaned_data
            User.objects.register_user(
                username=data['username'],
                email=data['email'],
                password=data['password'],
                send_mail=data['authenticate'])
            flash(_(u'The user “%(username)s“ was successfully created. '
                    'You can now edit more details.')
                  % {'username': escape(data['username'])}, True)
            return HttpResponseRedirect(href('portal', 'user', \
                        escape(data['username']), 'edit'))
        else:
            flash(_(u'Errors occurred, please fix them.'), False)
    else:
        form = CreateUserForm()
    return {
        'form': form
    }


@require_permission('user_edit')
def admin_resend_activation_mail(request):
    user = User.objects.get(request.GET.get('user'))
    if user.status != 0:
        flash(_(u'The account of “%(username)s“ was already activated.')
              % {'username': user.username})
    else:
        send_activation_mail(user)
        flash(_(u'The email with the activation key was resent.'), True)
    return HttpResponseRedirect(request.GET.get('next') or href('portal', 'users'))


@check_login(message=_(u'You need to be logged in to access your private '
                       'messages.'))
@templated('portal/privmsg/index.html')
def privmsg(request, folder=None, entry_id=None, page=1):
    page = int(page)
    if folder is None:
        if get_flavour() == 'mobile':
            return { 'folder': None}
        if entry_id is None:
            return HttpResponseRedirect(href('portal', 'privmsg',
                                             PRIVMSG_FOLDERS['inbox'][1]))
        else:
            entry = PrivateMessageEntry.objects.get(user=request.user,
                                                    id=entry_id)
            try:
                return HttpResponseRedirect(href('portal', 'privmsg',
                                                 PRIVMSG_FOLDERS[entry.folder][1],
                                                 entry.id))
            except KeyError:
                raise PageNotFound

    entries = PrivateMessageEntry.objects.filter(
        user=request.user,
        folder=PRIVMSG_FOLDERS[folder][0]
    ).order_by('-id')

    if request.method == 'POST':
        # POST is only send by the "delete marked messages" button
        form = PrivateMessageIndexForm(request.POST)
        form.fields['delete'].choices = [(pm.id, u'') for pm in entries]
        if form.is_valid():
            d = form.cleaned_data
            PrivateMessageEntry.delete_list(request.user.id, d['delete'])
            msg = ungettext('A message was deleted.',
                            '%(n)d messages were deleted.',
                            len(d['delete']))
            flash(msg % {'n': len(d['delete'])}, success=True)

            entries = filter(lambda s: str(s.id) not in d['delete'], entries)
            return HttpResponseRedirect(href('portal', 'privmsg',
                                             PRIVMSG_FOLDERS[folder][1]))


    if entry_id is not None:
        entry = PrivateMessageEntry.objects.get(user=request.user,
            folder=PRIVMSG_FOLDERS[folder][0], id=entry_id)
        message = entry.message
        if not entry.read:
            entry.read = True
            entry.save()
            cache.delete('portal/pm_count/%s' % request.user.id)
        action = request.GET.get('action')
        if action:
            if request.method == 'POST':
                if 'cancel' in request.POST:
                    return HttpResponseRedirect(href('portal', 'privmsg',
                        folder, entry.id))
                if action == 'archive':
                    if entry.archive():
                        flash(_(u'The messages was moved into you archive.'), True)
                        return HttpResponseRedirect(href('portal', 'privmsg'))
                elif action == 'restore':
                    if entry.restore():
                        flash(_(u'The message was restored.'), True)
                        return HttpResponseRedirect(href('portal', 'privmsg'))
                elif action == 'delete':
                    msg = _(u'The message was deleted.') if \
                          entry.folder == PRIVMSG_FOLDERS['trash'][0] else \
                          _(u'The message was moved in the trash.')
                    if entry.delete():
                        flash(msg, True)
                        return HttpResponseRedirect(href('portal', 'privmsg'))
            else:
                if action == 'archive':
                    msg = _(u'Do you want to archive the message?')
                    #confirm_label = pgettext('the verb "to archive", not the '
                    #                         'noun.', 'Archive')
                    confirm_label = _(u'Archive it')
                elif action == 'restore':
                    msg = _(u'Do you want to restore the message?')
                    confirm_label = _(u'Restore')
                elif action == 'delete':
                    msg = _(u'Do you really want to delete the message?')
                    confirm_label = _(u'Delete')
                flash(render_template('confirm_action_flash.html', {
                    'message': msg,
                    'confirm_label': confirm_label,
                    'cancel_label': _(u'Cancel'),
                }, flash=True))
    else:
        message = None
    link = href('portal', 'privmsg', folder, 'page')

    pagination = Pagination(request, entries, page or 1, page and 10
        or len(entries), link)

    return {
        'entries': pagination.get_queryset(),
        'pagination': pagination.generate(),
        'folder': {
            'name': PRIVMSG_FOLDERS[folder][2],
            'id': PRIVMSG_FOLDERS[folder][1]
        },
        'message': message,
        'one_page': page == 0,
    }


@templated('portal/privmsg/new.html')
@check_login(message=_(u'You need to be logged in to access your private '
                       'messages.'))
def privmsg_new(request, username=None):
    # if the user has no posts in the forum and registered less than a week ago
    # he can only send one pm every 5 minutes
    form_class = PrivateMessageForm
    if (not request.user.post_count and request.user.date_joined > (datetime.utcnow() - timedelta(days=7))):
        form_class = PrivateMessageFormProtected
    preview = None
    form = form_class()
    if request.method == 'POST':
        form = form_class(request.POST)
        if 'preview' in request.POST:
            ctx = RenderContext(request)
            preview = parse(request.POST.get('text','')).render(ctx, 'html')
        elif form.is_valid():
            d = form.cleaned_data

            for group in AUTOBAN_SPAMMER_WORDS:
                t = d['text']
                if all(map(lambda x: x in t, group)):
                    if '>' in t:
                        continue # User quoted, most likely a forward and no spam
                    request.user.status = 2
                    request.user.banned_until = None
                    request.user.save()
                    flash(_(u'You were automatically banned because we suspect '
                          'you are sending spam. If this ban is not '
                          'justified, contact us at %(email)s')
                            % {'email': settings.INYOKA_CONTACT_EMAIL})
                    User.objects.logout(request)
                    return HttpResponseRedirect(href('portal'))

            recipient_names = set(r.strip() for r in \
                                  d['recipient'].split(';') if r)
            group_recipient_names = set(r.strip() for r in \
                                  d['group_recipient'].split(';') if r)

            recipients = set()

            if d.get('group_recipient', None) and not request.user.can('send_group_pm'):
                flash(_(u'You cannot send messages to groups.'), False)
                return HttpResponseRedirect(href('portal', 'privmsg'))

            for group in group_recipient_names:
                try:
                    users = Group.objects.get(name__iexact=group).user_set.\
                        all().exclude(pk=request.user.id)
                    recipients.update(users)
                except Group.DoesNotExist:
                    flash(_(u'The group “%(group)s“ does not exist.')
                          % {'group': escape(group)}, False)
                    return HttpResponseRedirect(href('portal', 'privmsg'))

            try:
                for recipient in recipient_names:
                    user = User.objects.get(recipient)
                    if user.id == request.user.id:
                        recipients = None
                        flash(_(u'You cannot send messages to yourself.'), False)
                        break
                    elif user in (User.objects.get_system_user(),
                                  User.objects.get_anonymous_user()):
                        recipients = None
                        flash(_(u'You cannot send messages to system users.'),
                              False)
                        break
                    elif not user.is_active:
                        recipients = None
                        flash(_(u'You cannot send messages to this user.'),
                              False)
                        break
                    else:
                        recipients.add(user)
            except User.DoesNotExist:
                recipients = None
                flash(_(u'The user “%(username)s“ does not exist.')
                      % {'username': escape(recipient)}, False)

            if recipients:
                msg = PrivateMessage()
                msg.author = request.user
                msg.subject = d['subject']
                msg.text = d['text']
                msg.pub_date = datetime.utcnow()
                msg.send(list(recipients))
                # send notification
                for recipient in recipients:
                    entry = PrivateMessageEntry.objects.get(message=msg,
                                                            user=recipient)
                    if 'pm_new' in recipient.settings.get('notifications',
                                                          ('pm_new',)):
                        send_notification(recipient, 'new_pm', u'Neue private '
                                          u'Nachricht von %s: %s' %
                                          (request.user.username, d['subject']), {
                                              'user':     recipient,
                                              'sender':   request.user,
                                              'subject':  d['subject'],
                                              'entry':    entry,
                                          })
                flash(_(u'The message was sent successfully.'), True)

            return HttpResponseRedirect(href('portal', 'privmsg'))
    else:
        data = {}
        reply_to = request.GET.get('reply_to', '')
        reply_to_all = request.GET.get('reply_to_all', '')
        forward = request.GET.get('forward', '')
        try:
            int(reply_to or reply_to_all or forward)
        except ValueError:
            if ':' in (reply_to or reply_to_all or forward):
                x = reply_to or reply_to_all or forward
                REPLIABLES = {
                    'suggestion': (
                        lambda id: Suggestion.objects.get(id=int(id)),
                        lambda x: x.title,
                        lambda x: x.author,
                        lambda x: u'\n\n'.join((x.intro, x.text)),
                    ),
                    'reportedtopic': (
                        lambda id: Topic.objects.get(slug=id),
                        lambda x: x.title,
                        lambda x: User.objects.get(id=x.reporter_id),
                        lambda x: x.reported,
                    ),
                    'post': (
                        lambda id: Post.objects.get(id=int(id)),
                        lambda x: x.topic.title,
                        lambda x: User.objects.get(id=x.author_id),
                        lambda x: x.text,
                    ),
                }
                for repliable, params in REPLIABLES.items():
                    if x[:len(repliable) + 1] != repliable + ':':
                        continue
                    try:
                        obj = params[0](x[len(repliable) + 1:])
                    except:
                        break
                    data['subject'] = params[1](obj)
                    if not data['subject'].lower().startswith(u're: '):
                        data['subject'] = u'Re: %s' % data['subject']
                    author = params[2](obj)
                    if reply_to:
                        data['recipient'] = author
                    data['text'] = quote_text(params[3](obj), author) + '\n'
                    form = PrivateMessageForm(initial=data)
        else:
            try:
                entry = PrivateMessageEntry.objects.get(user=request.user,
                    message=int(reply_to or reply_to_all or forward))
                msg = entry.message
                data['subject'] = msg.subject
                if reply_to or reply_to_all:
                    data['recipient'] = msg.author.username
                    if not data['subject'].lower().startswith(u're: '):
                        data['subject'] = u'Re: %s' % data['subject']
                if reply_to_all:
                    data['recipient'] += ';'+';'.join(x.username for x in msg.recipients if x != request.user)
                if forward and not data['subject'].lower().startswith(u'fw: '):
                    data['subject'] = u'Fw: %s' % data['subject']
                data['text'] = quote_text(msg.text, msg.author) + '\n'
                form = PrivateMessageForm(initial=data)
            except (PrivateMessageEntry.DoesNotExist):
                pass
        if username:
            form = PrivateMessageForm(initial={'recipient': username})
    return {
        'form': form,
        'preview': preview
    }


class MemberlistView(generic.ListView):
    """Shows a list of all registered users."""
    template_name = 'portal/memberlist.html'
    columns = ('id', 'username', 'location', 'date_joined', 'post_count')
    context_object_name = 'users'
    model = User
    base_link = href('portal', 'users')

    @method_decorator(require_permission('user_edit'))
    def post(self, request, *args, **kwargs):
        name = request.POST.get('user')
        try:
            user = User.objects.get_by_username_or_email(name)
        except User.DoesNotExist:
            flash(_(u'The user “%(username)s“ does not exist.')
                  % {'username': escape(name)})
            return HttpResponseRedirect(request.build_absolute_uri())
        else:
            return HttpResponseRedirect(user.get_absolute_url('admin'))


memberlist = MemberlistView.as_view()


@templated('portal/grouplist.html')
def grouplist(request, page=1):
    """
    Shows the group list.

    `page` represents the current page in the pagination.
    """
    if request.user.can('group_edit') or request.user.can('user_edit'):
        groups = Group.objects.all()
        user_groups = request.user.groups.all()
    else:
        groups = Group.objects.filter(is_public=True)
        user_groups = request.user.groups.filter(is_public=True)
    table = Sortable(groups, request.GET, 'name',
                     columns=['id', 'name'])
    pagination = Pagination(request, table.get_queryset(), page, 15,
                            link=href('portal', 'groups'))
    return {
        'groups':      pagination.get_queryset(),
        'group_count': len(groups),
        'user_groups': user_groups,
        'pagination':  pagination,
        'table':       table
    }


@templated('portal/group.html')
def group(request, name, page=1):
    """Shows the informations about the group named `name`."""
    group = Group.objects.get(name__iexact=name)
    if not (group.is_public or request.user.can('group_edit') or request.user.can('user_edit')):
        raise PageNotFound
    users = group.user_set.all()

    table = Sortable(users, request.GET, 'id',
        columns=['id', 'username', 'location', 'date_joined', 'post_count'])
    pagination = Pagination(request, table.get_queryset(), page, 15,
                            link=href('portal', 'group', name))
    return {
        'group':      group,
        'users':      pagination.get_queryset(),
        'user_count': group.user_set.count(),
        'pagination': pagination,
        'table':      table,
    }


@require_permission('group_edit')
@templated('portal/group_edit.html')
def group_edit(request, name=None):
    def _add_choices(form):
        form.fields['permissions'].choices = sorted(
            [(k, v) for k, v in PERMISSION_NAMES.iteritems()],
            key=lambda p: p[1]
        )
    new = name is None
    changed_permissions = False
    if new:
        group = Group()
        form_class = CreateGroupForm
    else:
        try:
            group = Group.objects.get(name=name)
        except Group.DoesNotExist:
            flash(_(u'The group “%(group)s“ does not exist.')
                  % {'group': escape(name)}, False)
            return HttpResponseRedirect(href('portal', 'groups'))
        form_class = EditGroupForm

    icon_mh, icon_mw = storage.get_many(('team_icon_height',
                                         'team_icon_width')).itervalues()

    if request.method == 'POST':
        form = form_class(request.POST, request.FILES)
        _add_choices(form)
        if form.is_valid():
            data = form.cleaned_data
            group.name = data['name']
            group.is_public = data['is_public']

            if data['delete_icon']:
                group.icon.delete(save=False)

            if data['icon'] and not data['import_icon_from_global']:
                icon_resized = group.save_icon(data['icon'])
                if icon_resized:
                    flash(_(u'The icon you uploaded was scaled to '
                            '%(w)dx%(h)d pixels. Please note that this '
                            'may result in lower quality.') % {
                                'w': icon_mw,
                                'h': icon_mh,
                            })
            if data['import_icon_from_global']:
                if group.icon:
                    group.icon.delete(save=False)

                icon_path = 'portal/team_icons/team_%s.%s' % (group.name,
                            storage['team_icon'].split('.')[-1])
                if storage['team_icon']:
                    gicon = default_storage.open(storage['team_icon'])
                    group.icon.save(icon_path, gicon)
                    gicon.close()
                else:
                    flash(_(u'A global team icon was not yet defined.'), False)

            # permissions
            permissions = 0
            for perm in data['permissions']:
                permissions |= int(perm)
            if permissions != group.permissions:
                changed_permissions = True
                group.permissions = permissions

            #: forum privileges
            for key, value in request.POST.iteritems():
                if key.startswith('forum_privileges_'):
                    negative, positive = split_negative_positive(value)
                    forum_id = int(key.split('_')[2])
                    # Try to retrieve the privileges for the group. If they exists
                    # set the new positive and negative values. I there are no
                    # privileges check if new have to be set. If this validates to
                    # true, create those.
                    # If there is a privilege instance but there are neither
                    # positive nor negative settings, remove the instance
                    try:
                        privilege = Privilege.objects.get(forum=forum_id,
                                                          user=None, group=group)
                    except Privilege.DoesNotExist:
                        if (positive or negative):
                            privilege = Privilege(group=group, forum_id=forum_id)
                        else:
                            privilege = None

                    if privilege:
                        if (positive or negative):
                            privilege.positive = positive
                            privilege.negative = negative
                            privilege.save()
                        else:
                            privilege.delete()

            # save changes to the database
            group.save()

            # clear permission cache of users if needed
            if changed_permissions:
                user_ids = User.objects.filter(groups=group).values_list('id', flat=True)
                keys = ['user_permissions/%s' % uid for uid in user_ids]
                cache.delete_many(keys)

            if new:
                msg = _(u'The group “%(group)s“ was created successfully.')
            else:
                msg = _(u'The group “%(group)s“ was changed successfully.')
            flash(msg % {'group': group.name}, True)
            if new:
                return HttpResponseRedirect(group.get_absolute_url('edit'))
    else:
        form = form_class(initial=not new and {
            'name': group.name,
            'permissions': filter(lambda p: p & group.permissions, PERMISSION_NAMES.keys()),
            'is_public': group.is_public,
        } or {
            'is_public': True,
        })
        _add_choices(form)

    # collect forum privileges
    forum_privileges = []
    forums = Forum.objects.all()
    for forum in forums:
        try:
            privilege = Privilege.objects.get(forum=forum, group=group)
        except Privilege.DoesNotExist:
            privilege = None

        forum_privileges.append((
            forum.id,
            forum.name,
            list(split_bits(privilege and privilege.positive or None)),
            list(split_bits(privilege and privilege.negative or None))
        ))

    return {
        'group_forum_privileges': forum_privileges,
        'forum_privileges': PRIVILEGE_DICT,
        'group_name': '' or not new and group.name,
        'form': form,
        'is_new': new,
        'group': group,
        'team_icon_height': icon_mh,
        'team_icon_width': icon_mw,
    }


def usermap(request):
    flash(_(u'The usermap was temporarily disabled.'))
    return HttpResponseRedirect(href('portal'))


app_feed_forms = {
    'forum': ForumFeedSelectorForm,
    'ikhaya': IkhayaFeedSelectorForm,
    'planet': PlanetFeedSelectorForm,
    'wiki': WikiFeedSelectorForm
}


@templated('portal/feedselector.html')
def feedselector(request, app=None):
    anonymous_user = User.objects.get_anonymous_user()
    forms = {}
    for fapp in ('forum', 'ikhaya', 'planet', 'wiki'):
        if app in (fapp, None):
            args = {'data': request.POST, 'auto_id': 'id_%s_%%s' % fapp}
            forms[fapp] = (request.POST and app_feed_forms[fapp](**args)
                           or app_feed_forms[fapp](auto_id='id_%s_%%s' % fapp))
        else:
            forms[fapp] = None
    if forms['forum'] is not None:
        forums = filter_invisible(anonymous_user, Forum.objects.get_cached())
        forms['forum'].fields['forum'].choices = [('', _(u'Please choose'))] + \
            [(f.slug, f.name) for f in forums]
    if forms['ikhaya'] is not None:
        forms['ikhaya'].fields['category'].choices = [('*', _(u'All'))] + \
            [(c.slug, c.name) for c in Category.objects.all()]
    if forms['wiki'] is not None:
        wiki_pages = cache.get('feedselector/wiki/pages')
        if not wiki_pages:
            wiki_pages = WikiPage.objects.get_page_list()
            cache.set('feedselector/wiki/pages', wiki_pages)
        forms['wiki'].fields['page'].choices = [('*', _(u'All'))] + \
            [(p, p) for p in wiki_pages]

    if request.method == 'POST':
        form = forms[app]
        if form.is_valid():
            data = form.cleaned_data
            if app == 'forum':
                if data['component'] == '*':
                    return HttpResponseRedirect(href('forum', 'feeds',
                           data['mode'], data['count']))
                if data['component'] == 'forum':
                    return HttpResponseRedirect(href('forum', 'feeds', 'forum',
                           data['forum'], data['mode'], data['count']))

            elif app == 'ikhaya':
                if data['category'] == '*':
                    return HttpResponseRedirect(href('ikhaya', 'feeds',
                           data['mode'], data['count']))
                else:
                    return HttpResponseRedirect(href('ikhaya', 'feeds',
                           data['category'], data['mode'], data['count']))

            elif app == 'planet':
                return HttpResponseRedirect(href('planet', 'feeds',
                       data['mode'], data['count']))

            elif app == 'wiki':
                if data['page'] == '*' or not data['page']:
                    return HttpResponseRedirect(href('wiki', '_feed',
                           data['count']))
                else:
                    return HttpResponseRedirect(href('wiki', '_feed',
                           data['page'], data['count']))

    return {
        'app':         app,
        'forum_form':  forms['forum'],
        'ikhaya_form': forms['ikhaya'],
        'planet_form': forms['planet'],
        'wiki_form':   forms['wiki'],
    }


@templated('portal/about_inyoka.html')
def about_inyoka(request):
    """Render a inyoka information page."""
    return {}


@templated('portal/calendar_month.html')
def calendar_month(request, year, month):
    year = int(year)
    month = int(month)
    if year < 1900 or month < 1 or month > 12:
        raise PageNotFound
    days = calendar_entries_for_month(year, month)
    days = [(date(year, month, day), events) for day, events in days.items()]

    return {
        'days': days,
        'year': year,
        'month': month,
        'today': datetime.utcnow().date(),
        'MONTHS': MONTHS,
        'WEEKDAYS': WEEKDAYS,
    }


@templated('portal/calendar_overview.html')
def calendar_overview(request):
    events = Event.objects.order_by('date').filter(date__gte=datetime.utcnow(),\
        visible=True)[:10]
    return {
        'events': events,
        'year': datetime.utcnow().year,
        'month': datetime.utcnow().month,
        'MONTHS': MONTHS,
        'WEEKDAYS': WEEKDAYS,
    }


@templated('portal/calendar_detail.html')
def calendar_detail(request, slug):
    try:
        event = Event.objects.get(slug=slug)
    except Event.DoesNotExist:
        raise PageNotFound()
    return {
        'google_link': google_calendarize(event),
        'event': event,
        'MONTHS': MONTHS,
        'WEEKDAYS': WEEKDAYS,
    }


@templated('portal/open_search.xml', content_type='text/xml; charset=utf-8')
def open_search(request, app):
    if app not in ('wiki', 'forum', 'planet', 'ikhaya'):
        app='portal'
    return {
        'app': app
    }


@templated('portal/confirm.html')
def confirm(request, action=None):
    ACTIONS = {
        'reactivate_user': reactivate_user,
        'set_new_email': set_new_email,
        'reset_email': reset_email,
    }
    data = request.REQUEST.get('data', u'').strip()
    if not data:
        return {'action': action}

    try:
        data = decode_confirm_data(data)
    except (ValueError, binascii.Error):
        return {
            'failed': _(u'The entered data is invalid.'),
            'action': action
        }

    if 'action' not in data:
        # legacy support, can be removed after september 15th
        data['action'] = 'reactivate_user'

    r = ACTIONS[data.pop('action')](**data)
    if isinstance(r, dict) and action:
        r['action'] = action
    return r

class OpenIdConsumer(Consumer):
    on_complete_url = '/openid/complete/'
    trust_root = 'http://*.' + settings.BASE_DOMAIN_NAME

    @templated('portal/openid_connect.html')
    def do_connect(self, request):
        # TODO: This is mostly duplication of login, maybe merge those two
        redirect = is_safe_domain(request.GET.get('next', '')) and \
                   request.GET['next'] or href('portal')

        failed = inactive = banned = False
        if request.method == 'POST' and 'openid' in request.session:
            form = OpenIDConnectForm(request.POST)
            if form.is_valid():
                data = form.cleaned_data
                try:
                    user = User.objects.authenticate(
                        username=data['username'],
                        password=data['password'])
                except User.DoesNotExist:
                    failed = True
                    user = None
                except UserBanned:
                    failed = banned = True
                    user = None

                if user is not None:
                    if user.is_active:
                        # username matches password and user is active
                        flash(_(u'You have successfully logged in.'), True)
                        user.login(request)
                        openid = request.session.pop('openid')
                        if not UserData.objects.filter(key='openid',
                                                       value=openid).count():
                            UserData.objects.create(user=user, key='openid',
                                                    value=openid)
                            flash(_(u'The OpenID was successfully linked to '
                                    'your account.'), True)
                        return HttpResponseRedirect(redirect)
                    inactive = True
                failed = True
        else:
            form = OpenIDConnectForm()
        return {
            'form': form,
            'openid': request.session.get('openid', None),
            'failed':       failed,
            'inactive':     inactive,
            'banned':       banned,
        }

    def on_success(self, request, identity_url, openid_response):
        response = self.redirect_if_valid_next(request)

        # till https://github.com/simonw/django-openid/commit/5062aa93abc9a8d6f90837db690c26ace1c68672
        # is resolved
        next = request.session.pop('next', href('portal'))
        if not response:
            response = HttpResponseRedirect(next)

        try:
            user = UserData.objects.select_related('user').get(
                    key='openid',
                    value=openid_response.identity_url).user
            if user.is_active:
                flash(_(u'You have successfully logged in.'), True)
                user.login(request)
            else:
                flash(u'Dieser Benutzer ist nicht aktiviert.', False)
        except UserData.DoesNotExist:
            request.session['openid'] = identity_url
            response = HttpResponseRedirect(href('portal', 'openid', 'connect',
                                                 next=next))

        return response

    def show_error(self, request, message, exception=None):
        flash(u'Fehler bei OpenId-Login: %s' % message)
        return HttpResponseRedirect('/')

openid_consumer = OpenIdConsumer(SessionPersist)


@require_permission('configuration_edit')
@templated('portal/configuration.html')
def config(request):
    keys = ['max_avatar_width', 'max_avatar_height', 'max_avatar_size',
            'max_signature_length', 'max_signature_lines', 'get_ubuntu_link',
            'license_note', 'get_ubuntu_description', 'blocked_hosts',
            'wiki_newpage_template', 'wiki_newpage_root', 'wiki_newpage_infopage',
            'team_icon_height', 'team_icon_width', 'distri_versions']

    team_icon = storage['team_icon']

    if request.method == 'POST':
        form = ConfigurationForm(request.POST, request.FILES)
        if form.is_valid():
            data = form.cleaned_data
            for k in keys:
                storage[k] = data[k]

            if data['global_message'] != storage['global_message']:
                storage['global_message'] = data['global_message']
                storage['global_message_time'] = time.time()

            if data['team_icon']:
                default_storage.delete(storage['team_icon'])
                icon = Image.open(data['team_icon'])
                fn = 'portal/global_team_icon.%s' % icon.format.lower()
                default_storage.save(fn, data['team_icon'])
                storage['team_icon'] = team_icon = fn

            if data['license_note']:
                context = RenderContext(request, simplified=True)
                node = parse(data['license_note'])
                storage['license_note_rendered'] = node.render(context, 'html')

            flash(u'Your settings were successfully changed.', True)
        else:
            flash(_(u'Errors occurred, please fix them.'), False)
    else:
        storage['distri_versions'] = storage['distri_versions'] or u'[]'
        form = ConfigurationForm(initial=storage.get_many(keys +
                                                ['global_message']))

    return {
        'form': form,
        'team_icon_url': team_icon and href('media', team_icon) or None,
        'versions': list(sorted(UbuntuVersionList())),
        'profile_fields': ProfileField.objects.order_by('title').all(),
        'profile_categories': ProfileCategory.objects.order_by('weight').all(),
    }


@require_permission('configuration_edit')
@templated('portal/profile_field_edit.html')
def profile_field_edit(request, field_id=None):
    if not field_id:
        field = None
    else:
        field = ProfileField.objects.get(id=field_id)

    if request.method == 'POST':
        form = EditProfileFieldForm(request.POST, request.FILES)
        if form.is_valid():
            data = form.cleaned_data
            if field and request.POST.get('delete'):
                category = field.category
                field.delete()
                if not category.fields.all():
                    category.delete()
            else:
                if not field:
                    field = ProfileField()
                old_category = field.category
                if data['category']:
                    field.category = data['category']
                elif data['new_category']:
                    category = ProfileCategory(title=data['new_category'])
                    category.save()
                    field.category = category
                field.title = data['title']
                field.regex = data['regex']
                field.save()
                if old_category and not old_category.fields.all():
                    old_category.delete()
            return HttpResponseRedirect(href('portal', 'config'))
    else:
        if field:
            form = EditProfileFieldForm(initial={
                'title': field.title,
                'category': field.category,
                'regex': field.regex,
            })
        else:
            form = EditProfileFieldForm()

    return {
        'field': field,
        'form': form,
    }

@templated('portal/static_page.html')
def static_page(request, page):
    """Renders static pages"""
    try:
        q = StaticPage.objects.get(key=page)
    except StaticPage.DoesNotExist:
        raise PageNotFound
    return {
        'title': q.title,
        'content': q.rendered_content,
        'key': q.key,
        'page': q,
    }


@require_permission('static_page_edit')
@templated('portal/pages.html')
def pages(request):
    sortable = Sortable(StaticPage.objects.all(), request.GET, '-key',
        columns=['key', 'title'])
    return {
        'table': sortable,
        'pages': sortable.get_queryset(),
    }


@require_permission('static_page_edit')
@templated('portal/page_edit.html')
def page_edit(request, page=None):
    preview = None
    new = not bool(page)
    if page:
        page = StaticPage.objects.get(key=page)

    if request.method == 'POST':
        form = EditStaticPageForm(request.POST, instance=page)
        if form.is_valid():
            if 'preview' in request.POST:
                ctx = RenderContext(request)
                preview = parse(form.cleaned_data['content']).render(ctx, 'html')
            if 'send' in request.POST:
                page = form.save()
                if new:
                    msg = _(u'The page “%(page)s“ was created successfully.')
                else:
                    msg = _(u'The page “%(page)s“ was changed successfully.')
                flash(msg % {'page': page.title}, True)
                return HttpResponseRedirect(href('portal', page.key))
    else:
        form = EditStaticPageForm(instance=page)

    return {
        'form': form,
        'page': page,
        'preview': preview
    }


@require_permission('markup_css_edit')
@templated('portal/styles.html')
def styles(request):
    key = 'markup_styles'
    if request.method == 'POST':
        form = EditStyleForm(request.POST)
        if form.is_valid():
            storage[key] = form.data['styles']
            flash(_(u'The stylesheet was saved successfully.'), True)
    else:
        form = EditStyleForm(initial={'styles': storage.get(key, u'')})
    return {
        'form': form
    }


def ikhaya_redirect(request, id):
    article = get_object_or_404(Article, pk=int(id))
    return HttpResponseRedirect(url_for(article))<|MERGE_RESOLUTION|>--- conflicted
+++ resolved
@@ -35,16 +35,9 @@
 from django_mobile import get_flavour
 
 from inyoka.utils import decode_confirm_data, generic
-<<<<<<< HEAD
-from inyoka.utils.text import get_random_password, human_number, \
-     normalize_pagename
-from inyoka.utils.dates import MONTHS, WEEKDAYS, DEFAULT_TIMEZONE, \
-     get_user_timezone, find_best_timezone
-=======
 from inyoka.utils.text import get_random_password, normalize_pagename
 from inyoka.utils.dates import DEFAULT_TIMEZONE, \
     get_user_timezone, find_best_timezone
->>>>>>> 7b06ffbd
 from inyoka.utils.http import templated, HttpResponse, \
      PageNotFound, does_not_exist_is_404, HttpResponseRedirect
 from inyoka.utils.sessions import get_sessions, make_permanent, \
@@ -1038,14 +1031,7 @@
             lat = data.get('coordinates_lat', None)
             long = data.get('coordinates_long', None)
             data['coordinates'] = '%s, %s' % (lat, long) if lat and long else ''
-<<<<<<< HEAD
             for key in ('signature', 'coordinates', 'email', 'member_title'):
-=======
-            for key in ('website', 'interests', 'location', 'jabber', 'icq',
-                         'msn', 'aim', 'yim', 'signature', 'coordinates',
-                         'gpgkey', 'email', 'skype', 'sip', 'wengophone',
-                         'launchpad', 'member_title', 'username'):
->>>>>>> 7b06ffbd
                 setattr(user, key, data[key] or '')
             if data['delete_avatar']:
                 user.delete_avatar()
