# -*- coding: utf-8 -*-
"""
    inyoka.portal.views
    ~~~~~~~~~~~~~~~~~~~

    All views for the portal including the user control panel,
    private messages, static pages and the login/register and search
    dialogs.

    :copyright: (c) 2007-2012 by the Inyoka Team, see AUTHORS for more details.
    :license: GNU GPL, see LICENSE for more details.
"""
import binascii
import pytz
import time
from PIL import Image
from datetime import datetime, date, timedelta

from django import forms
from django.conf import settings
from django.core.cache import cache
from django.core.files.storage import default_storage
from django.db.models import Q
from django.forms.models import model_to_dict
from django.forms.util import ErrorList
from django.shortcuts import get_object_or_404
from django.utils.dates import MONTHS, WEEKDAYS
from django.utils.decorators import method_decorator
from django.utils.translation import ungettext, ugettext as _
from django.utils.html import escape

from django.contrib import auth
from django.contrib import messages
from django.contrib.auth.views import password_reset, password_reset_confirm

from django_mobile import get_flavour

from inyoka.markup import parse, RenderContext
from inyoka.utils import decode_confirm_data, generic
from inyoka.utils.text import get_random_password, normalize_pagename
from inyoka.utils.dates import DEFAULT_TIMEZONE, \
    get_user_timezone, find_best_timezone
from inyoka.utils.http import templated, HttpResponse, \
     PageNotFound, does_not_exist_is_404, HttpResponseRedirect, \
     TemplateResponse
from inyoka.utils.sessions import get_sessions, make_permanent, \
    get_user_record
from inyoka.utils.urls import href, url_for, is_safe_domain
from inyoka.utils.sortable import Sortable
from inyoka.utils.pagination import Pagination
from inyoka.utils.notification import send_notification
from inyoka.utils.storage import storage
from inyoka.utils.user import check_activation_key
from inyoka.utils.templating import render_template
from inyoka.utils.mail import send_mail
from inyoka.wiki.utils import quote_text
from inyoka.wiki.models import Page as WikiPage
from inyoka.forum.models import Forum, Topic, Post, Privilege
from inyoka.ikhaya.models import Event, Article, Category, Suggestion
from inyoka.forum.acl import filter_invisible, split_bits, PRIVILEGES_DETAILS, \
     REVERSED_PRIVILEGES_BITS, split_negative_positive
from inyoka.portal.forms import LoginForm, SearchForm, RegisterForm, \
     UserCPSettingsForm, PrivateMessageForm, DeactivateUserForm, \
     LostPasswordForm, ChangePasswordForm, SubscriptionForm, \
     UserCPProfileForm, SetNewPasswordForm, ForumFeedSelectorForm, \
     IkhayaFeedSelectorForm, PlanetFeedSelectorForm, WikiFeedSelectorForm, \
     NOTIFICATION_CHOICES, PrivateMessageIndexForm, PrivateMessageFormProtected, \
     EditUserProfileForm, EditUserGroupsForm, \
     EditStaticPageForm, EditFileForm, ConfigurationForm, EditStyleForm, \
     EditUserPrivilegesForm, EditUserPasswordForm, EditUserStatusForm, \
     CreateUserForm, UserMailForm, EditGroupForm
from inyoka.portal.models import StaticPage, PrivateMessage, Subscription, \
     PrivateMessageEntry, PRIVMSG_FOLDERS, StaticFile
from inyoka.portal.user import User, Group, UserBanned, UserData, \
    deactivate_user, reactivate_user, set_new_email, \
    send_new_email_confirmation, reset_email, send_activation_mail, \
    PERMISSION_NAMES
from inyoka.portal.utils import check_login, calendar_entries_for_month, \
     require_permission, google_calendarize, UBUNTU_VERSIONS, UbuntuVersionList
from inyoka.portal.filters import SubscriptionFilter

from social_auth.models import UserSocialAuth

# TODO: move into some kind of config, but as a quick fix for now...
AUTOBAN_SPAMMER_WORDS = (
    ('million', 'us', 'dollar'),
    ('xxx', 'porn'),
    ('Sprachaustausch', 'gesundheitlich', 'immediately'),
)
# autoban gets active if all words of a tuple match

tmp = dict(PRIVILEGES_DETAILS)
PRIVILEGE_DICT = {bits: tmp[key]
                  for bits, key in REVERSED_PRIVILEGES_BITS.iteritems()}
del tmp


page_delete = generic.DeleteView.as_view(model=StaticPage,
    template_name='portal/page_delete.html',
    redirect_url=href('portal', 'pages'),
    required_permission='static_page_edit')


files = generic.ListView.as_view(model=StaticFile,
    default_column='identifier',
    template_name='portal/files.html',
    columns=['identifier', 'is_ikhaya_icon'],
    required_permission='static_file_edit',
    base_link=href('portal', 'files'))


file_edit = generic.CreateUpdateView(model=StaticFile,
    form_class=EditFileForm,
    template_name='portal/file_edit.html',
    context_object_name='file', slug_field='identifier',
    required_permission='static_file_edit')


file_delete = generic.DeleteView.as_view(model=StaticFile,
    template_name='portal/files_delete.html',
    redirect_url=href('portal', 'files'),
    slug_field='identifier',
    required_permission='static_file_edit')


@templated('portal/index.html')
def index(request):
    """
    Startpage that shows the latest ikhaya articles
    and some records of ubuntuusers.de
    """
    ikhaya_latest = Article.objects.get_latest_articles()

    # filter events that are either in the future or are ongoing
    events = Event.objects.filter(Q(visible=True) & (
        (Q(enddate__gte=datetime.utcnow()) & Q(date__lte=datetime.utcnow())) |
        (Q(date__gte=datetime.utcnow()))))[:4]

    storage_values = storage.get_many(('get_ubuntu_link', 'get_ubuntu_description',
        'session_record', 'session_record_time', 'countdown_active',
        'countdown_target_page', 'countdown_image_url'))

    record, record_time = get_user_record({
        'session_record': storage_values.get('session_record'),
        'session_record_time': storage_values.get('session_record_time')
    })

    return {
        'ikhaya_latest': list(ikhaya_latest),
        'sessions': get_sessions(),
        'record': record,
        'record_time': record_time,
        'get_ubuntu_link': storage_values.get('get_ubuntu_link', ''),
        'get_ubuntu_description': storage_values.get('get_ubuntu_description', ''),
        'calendar_events': events,
        'countdown_active': storage_values.get('countdown_active', False),
        'countdown_target_page': storage_values.get('countdown_target_page', None),
        'countdown_image_url': storage_values.get('countdown_image_url', None),
    }


def markup_styles(request):
    """
    This function returns a CSS file that's used for formatting wiki markup.
    Its content is editable in the admin panel.
    """
    from django.utils.cache import patch_response_headers
    response = HttpResponse(storage['markup_styles'], content_type='text/css')
    patch_response_headers(response, 60 * 15)
    return response


@templated('portal/whoisonline.html')
def whoisonline(request):
    """Shows who is online and a link to the page the user views."""
    registered_users = cache.get('portal/registered_users')
    if registered_users is None:
        registered_users = int(User.objects.count())
        cache.set('portal/registered_users', registered_users, 1000)
    record, record_time = get_user_record()
    return {
        'sessions':                 get_sessions(),
        'record':                   record,
        'record_time':              record_time,
        'global_registered_users':  registered_users
    }


@templated('portal/register.html')
def register(request, external=False):
    """Register a new user."""
    redirect = request.GET.get('next') or href('portal')
    if request.user.is_authenticated():
        messages.error(request, _(u'You are already logged in.'))
        return HttpResponseRedirect(redirect)

    if request.method == 'POST' and 'renew_captcha' not in request.POST:
        form = RegisterForm(request.POST, external=external)
        form.captcha_solution = request.session.get('captcha_solution')
        if form.is_valid():
            if external:
                request.session['social_auth_data'] = form.cleaned_data
                name = getattr(settings, 'SOCIAL_AUTH_PARTIAL_PIPELINE_KEY', 'partial_pipeline')
                backend = request.session[name]['backend']
                return HttpResponseRedirect(href('portal', 'auth', 'complete', backend))
            data = form.cleaned_data
            user = User.objects.register_user(
                username=data['username'],
                email=data['email'],
                password=data['password'])

            timezone = find_best_timezone(request)

            # utc is default, no need for another update statement
            if timezone != DEFAULT_TIMEZONE:
                user.settings['timezone'] = timezone
                user.save()

            messages.success(request,
                _(u'The username “%(username)s” was successfully registered. '
                  u'An email with the activation key was sent to '
                  u'“%(email)s”.') % {
                      'username': escape(user.username),
                      'email': escape(user.email)})

            # clean up request.session
            request.session.pop('captcha_solution', None)
            return HttpResponseRedirect(redirect)
    else:
        form = RegisterForm(initial=request.GET, external=external)

    return {
        'form': form,
    }


def activate(request, action='', username='', activation_key=''):
    """Activate a user with the activation key send via email."""
    redirect = is_safe_domain(request.GET.get('next', ''))
    try:
        user = User.objects.get(username)
    except User.DoesNotExist:
        messages.error(request,
            _(u'The user “%(username)s” does not exist.') % {
              u'username': escape(username)})
        return HttpResponseRedirect(href('portal'))
    if not redirect:
        redirect = href('portal', 'login', username=user.username)

    if request.user.is_authenticated():
        messages.error(request,
            _(u'You cannot enter an activation key when you are logged in.'))
        return HttpResponseRedirect(href('portal'))

    if not action in ('delete', 'activate'):
        raise PageNotFound()

    if action == 'delete':
        if check_activation_key(user, activation_key):
            if not user.is_active:
                messages.success(request, _(u'Your account was anonymized.'))
            else:
                messages.error(request,
                    _(u'The account of “%(username)s” was already activated.') %
                      {'username': escape(username)})
        else:
            messages.error(request, _(u'Your activation key is invalid.'))
        return HttpResponseRedirect(href('portal'))
    else:
        if check_activation_key(user, activation_key):
            user.status = 1
            user.save()
            messages.success(request,
                _(u'Your account was successfully activated. You can now '
                  u'login.'))
            return HttpResponseRedirect(redirect)
        else:
            messages.error(request, _(u'Your activation key is invalid.'))
            return HttpResponseRedirect(href('portal'))


@does_not_exist_is_404
def resend_activation_mail(request, username):
    """Resend the activation mail if the user is not already activated."""
    user = User.objects.get(username)

    if user.status > 0:
        messages.error(request,
            _(u'The account “%(username)s” was already activated.') %
              {'username': escape(user.username)})
        return HttpResponseRedirect(href('portal'))
    send_activation_mail(user)
    messages.success(request, _(u'An email with the activation key was sent to you.'))
    return HttpResponseRedirect(href('portal'))


def lost_password(request):
    return password_reset(request,
        post_reset_redirect=href('portal', 'login'),
        template_name='portal/lost_password.html',
        email_template_name='mails/new_user_password.txt',
        subject_template_name='mails/new_user_password_subject.txt',
        password_reset_form=LostPasswordForm)


def set_new_password(request, uidb36, token):
    return password_reset_confirm(request, uidb36, token,
        post_reset_redirect=href('portal', 'login'),
        template_name='portal/set_new_password.html',
        set_password_form=SetNewPasswordForm)


@templated('portal/login.html')
def login(request):
    """Login dialog that supports permanent logins"""
    redirect = is_safe_domain(request.GET.get('next', '')) and \
               request.GET['next'] or href('portal')
    if request.user.is_authenticated():
        messages.error(request, _(u'You are already logged in.'))
        return HttpResponseRedirect(redirect)

    failed = inactive = banned = False
    if request.method == 'POST':
        form = LoginForm(request.POST)
        if form.is_valid():
            data = form.cleaned_data
<<<<<<< HEAD
            if data['username'].startswith('http://') or \
               data['username'].startswith('https://'):
                # till https://github.com/simonw/django-openid/commit/5062aa93abc9a8d6f90837db690c26ace1c68672
                # is resolved
                request.session['next'] = request.GET.get('next', '/')
                return openid_consumer.start_openid_process(request, data['username'])
            else:
                try:
                    user = auth.authenticate(username=data['username'],
                                      password=data['password'])
                except UserBanned:
                    banned = True
                    user = None

                if user is None:
                    failed = True

                if user is not None:
                    if user.is_active:
                        if data['permanent']:
                            request.session.set_expiry(None)
                        # username matches password and user is active
                        messages.success(request, _(u'You have successfully logged in.'))
                        auth.login(request, user)
                        return HttpResponseRedirect(redirect)
                    inactive = True
=======
            try:
                user = User.objects.authenticate(
                    username=data['username'],
                    password=data['password'])
            except User.DoesNotExist:
>>>>>>> 72d93ddc
                failed = True
                user = None
            except UserBanned:
                failed = banned = True
                user = None

            if user is not None:
                if user.is_active:
                    if data['permanent']:
                        make_permanent(request)
                    # username matches password and user is active
                    messages.success(request, _(u'You have successfully logged in.'))
                    auth.login(request, user)
                    return HttpResponseRedirect(redirect)
                inactive = True
            failed = True
    else:
        if 'username' in request.GET:
            form = LoginForm(initial={'username': request.GET['username']})
        else:
            form = LoginForm()

    d = {
        'form':         form,
        'failed':       failed,
        'inactive':     inactive,
        'banned':       banned,
        'OPENID_PROVIDERS': settings.OPENID_PROVIDERS,
    }
    if failed:
        d['username'] = data['username']
    return d


def logout(request):
    """Simple logout view that flashes if the process was done
    successfull or not (e.g if the user wasn't logged in)."""
    redirect = is_safe_domain(request.GET.get('next', '')) and \
               request.GET['next'] or href('portal')
    if request.user.is_authenticated():
        if request.user.settings.get('mark_read_on_logout'):
            for forum in Forum.objects.get_categories().all():
                forum.mark_read(request.user)
        auth.logout(request)
        messages.success(request, _(u'You have successfully logged out.'))
    else:
        messages.error(request, _(u'You were not logged in.'))
    return HttpResponseRedirect(redirect)


@templated('portal/search.html')
def search(request):
    """Search dialog for the Xapian search engine."""
    if 'query' in request.GET:
        f = SearchForm(request.REQUEST, user=request.user)
    else:
        f = SearchForm(user=request.user)
    f.fields['forums'].refresh(add=[(u'support', _(u'All support forums'))])

    if f.is_valid():
        results = f.search()
        if not results or not results.success:
            messages.error(request,
                _(u'An error occurred while processing your search request. '
                  u'Please check your input.'))

        normal = u'<a href="%(href)s" class="pageselect">%(text)s</a>'
        disabled = u'<span class="disabled next">%(text)s</span>'
        active = u'<span class="pageselect active">%(text)s</span>'
        pagination = [u'<div class="pagination pagination_right">']
        add = pagination.append

        d = f.cleaned_data

        def _link(page):
            return href('portal', 'search', page=page, query=d['query'],
                        area=d['area'], per_page=results.per_page,
                        sort=d['sort'], forums=d['forums'])

        if results:
            add(((results.page == 1) and disabled or normal) % {
                'href': _link(results.page - 1),
                'text': _(u'« Previous'),
            })
            add(active % {
                'text': _(u'Page %(page)d of about %(total)d') % {
                            'page': results.page,
                            'total': results.page_count}
            })
            add(((results.page < results.page_count) and normal or disabled) % {
                'href': _link(results.page + 1),
                'text': _(u'Next »')
            })
            add(u'<div style="clear: both"></div></div>')

        # only highlight for users with that setting enabled.
        highlight = None
        if request.user.settings.get('highlight_search', True) and results:
            highlight = results.highlight_string
        wiki_result = None
        if d['area'] in ('wiki', 'all'):
            try:
                wiki_result = WikiPage.objects.filter(
                              name__iexact=normalize_pagename(d['query'])).get()
            except WikiPage.DoesNotExist:
                pass
        rv = {
            'area':             d['area'].lower(),
            'query':            d['query'],
            'highlight':        highlight,
            'results':          results,
            'wiki_result':      wiki_result,
            'pagination':       u''.join(pagination),
            'sort':             d['sort'],
        }
    else:
        rv = {'area': (request.GET.get('area') or 'all').lower()}

    rv.update({
        'searchform':   f,
        'advanced':     request.GET.get('advanced')
    })
    return rv


@check_login(message=_(u'You need to be logged in to view a user profile.'))
@templated('portal/profile.html')
def profile(request, username):
    """Show the user profile if the user is logged in."""

    user = User.objects.get(username)

    try:
        if username != user.urlsafe_username:
            return HttpResponseRedirect(url_for(user))
    except ValueError:
        raise PageNotFound()

    try:
        key = '%s/%s' % (settings.WIKI_USER_BASE,
                         normalize_pagename(user.username))
        wikipage = WikiPage.objects.get_by_name(key, raise_on_deleted=True)
        content = wikipage.rev.rendered_text
    except WikiPage.DoesNotExist:
        content = u''
    if request.user.can('group_edit') or request.user.can('user_edit'):
        groups = user.groups.all()
    else:
        groups = user.groups.filter(is_public=True)

    subscribed = Subscription.objects.user_subscribed(request.user, user)

    return {
        'user':          user,
        'groups':        groups,
        'wikipage':      content,
        'User':          User,
        'is_subscribed': subscribed,
        'request':       request
    }


@require_permission('user_edit')
@templated('portal/user_mail.html')
def user_mail(request, username):
    try:
        if '@' in username:
            user = User.objects.get(email__iexact=username)
        else:
            user = User.objects.get(username)
    except User.DoesNotExist:
        raise PageNotFound
    if request.method == 'POST':
        form = UserMailForm(request.POST)
        if form.is_valid():
            text = form.cleaned_data['text']
            message = render_template('mails/formmailer_template.txt', {
                'user': user,
                'text': text,
                'from': request.user.username,
            })
            send_mail(
                _(u'%(sitename)s - Message from %(username)s') % {
                    'sitename': settings.BASE_DOMAIN_NAME,
                    'username': request.user.username},
                message,
                settings.INYOKA_SYSTEM_USER_EMAIL,
                [user.email])
            messages.success(request,
                _(u'The email to “%(username)s” was sent successfully.')
                  % {'username': escape(username)})
            return HttpResponseRedirect(request.GET.get('next') or href('portal', 'users'))
        else:
            generic.trigger_fix_errors_message(request)
    else:
        form = UserMailForm()
    return {
        'form': form,
        'user': user,
    }


@require_permission('subscribe_to_users')
def subscribe_user(request, username):
    """Subscribe to a user to follow all of his activities."""
    user = User.objects.get(username)
    try:
        Subscription.objects.get_for_user(request.user, user)
    except Subscription.DoesNotExist:
        # there's no such subscription yet, create a new one
        Subscription(user=request.user, content_object=user).save()
        messages.info(request,
            _(u'You will now be notified about activities of “%(username)s”.')
              % {'username': user.username})
    return HttpResponseRedirect(url_for(user))


def unsubscribe_user(request, username):
    """Remove a user subscription."""
    user = User.objects.get(username)
    try:
        subscription = Subscription.objects.get_for_user(request.user, user)
    except Subscription.DoesNotExist:
        pass
    else:
        subscription.delete()
        messages.info(request,
            _(u'From now on you won’t be notified anymore about activities of '
                u'“%(username)s”.') % {'username': user.username})
    # redirect the user to the page he last watched
    if request.GET.get('next', False) and is_safe_domain(request.GET['next']):
        return HttpResponseRedirect(request.GET['next'])
    else:
        return HttpResponseRedirect(url_for(user))


@check_login(message=_(u'You need to be logged in to access your control panel'))
@templated('portal/usercp/index.html')
def usercp(request):
    """User control panel index page"""
    user = request.user
    return {
        'user': user,
    }


@check_login(message=_(u'You need to be logged in to change your profile'))
@templated('portal/usercp/profile.html')
def usercp_profile(request):
    """User control panel view for changing the user's profile"""
    user = request.user
    if request.method == 'POST':
        form = UserCPProfileForm(request.POST, request.FILES, instance=user)
        if form.is_valid():
<<<<<<< HEAD
            user = form.save(request)
            openids = map(int, request.POST.getlist('openids'))
            UserData.objects.filter(user=user, pk__in = openids).delete()
            messages.success(request, _(u'Your profile information were updated successfully.'))
            return HttpResponseRedirect(href('portal', 'usercp', 'profile'))
=======
            data = form.cleaned_data
            for key in ('jabber', 'icq', 'msn', 'aim', 'yim',
                        'skype', 'wengophone', 'sip',
                        'signature', 'location', 'occupation',
                        'interests', 'website', 'gpgkey',
                        'launchpad'):
                setattr(user, key, data[key] or '')
            if data['email'] != user.email:
                send_new_email_confirmation(user, data['email'])
                messages.info(request,
                    _(u'You’ve been sent an email to confirm your new email '
                      u'address.'))
            if data['coordinates']:
                user.coordinates_lat, user.coordinates_long = \
                    data['coordinates']
            if data['avatar'] is False:
                user.delete_avatar()
            elif data['avatar']:
                try:
                    avatar_resized = user.save_avatar(data['avatar'])
                    if avatar_resized:
                        ava_mh, ava_mw = storage.get_many(('max_avatar_height',
                            'max_avatar_width')).itervalues()
                        messages.info(request,
                            _(u'The avatar you uploaded was scaled to '
                              u'%(w)dx%(h)d pixels. Please note that this '
                              u'may result in lower quality.') % {
                                  'w': ava_mw,
                                  'h': ava_mh
                              })
                except KeyError:
                    # the image format is not supported though
                    form._errors['avatar'] = forms.util.ValidationError(_(
                        'The used file format is not supported, please choose '
                        'another one for your avatar.')).messages

            for key in ('show_email', 'show_jabber', 'use_gravatar'):
                user.settings[key] = data[key]
            user.save()

            accounts_to_delete = map(int, request.POST.getlist('delete_accounts'))
            # Ensure that the user can only delete his own accounts
            accounts_to_delete = UserSocialAuth.objects\
                .filter(user=request.user, pk__in=accounts_to_delete)\
                .values_list('pk', flat=True)
            UserSocialAuth.objects.filter(pk__in=accounts_to_delete).delete()

            if form.errors:
                generic.trigger_fix_errors_message(request)
            else:
                messages.success(request, _(u'Your profile information were updated successfully.'))
                return HttpResponseRedirect(href('portal', 'usercp', 'profile'))
>>>>>>> 72d93ddc
        else:
            generic.trigger_fix_errors_message(request)
    else:
        form = UserCPProfileForm(instance=user)

    connected_accounts = UserSocialAuth.objects.filter(user=request.user)
    storage_keys = storage.get_many(('max_avatar_width',
        'max_avatar_height', 'max_avatar_size', 'max_signature_length'))

    return {
        'form':                 form,
        'connected_accounts':   connected_accounts,
        'user':                 request.user,
        'gmaps_apikey':         settings.GOOGLE_MAPS_APIKEY,
        'max_avatar_width':     storage_keys.get('max_avatar_width', -1),
        'max_avatar_height':    storage_keys.get('max_avatar_height', -1),
        'max_avatar_size':      storage_keys.get('max_avatar_size', -1),
        'max_sig_length':       storage_keys.get('max_signature_length'),
        'OPENID_PROVIDERS':     settings.OPENID_PROVIDERS,
    }


@check_login(message=_(u'You need to be logged in to change your settings.'))
@templated('portal/usercp/settings.html')
def usercp_settings(request):
    """User control panel view for changing various user settings"""
    if request.method == 'POST':
        form = UserCPSettingsForm(request.POST, request.FILES)
        if form.is_valid():
            data = form.cleaned_data
            new_versions = data.pop('ubuntu_version')
            old_versions = [s.ubuntu_version for s in Subscription.objects \
                          .filter(user=request.user).exclude(ubuntu_version__isnull=True)]
            for version in [v.number for v in UBUNTU_VERSIONS]:
                if version in new_versions and version not in old_versions:
                    Subscription(user=request.user, ubuntu_version=version).save()
                elif version not in new_versions and version in old_versions:
                    Subscription.objects.filter(user=request.user,
                                                ubuntu_version=version).delete()
            for key, value in data.iteritems():
                request.user.settings[key] = data[key]
            request.user.save(update_fields=['settings'])
            messages.success(request, _(u'Your settings were successfully changed.'))
        else:
            generic.trigger_fix_errors_message(request)
    else:
        settings = request.user.settings
        ubuntu_version = [s.ubuntu_version for s in Subscription.objects.\
                          filter(user=request.user, ubuntu_version__isnull=False)]
        values = {
            'notify': settings.get('notify', ['mail']),
            'notifications': settings.get('notifications', [c[0] for c in
                                                    NOTIFICATION_CHOICES]),
            'ubuntu_version': ubuntu_version,
            'timezone': get_user_timezone(),
            'hide_avatars': settings.get('hide_avatars', False),
            'hide_signatures': settings.get('hide_signatures', False),
            'hide_profile': settings.get('hide_profile', False),
            'autosubscribe': settings.get('autosubscribe', True),
            'show_preview': settings.get('show_preview', False),
            'show_thumbnails': settings.get('show_thumbnails', False),
            'highlight_search': settings.get('highlight_search', True),
            'mark_read_on_logout': settings.get('mark_read_on_logout', False)
        }
        form = UserCPSettingsForm(initial=values)
    return {
        'form': form,
        'user': request.user,
    }


@check_login(message=_(u'You need to be logged in to change your password.'))
@templated('portal/usercp/change_password.html')
def usercp_password(request):
    """User control panel view for changing the password."""
    random_pw = None
    if request.method == 'POST':
        form = ChangePasswordForm(request.POST)
        if form.is_valid():
            data = form.cleaned_data
            user = request.user
            if not user.check_password(data['old_password']):
                form.errors['old_password'] = ErrorList(
                    [_(u'The entered password did not match your old password.')])
        if form.is_valid():
            user.set_password(data['new_password'])
            user.save()
            messages.success(request, _(u'Your password was changed successfully.'))
            return HttpResponseRedirect(href('portal', 'usercp'))
        else:
            generic.trigger_fix_errors_message(request)
    else:
        if 'random' in request.GET:
            random_pw = get_random_password()
            form = ChangePasswordForm(initial={'new_password': random_pw,
                                        'new_password_confirm': random_pw})
        else:
            form = ChangePasswordForm()

    return {
        'form': form,
        'random_pw': random_pw,
        'user': request.user,
    }


class UserCPSubscriptions(generic.FilterMixin, generic.ListView):
    """This page shows all subscriptions for the current user and allows
    him to manage them.
    """
    template_name = 'portal/usercp/subscriptions.html'
    columns = ('notified',)
    default_column = '-notified'
    context_object_name = 'subscriptions'
    base_link = href('portal', 'usercp', 'subscriptions')
    filtersets = [SubscriptionFilter]
    required_login = True

    def get_queryset(self):
        qs = self.request.user.subscription_set.all()
        qs = qs.filter(ubuntu_version__isnull=True) \
                 .select_related('content_object')
        for filter in self.filtersets:
            instance = filter(self.request.GET or None, queryset=qs)
            qs = instance.qs
        return qs

    def post(self, request, *args, **kwargs):
        form = SubscriptionForm(request.POST)
        subscriptions = self.get_queryset()

        if 'delete' in request.POST:
            form.fields['select'].choices = [(s.id, u'') for s in subscriptions]
            if form.is_valid():
                d = form.cleaned_data
                Subscription.objects.delete_list(request.user.id, d['select'])
                msg = ungettext('A subscription was deleted.',
                                '%(n)d subscriptions were deleted.',
                                len(d['select']))
                messages.success(request, msg % {'n': len(d['select'])})

        if 'mark_read' in request.POST:
            form.fields['select'].choices = [(s.id, u'') for s in subscriptions]
            if form.is_valid():
                d = form.cleaned_data
                Subscription.objects.mark_read_list(request.user.id, d['select'])
                msg = ungettext('A subscription was marked as read.',
                                '%(n)d subscriptions were marked as read.',
                                len(d['select']))
                messages.success(request, msg % {'n': len(d['select'])})

        return HttpResponseRedirect(href('portal', 'usercp', 'subscriptions'))


usercp_subscriptions = UserCPSubscriptions.as_view()


@check_login(message=_(u'You need to be logged in to deactivate your account.'))
@templated('portal/usercp/deactivate.html')
def usercp_deactivate(request):
    """
    This page allows the user to deactivate his account.
    """
    if request.method == 'POST':
        form = DeactivateUserForm(request.POST)
        if form.is_valid():
            data = form.cleaned_data
            check = data['password_confirmation']
            if not request.user.check_password(check):
                form.errors['password_confirmation'] = ErrorList(
                    [_(u'The entered password is wrong.')])

        if form.is_valid():
            deactivate_user(request.user)
            auth.logout(request)
            messages.success(request, _(u'Your account was deactivated.'))
            return HttpResponseRedirect(href('portal'))
        else:
            generic.trigger_fix_errors_message(request)
    else:
        form = DeactivateUserForm()
    return {
        'form': form,
        'user': request.user,
    }


@check_login(message=_(u'You need to be logged in to change your user page.'))
def usercp_userpage(request):
    """
    Redirect page that shows a small flash message that
    the user was redirected
    """
    messages.info(request,
        _(u'You were redirected to our wiki to change your user page. To get '
            u'back, you can use the link or your browser’s “back” button.'))
    return HttpResponseRedirect(href('wiki', settings.WIKI_USER_BASE,
                                     request.user.username, action='edit'))


def get_user(username):
    """Check if the user exists and return it"""
    try:
        if '@' in username:
            user = User.objects.get(email__iexact=username)
        else:
            user = User.objects.get(username)
    except User.DoesNotExist:
        raise PageNotFound
    return user


@require_permission('user_edit')
@templated('portal/special_rights.html')
def users_with_special_rights(request):
    users = User.objects.filter(privilege__isnull=False).distinct()\
                .order_by('username').defer('settings')
    return {
        'users': users,
        'count': len(users),
    }


@require_permission('user_edit')
@templated('portal/user_overview.html')
def user_edit(request, username):
    user = get_user(username)
    if username != user.urlsafe_username:
        return HttpResponseRedirect(user.get_absolute_url('admin'))

    groups_joined, groups_not_joined = ([], [])

    return {
        'user': user
    }


@require_permission('user_edit')
@templated('portal/user_edit_profile.html')
def user_edit_profile(request, username):
    # TODO: Merge with usercp_profile
    user = get_user(username)
    if username != user.urlsafe_username:
        return HttpResponseRedirect(user.get_absolute_url('admin', 'profile'))

    form = EditUserProfileForm(instance=user, admin_mode=True)
    if request.method == 'POST':
        form = EditUserProfileForm(request.POST, request.FILES,
                                   instance=user, admin_mode=True)
        if form.is_valid():
            user = form.save(request)
            messages.success(request,
                _(u'The profile of “%(username)s” was changed successfully')
                  % {'username': escape(user.username)})
            # redirect to the new username if given
            if user.username != username:
                return HttpResponseRedirect(href('portal', 'user', user.username, 'edit', 'profile'))
        else:
            generic.trigger_fix_errors_message(request)
    storage_data = storage.get_many(('max_avatar_height', 'max_avatar_width'))
    return {
        'user': user,
        'form': form,
        'avatar_height': storage_data['max_avatar_height'],
        'avatar_width': storage_data['max_avatar_width']
    }


@require_permission('user_edit')
@templated('portal/user_edit_settings.html')
def user_edit_settings(request, username):
    user = get_user(username)
    if username != user.urlsafe_username:
        return HttpResponseRedirect(user.get_absolute_url('admin', 'settings'))

    ubuntu_version = [s.ubuntu_version for s in Subscription.objects.\
                      filter(user=user, ubuntu_version__isnull=False)]
    try:
        timezone = pytz.timezone(user.settings.get('timezone', ''))
    except pytz.UnknownTimeZoneError:
        # TODO: set the default timezone in some config file
        timezone = pytz.timezone('Europe/Berlin')
    initial = {
        'notify': user.settings.get('notify', ['mail']),
        'notifications': user.settings.get('notifications',
            [c[0] for c in NOTIFICATION_CHOICES]),
        'ubuntu_version': ubuntu_version,
        'timezone': timezone,
        'hide_avatars': user.settings.get('hide_avatars', False),
        'hide_signatures': user.settings.get('hide_signatures', False),
        'hide_profile': user.settings.get('hide_profile', False),
        'autosubscribe': user.settings.get('autosubscribe', True),
        'show_preview': user.settings.get('show_preview', False),
        'show_thumbnails': user.settings.get('show_thumbnails', False),
        'highlight_search': user.settings.get('highlight_search', True),
        'mark_read_on_logout': user.settings.get('mark_read_on_logout', False)
    }
    form = UserCPSettingsForm(initial=initial)
    if request.method == 'POST':
        form = UserCPSettingsForm(request.POST)
        if form.is_valid():
            data = form.cleaned_data
            new_versions = data.pop('ubuntu_version')
            old_versions = [s.ubuntu_version for s in Subscription.objects \
                          .filter(user=user).exclude(ubuntu_version__isnull=True)]
            for version in [v.number for v in UBUNTU_VERSIONS]:
                if version in new_versions and version not in old_versions:
                    Subscription(user=user, ubuntu_version=version).save()
                elif version not in new_versions and version in old_versions:
                    Subscription.objects.filter(user=user,
                                                ubuntu_version=version).delete()
            for key, value in data.iteritems():
                user.settings[key] = data[key]
            user.save()
            messages.success(request,
                _(u'The setting of “%(username)s” were successfully changed.')
                  % {'username': escape(user.username)})
    return {
        'user': user,
        'form': form
    }


@require_permission('user_edit')
@templated('portal/user_edit_status.html')
def user_edit_status(request, username):
    user = get_user(username)
    if username != user.urlsafe_username:
        return HttpResponseRedirect(user.get_absolute_url('admin', 'status'))

    form = EditUserStatusForm(instance=user)
    if request.method == 'POST':
        form = EditUserStatusForm(request.POST, instance=user)
        if form.is_valid():
            user.save()
            messages.success(request,
                _(u'The state of “%(username)s” was successfully changed.')
                  % {'username': escape(user.username)})
    if user.status > 0:
        activation_link = None
    else:
        activation_link = user.get_absolute_url('activate')
    return {
        'user': user,
        'form': form,
        'activation_link': activation_link
    }


@require_permission('user_edit')
@templated('portal/user_edit_password.html')
def user_edit_password(request, username):
    user = get_user(username)
    if username != user.urlsafe_username:
        return HttpResponseRedirect(user.get_absolute_url('admin', 'password'))
    form = EditUserPasswordForm(request.POST)
    if request.method == 'POST' and form.is_valid():
        data = form.cleaned_data
        user.set_password(data['new_password'])
        user.save()
        messages.success(request,
            _(u'The password of “%(username)s” was successfully changed.')
              % {'username': escape(user.username)})
    return {
        'user': user,
        'form': form
    }


@require_permission('user_edit')
@templated('portal/user_edit_privileges.html')
def user_edit_privileges(request, username):
    user = get_user(username)
    if username != user.urlsafe_username:
        return HttpResponseRedirect(user.get_absolute_url('admin', 'privileges'))

    checked_perms = [int(p) for p in request.POST.getlist('permissions')]

    if request.method == 'POST':
        form = EditUserPrivilegesForm(request.POST, request.FILES)
        form.fields['permissions'].choices = [(k, '') for k in
                                              PERMISSION_NAMES.keys()]
        if form.is_valid():
            # permissions
            permissions = 0
            for perm in checked_perms:
                permissions |= perm
            user._permissions = permissions

            #: forum privileges
            privileges = Privilege.objects
            for key, value in request.POST.iteritems():
                if key.startswith('forum_privileges_'):
                    negative, positive = split_negative_positive(value)
                    forum_id = int(key.split('_')[2])
                    # Try to retrieve the privileges for the user. If they exists
                    # set the new positive and negative values. I there are no
                    # privileges check if new have to be set. If this validates to
                    # true, create those.
                    # If there is a privilege instance but there are neither
                    # positive nor negative settings, remove the instance
                    try:
                        privilege = privileges.get(forum=forum_id,
                                                   group=None, user=user)
                    except Privilege.DoesNotExist:
                        if (positive or negative):
                            privilege = Privilege(user=user, forum_id=forum_id)
                        else:
                            privilege = None

                    if privilege:
                        if (positive or negative):
                            privilege.positive = positive
                            privilege.negative = negative
                            privilege.save()
                        else:
                            privilege.delete()

            user.save()
            cache.delete('user_permissions/%s' % user.id)

            messages.success(request,
                _(u'The privileges of “%(username)s” were successfully '
                  u'changed.') % {'username': escape(user.username)})
        else:
            generic.trigger_fix_errors_message(request)
    else:
        initial = model_to_dict(user)
        if initial['_primary_group']:
            initial.update({
                'primary_group': Group.objects.get(id=initial['_primary_group']).name
            })
        form = EditUserPrivilegesForm(initial=initial)

    # collect forum privileges
    forum_privileges = []
    forums = Forum.objects.all()
    for forum in forums:
        try:
            privilege = Privilege.objects.get(forum=forum, user=user)
        except Privilege.DoesNotExist:
            privilege = None

        forum_privileges.append((
            forum.id,
            forum.name,
            list(split_bits(privilege and privilege.positive or None)),
            list(split_bits(privilege and privilege.negative or None))
        ))

    permissions = []

    groups = user.groups.all()
    for id, name in PERMISSION_NAMES.iteritems():
        derived = filter(lambda g: id & g.permissions, groups)
        if request.method == 'POST':
            checked = id in checked_perms
        else:
            checked = id & user._permissions
        permissions.append((id, name, checked, derived))

    forum_privileges = sorted(forum_privileges, lambda x, y: cmp(x[1], y[1]))

    return {
        'user': user,
        'form': form,
        'forum_privileges': PRIVILEGE_DICT,
        'user_forum_privileges': forum_privileges,
        'permissions': sorted(permissions, key=lambda p: p[1]),
    }


@require_permission('user_edit')
@templated('portal/user_edit_groups.html')
def user_edit_groups(request, username):
    user = get_user(username)
    if username != user.urlsafe_username:
        return HttpResponseRedirect(user.get_absolute_url('admin', 'groups'))
    initial = model_to_dict(user)
    if initial['_primary_group']:
        initial.update({
            'primary_group': Group.objects.get(id=initial['_primary_group']).name
        })
    form = EditUserGroupsForm(initial=initial)
    groups = {group.name: group for group in Group.objects.all()}
    if request.method == 'POST':
        form = EditUserGroupsForm(request.POST)
        if form.is_valid():
            data = form.cleaned_data
            groups_joined = [groups[gn] for gn in
                             request.POST.getlist('user_groups_joined')]
            groups_not_joined = [groups[gn] for gn in
                                request.POST.getlist('user_groups_not_joined')]
            user.groups.remove(*groups_not_joined)
            user.groups.add(*groups_joined)

            if user._primary_group:
                oprimary = user._primary_group.name
            else:
                oprimary = ""

            primary = None
            if oprimary != data['primary_group']:
                try:
                    primary = Group.objects.get(name=data['primary_group'])
                except Group.DoesNotExist:
                    primary = None
            user._primary_group = primary

            user.save()
            messages.success(request,
                _(u'The groups of “%(username)s” were successfully changed.')
                  % {'username': escape(user.username)})
        else:
            generic.trigger_fix_errors_message(request)
    groups_joined, groups_not_joined = ([], [])
    groups_joined = groups_joined or user.groups.all()
    groups_not_joined = groups_not_joined or \
                        [x for x in groups.itervalues() if not x in groups_joined]
    return {
        'user': user,
        'form': form,
        'joined_groups': [g.name for g in groups_joined],
        'not_joined_groups': [g.name for g in groups_not_joined],
    }


@require_permission('user_edit')
@templated('portal/user_new.html')
def user_new(request):
    if request.method == 'POST':
        form = CreateUserForm(request.POST)
        if form.is_valid():
            data = form.cleaned_data
            User.objects.register_user(
                username=data['username'],
                email=data['email'],
                password=data['password'],
                send_mail=data['authenticate'])
            messages.success(request,
                _(u'The user “%(username)s” was successfully created. '
                  u'You can now edit more details.')
                  % {'username': escape(data['username'])})
            return HttpResponseRedirect(href('portal', 'user', \
                        escape(data['username']), 'edit'))
        else:
            generic.trigger_fix_errors_message(request)
    else:
        form = CreateUserForm()
    return {
        'form': form
    }


@require_permission('user_edit')
def admin_resend_activation_mail(request):
    user = User.objects.get(request.GET.get('user'))
    if user.status != 0:
        messages.error(request,
            _(u'The account of “%(username)s” was already activated.')
              % {'username': user.username})
    else:
        send_activation_mail(user)
        messages.success(request,
            _(u'The email with the activation key was resent.'))
    return HttpResponseRedirect(request.GET.get('next') or href('portal', 'users'))


@check_login(message=_(u'You need to be logged in to access your private '
                       'messages.'))
@templated('portal/privmsg/index.html')
def privmsg(request, folder=None, entry_id=None, page=1):
    page = int(page)
    if folder is None:
        if get_flavour() == 'mobile':
            return {'folder': None}
        if entry_id is None:
            return HttpResponseRedirect(href('portal', 'privmsg',
                                             PRIVMSG_FOLDERS['inbox'][1]))
        else:
            entry = PrivateMessageEntry.objects.get(user=request.user,
                                                    id=entry_id)
            try:
                return HttpResponseRedirect(href('portal', 'privmsg',
                                                 PRIVMSG_FOLDERS[entry.folder][1],
                                                 entry.id))
            except KeyError:
                raise PageNotFound

    entries = PrivateMessageEntry.objects.filter(
        user=request.user,
        folder=PRIVMSG_FOLDERS[folder][0]
    ).order_by('-id')

    if request.method == 'POST':
        # POST is only send by the "delete marked messages" button
        form = PrivateMessageIndexForm(request.POST)
        form.fields['delete'].choices = [(pm.id, u'') for pm in entries]
        if form.is_valid():
            d = form.cleaned_data
            PrivateMessageEntry.delete_list(request.user.id, d['delete'])
            msg = ungettext('A message was deleted.',
                            '%(n)d messages were deleted.',
                            len(d['delete']))
            messages.success(request, msg % {'n': len(d['delete'])})
            entries = filter(lambda s: str(s.id) not in d['delete'], entries)
            return HttpResponseRedirect(href('portal', 'privmsg',
                                             PRIVMSG_FOLDERS[folder][1]))

    if entry_id is not None:
        entry = PrivateMessageEntry.objects.get(user=request.user,
            folder=PRIVMSG_FOLDERS[folder][0], id=entry_id)
        message = entry.message
        if not entry.read:
            entry.read = True
            entry.save()
            cache.delete('portal/pm_count/%s' % request.user.id)
        action = request.GET.get('action')
        if action:
            if request.method == 'POST':
                if 'cancel' in request.POST:
                    return HttpResponseRedirect(href('portal', 'privmsg',
                        folder, entry.id))
                if action == 'archive':
                    if entry.archive():
                        messages.success(request, _(u'The messages was moved into you archive.'))
                        return HttpResponseRedirect(href('portal', 'privmsg'))
                elif action == 'restore':
                    if entry.restore():
                        messages.success(request, _(u'The message was restored.'))
                        return HttpResponseRedirect(href('portal', 'privmsg'))
                elif action == 'delete':
                    msg = _(u'The message was deleted.') if \
                          entry.folder == PRIVMSG_FOLDERS['trash'][0] else \
                          _(u'The message was moved in the trash.')
                    if entry.delete():
                        messages.success(request, msg)
                        return HttpResponseRedirect(href('portal', 'privmsg'))
            else:
                if action == 'archive':
                    msg = _(u'Do you want to archive the message?')
                    #confirm_label = pgettext('the verb "to archive", not the '
                    #                         'noun.', 'Archive')
                    confirm_label = _(u'Archive it')
                elif action == 'restore':
                    msg = _(u'Do you want to restore the message?')
                    confirm_label = _(u'Restore')
                elif action == 'delete':
                    msg = _(u'Do you really want to delete the message?')
                    confirm_label = _(u'Delete')
                messages.info(request, render_template('confirm_action_flash.html', {
                    'message': msg,
                    'confirm_label': confirm_label,
                    'cancel_label': _(u'Cancel'),
                }, flash=True))
    else:
        message = None
    link = href('portal', 'privmsg', folder, 'page')

    pagination = Pagination(request, entries, page or 1, page and 10
        or len(entries), link)

    return {
        'entries': pagination.get_queryset(),
        'pagination': pagination.generate(),
        'folder': {
            'name': PRIVMSG_FOLDERS[folder][2],
            'id': PRIVMSG_FOLDERS[folder][1]
        },
        'message': message,
        'one_page': page == 0,
    }


@templated('portal/privmsg/new.html')
@check_login(message=_(u'You need to be logged in to access your private '
                       'messages.'))
def privmsg_new(request, username=None):
    # if the user has no posts in the forum and registered less than a week ago
    # he can only send one pm every 5 minutes
    form_class = PrivateMessageForm
    if (not request.user.post_count and request.user.date_joined > (datetime.utcnow() - timedelta(days=7))):
        form_class = PrivateMessageFormProtected
    preview = None
    form = form_class()
    if request.method == 'POST':
        form = form_class(request.POST)
        if 'preview' in request.POST:
            ctx = RenderContext(request)
            preview = parse(request.POST.get('text', '')).render(ctx, 'html')
        elif form.is_valid():
            d = form.cleaned_data

            for group in AUTOBAN_SPAMMER_WORDS:
                t = d['text']
                if all(map(lambda x: x in t, group)):
                    if '>' in t:
                        continue  # User quoted, most likely a forward and no spam
                    request.user.status = 2
                    request.user.banned_until = None
                    request.user.save(update_fields=['status', 'banned_until'])
                    messages.info(request,
                        _(u'You were automatically banned because we suspect '
                          u'you are sending spam. If this ban is not '
                          u'justified, contact us at %(email)s')
                          % {'email': settings.INYOKA_CONTACT_EMAIL})
                    auth.logout(request)
                    return HttpResponseRedirect(href('portal'))

            recipient_names = set(r.strip() for r in \
                                  d['recipient'].split(';') if r)
            group_recipient_names = set(r.strip() for r in \
                                  d['group_recipient'].split(';') if r)

            recipients = set()

            if d.get('group_recipient', None) and not request.user.can('send_group_pm'):
                messages.error(request, _(u'You cannot send messages to groups.'))
                return HttpResponseRedirect(href('portal', 'privmsg'))

            for group in group_recipient_names:
                try:
                    users = Group.objects.get(name__iexact=group).user_set.\
                        all().exclude(pk=request.user.id)
                    recipients.update(users)
                except Group.DoesNotExist:
                    messages.error(request,
                        _(u'The group “%(group)s” does not exist.')
                          % {'group': escape(group)})
                    return HttpResponseRedirect(href('portal', 'privmsg'))

            try:
                for recipient in recipient_names:
                    user = User.objects.get(recipient)
                    if user.id == request.user.id:
                        recipients = None
                        messages.error(request, _(u'You cannot send messages to yourself.'))
                        break
                    elif user in (User.objects.get_system_user(),
                                  User.objects.get_anonymous_user()):
                        recipients = None
                        messages.error(request, _(u'You cannot send messages to system users.'))
                        break
                    elif not user.is_active:
                        recipients = None
                        messages.error(request, (_(u'You cannot send messages to this user.')))
                        break
                    else:
                        recipients.add(user)
            except User.DoesNotExist:
                recipients = None
                messages.error(request,
                    _(u'The user “%(username)s” does not exist.')
                      % {'username': escape(recipient)})

            if recipients:
                msg = PrivateMessage()
                msg.author = request.user
                msg.subject = d['subject']
                msg.text = d['text']
                msg.pub_date = datetime.utcnow()
                msg.send(list(recipients))
                # send notification
                for recipient in recipients:
                    entry = PrivateMessageEntry.objects.get(message=msg,
                                                            user=recipient)
                    if 'pm_new' in recipient.settings.get('notifications',
                                                          ('pm_new',)):
                        send_notification(recipient, 'new_pm',
                            _(u'New private message from %(username)s: %(subject)s')
                            % {'username': request.user.username,
                               'subject': d['subject']},
                            {'user':     recipient,
                             'sender':   request.user,
                             'subject':  d['subject'],
                             'entry':    entry,
                        })

                messages.success(request, _(u'The message was sent successfully.'))

            return HttpResponseRedirect(href('portal', 'privmsg'))
    else:
        data = {}
        reply_to = request.GET.get('reply_to', '')
        reply_to_all = request.GET.get('reply_to_all', '')
        forward = request.GET.get('forward', '')
        try:
            int(reply_to or reply_to_all or forward)
        except ValueError:
            if ':' in (reply_to or reply_to_all or forward):
                x = reply_to or reply_to_all or forward
                REPLIABLES = {
                    'suggestion': (
                        lambda id: Suggestion.objects.get(id=int(id)),
                        lambda x: x.title,
                        lambda x: x.author,
                        lambda x: u'\n\n'.join((x.intro, x.text)),
                    ),
                    'reportedtopic': (
                        lambda id: Topic.objects.get(slug=id),
                        lambda x: x.title,
                        lambda x: User.objects.get(id=x.reporter_id),
                        lambda x: x.reported,
                    ),
                    'post': (
                        lambda id: Post.objects.get(id=int(id)),
                        lambda x: x.topic.title,
                        lambda x: User.objects.get(id=x.author_id),
                        lambda x: x.text,
                    ),
                }
                for repliable, params in REPLIABLES.items():
                    if x[:len(repliable) + 1] != repliable + ':':
                        continue
                    try:
                        obj = params[0](x[len(repliable) + 1:])
                    except:
                        break
                    data['subject'] = params[1](obj)
                    if not data['subject'].lower().startswith(u're: '):
                        data['subject'] = u'Re: %s' % data['subject']
                    author = params[2](obj)
                    if reply_to:
                        data['recipient'] = author
                    data['text'] = quote_text(params[3](obj), author) + '\n'
                    form = PrivateMessageForm(initial=data)
        else:
            try:
                entry = PrivateMessageEntry.objects.get(user=request.user,
                    message=int(reply_to or reply_to_all or forward))
                msg = entry.message
                data['subject'] = msg.subject
                if reply_to or reply_to_all:
                    data['recipient'] = msg.author.username
                    if not data['subject'].lower().startswith(u're: '):
                        data['subject'] = u'Re: %s' % data['subject']
                if reply_to_all:
                    data['recipient'] += ';' + ';'.join(x.username for x in msg.recipients if x != request.user)
                if forward and not data['subject'].lower().startswith(u'fw: '):
                    data['subject'] = u'Fw: %s' % data['subject']
                data['text'] = quote_text(msg.text, msg.author) + '\n'
                form = PrivateMessageForm(initial=data)
            except (PrivateMessageEntry.DoesNotExist):
                pass
        if username:
            form = PrivateMessageForm(initial={'recipient': username})
    return {
        'form': form,
        'preview': preview
    }


class MemberlistView(generic.ListView):
    """Shows a list of all registered users."""
    template_name = 'portal/memberlist.html'
    columns = ('id', 'username', 'location', 'date_joined', 'post_count')
    context_object_name = 'users'
    model = User
    base_link = href('portal', 'users')

    @method_decorator(require_permission('user_edit'))
    def post(self, request, *args, **kwargs):
        name = request.POST.get('user')
        try:
            user = User.objects.get_by_username_or_email(name)
        except User.DoesNotExist:
            messages.error(request,
                _(u'The user “%(username)s” does not exist.')
                  % {'username': escape(name)})
            return HttpResponseRedirect(request.build_absolute_uri())
        else:
            return HttpResponseRedirect(user.get_absolute_url('admin'))


memberlist = MemberlistView.as_view()


@templated('portal/grouplist.html')
def grouplist(request, page=1):
    """
    Shows the group list.

    `page` represents the current page in the pagination.
    """
    if request.user.can('group_edit') or request.user.can('user_edit'):
        groups = Group.objects.all()
        user_groups = request.user.groups.all()
    else:
        groups = Group.objects.filter(is_public=True)
        user_groups = request.user.groups.filter(is_public=True)
    table = Sortable(groups, request.GET, 'name',
                     columns=['id', 'name'])
    pagination = Pagination(request, table.get_queryset(), page, 15,
                            link=href('portal', 'groups'))
    return {
        'groups':      pagination.get_queryset(),
        'group_count': len(groups),
        'user_groups': user_groups,
        'pagination':  pagination,
        'table':       table
    }


@templated('portal/group.html')
def group(request, name, page=1):
    """Shows the informations about the group named `name`."""
    group = Group.objects.get(name__iexact=name)
    if not (group.is_public or request.user.can('group_edit') or request.user.can('user_edit')):
        raise PageNotFound
    users = group.user_set.all()

    table = Sortable(users, request.GET, 'id',
        columns=['id', 'username', 'location', 'date_joined', 'post_count'])
    pagination = Pagination(request, table.get_queryset(), page, 15,
                            link=href('portal', 'group', name))
    return {
        'group':      group,
        'users':      pagination.get_queryset(),
        'user_count': group.user_set.count(),
        'pagination': pagination,
        'table':      table,
    }


@require_permission('group_edit')
@templated('portal/group_edit.html')
def group_edit(request, name=None):
    new = name is None
    group = None
    if name:
        try:
            group = Group.objects.get(name=name)
        except Group.DoesNotExist:
            messages.error(request,
                _(u'The group “%(group)s” does not exist.')
                  % {'group': escape(name)})
            return HttpResponseRedirect(href('portal', 'groups'))

    std = storage.get_many(('team_icon_width', 'team_icon_height'))
    icon_mw = int(std['team_icon_width'])
    icon_mh = int(std['team_icon_height'])

    if request.method == 'POST':
        form = EditGroupForm(request.POST, request.FILES, instance=group)
        if form.is_valid():
            group = form.save()

            #: forum privileges
            for key, value in request.POST.iteritems():
                if key.startswith('forum_privileges_'):
                    negative, positive = split_negative_positive(value)
                    forum_id = int(key.split('_')[2])
                    # Try to retrieve the privileges for the group. If they exists
                    # set the new positive and negative values. I there are no
                    # privileges check if new have to be set. If this validates to
                    # true, create those.
                    # If there is a privilege instance but there are neither
                    # positive nor negative settings, remove the instance
                    try:
                        privilege = Privilege.objects.get(forum=forum_id,
                                                          user=None, group=group)
                    except Privilege.DoesNotExist:
                        if (positive or negative):
                            privilege = Privilege(group=group, forum_id=forum_id)
                        else:
                            privilege = None

                    if privilege:
                        if (positive or negative):
                            privilege.positive = positive
                            privilege.negative = negative
                            privilege.save()
                        else:
                            privilege.delete()

            if new:
                msg = _(u'The group “%(group)s” was created successfully.')
            else:
                msg = _(u'The group “%(group)s” was changed successfully.')
            messages.success(request, (msg % {'group': group.name}))
            if new:
                return HttpResponseRedirect(group.get_absolute_url('edit'))
    else:
        form = EditGroupForm(instance=group)

    # collect forum privileges
    forum_privileges = []
    forums = Forum.objects.all()
    for forum in forums:
        try:
            privilege = Privilege.objects.get(forum=forum, group=group, user=None)
        except Privilege.DoesNotExist:
            privilege = None

        forum_privileges.append((
            forum.id,
            forum.name,
            list(split_bits(privilege and privilege.positive or None)),
            list(split_bits(privilege and privilege.negative or None))
        ))

    return {
        'group_forum_privileges': forum_privileges,
        'forum_privileges': PRIVILEGE_DICT,
        'group_name': '' or not new and group.name,
        'form': form,
        'is_new': new,
        'group': group,
        'team_icon_height': icon_mh,
        'team_icon_width': icon_mw,
    }


def usermap(request):
    messages.info(request, _(u'The user map was temporarily disabled.'))
    return HttpResponseRedirect(href('portal'))


app_feed_forms = {
    'forum': ForumFeedSelectorForm,
    'ikhaya': IkhayaFeedSelectorForm,
    'planet': PlanetFeedSelectorForm,
    'wiki': WikiFeedSelectorForm
}


@templated('portal/feedselector.html')
def feedselector(request, app=None):
    anonymous_user = User.objects.get_anonymous_user()
    forms = {}
    for fapp in ('forum', 'ikhaya', 'planet', 'wiki'):
        if app in (fapp, None):
            args = {'data': request.POST, 'auto_id': 'id_%s_%%s' % fapp}
            forms[fapp] = (request.POST and app_feed_forms[fapp](**args)
                           or app_feed_forms[fapp](auto_id='id_%s_%%s' % fapp))
        else:
            forms[fapp] = None
    if forms['forum'] is not None:
        forums = filter_invisible(anonymous_user, Forum.objects.get_cached())
        forms['forum'].fields['forum'].choices = [('', _(u'Please choose'))] + \
            [(f.slug, f.name) for f in forums]
    if forms['ikhaya'] is not None:
        forms['ikhaya'].fields['category'].choices = [('*', _(u'All'))] + \
            [(c.slug, c.name) for c in Category.objects.all()]
    if forms['wiki'] is not None:
        wiki_pages = cache.get('feedselector/wiki/pages')
        if not wiki_pages:
            wiki_pages = WikiPage.objects.get_page_list()
            cache.set('feedselector/wiki/pages', wiki_pages)
        forms['wiki'].fields['page'].choices = [('*', _(u'All'))] + \
            [(p, p) for p in wiki_pages]

    if request.method == 'POST':
        form = forms[app]
        if form.is_valid():
            data = form.cleaned_data
            if app == 'forum':
                if data['component'] == '*':
                    return HttpResponseRedirect(href('forum', 'feeds',
                           data['mode'], data['count']))
                if data['component'] == 'forum':
                    return HttpResponseRedirect(href('forum', 'feeds', 'forum',
                           data['forum'], data['mode'], data['count']))

            elif app == 'ikhaya':
                if data['category'] == '*':
                    return HttpResponseRedirect(href('ikhaya', 'feeds',
                           data['mode'], data['count']))
                else:
                    return HttpResponseRedirect(href('ikhaya', 'feeds',
                           data['category'], data['mode'], data['count']))

            elif app == 'planet':
                return HttpResponseRedirect(href('planet', 'feeds',
                       data['mode'], data['count']))

            elif app == 'wiki':
                if data['page'] == '*' or not data['page']:
                    return HttpResponseRedirect(href('wiki', '_feed',
                           data['count']))
                else:
                    return HttpResponseRedirect(href('wiki', '_feed',
                           data['page'], data['count']))

    return {
        'app':         app,
        'forum_form':  forms['forum'],
        'ikhaya_form': forms['ikhaya'],
        'planet_form': forms['planet'],
        'wiki_form':   forms['wiki'],
    }


@templated('portal/about_inyoka.html')
def about_inyoka(request):
    """Render a inyoka information page."""
    return {}


@templated('portal/calendar_month.html')
def calendar_month(request, year, month):
    year = int(year)
    month = int(month)
    if year < 1900 or month < 1 or month > 12:
        raise PageNotFound
    days = calendar_entries_for_month(year, month)
    days = [(date(year, month, day), events) for day, events in days.items()]

    return {
        'days': days,
        'year': year,
        'month': month,
        'today': datetime.utcnow().date(),
        'MONTHS': MONTHS,
        'WEEKDAYS': WEEKDAYS,
    }


@templated('portal/calendar_overview.html')
def calendar_overview(request):
    events = Event.objects.order_by('date').filter(date__gte=datetime.utcnow(),\
        visible=True)[:10]
    return {
        'events': events,
        'year': datetime.utcnow().year,
        'month': datetime.utcnow().month,
        'MONTHS': MONTHS,
        'WEEKDAYS': WEEKDAYS,
    }


@templated('portal/calendar_detail.html')
def calendar_detail(request, slug):
    try:
        event = Event.objects.get(slug=slug)
    except Event.DoesNotExist:
        raise PageNotFound()
    return {
        'google_link': google_calendarize(event),
        'event': event,
        'MONTHS': MONTHS,
        'WEEKDAYS': WEEKDAYS,
    }


@templated('portal/open_search.xml', content_type='text/xml; charset=utf-8')
def open_search(request, app):
    if app not in ('wiki', 'forum', 'planet', 'ikhaya'):
        app = 'portal'
    return {
        'app': app
    }


@templated('portal/confirm.html')
def confirm(request, action=None):
    ACTIONS = {
        'reactivate_user': reactivate_user,
        'set_new_email': set_new_email,
        'reset_email': reset_email,
    }
    data = request.REQUEST.get('data', u'').strip()
    if not data:
        return {'action': action}

    try:
        data = decode_confirm_data(data)
    except (ValueError, binascii.Error):
        return {
            'failed': _(u'The entered data is invalid.'),
            'action': action
        }

    if 'action' not in data:
        # legacy support, can be removed after september 15th
        data['action'] = 'reactivate_user'

    r = ACTIONS[data.pop('action')](**data)
    if isinstance(r, dict) and action:
        r['action'] = action
    return r


<<<<<<< HEAD
class OpenIdConsumer(Consumer):
    on_complete_url = '/openid/complete/'
    trust_root = 'http://*.' + settings.BASE_DOMAIN_NAME

    @templated('portal/openid_connect.html')
    def do_connect(self, request):
        # TODO: This is mostly duplication of login, maybe merge those two
        redirect = is_safe_domain(request.GET.get('next', '')) and \
                   request.GET['next'] or href('portal')

        failed = inactive = banned = False
        if request.method == 'POST' and 'openid' in request.session:
            form = OpenIDConnectForm(request.POST)
            if form.is_valid():
                data = form.cleaned_data
                try:
                    user = auth.authenticate(username=data['username'],
                                             password=data['password'])
                except UserBanned:
                    failed = banned = True
                    user = None

                if user is None:
                    failed = True

                if user is not None:
                    if user.is_active:
                        # username matches password and user is active
                        messages.success(request, _(u'You have successfully logged in.'))
                        auth.login(request, user)
                        openid = request.session.pop('openid')
                        if not UserData.objects.filter(key='openid',
                                                       value=openid).count():
                            UserData.objects.create(user=user, key='openid',
                                                    value=openid)
                            messages.success(request,
                                _(u'The OpenID was successfully linked to '
                                  u'your account.'))
                        return HttpResponseRedirect(redirect)
                    inactive = True
                failed = True
        else:
            form = OpenIDConnectForm()
        return {
            'form': form,
            'openid': request.session.get('openid', None),
            'failed':       failed,
            'inactive':     inactive,
            'banned':       banned,
        }

    def on_success(self, request, identity_url, openid_response):
        response = self.redirect_if_valid_next(request)

        # till https://github.com/simonw/django-openid/commit/5062aa93abc9a8d6f90837db690c26ace1c68672
        # is resolved
        next = request.session.pop('next', href('portal'))
        if not response:
            response = HttpResponseRedirect(next)

        try:
            user = UserData.objects.select_related('user').get(
                    key='openid',
                    value=openid_response.identity_url).user
            if user.is_active:
                messages.success(request, _(u'You have successfully logged in.'))
                auth.login(request, user)
            else:
                messages.error(request, _(u'This user is not activated'))
        except UserData.DoesNotExist:
            request.session['openid'] = identity_url
            response = HttpResponseRedirect(href('portal', 'openid', 'connect',
                                                 next=next))

        return response

    def show_error(self, request, message, exception=None):
        messages.error(request, _(u'Error on OpenID login: %(message)s') % {'message': message})
        return HttpResponseRedirect('/')


openid_consumer = OpenIdConsumer(SessionPersist)


=======
>>>>>>> 72d93ddc
@require_permission('configuration_edit')
@templated('portal/configuration.html')
def config(request):
    keys = ['max_avatar_width', 'max_avatar_height', 'max_avatar_size',
            'max_signature_length', 'max_signature_lines', 'get_ubuntu_link',
            'license_note', 'get_ubuntu_description', 'blocked_hosts',
            'wiki_newpage_template', 'wiki_newpage_root', 'wiki_newpage_infopage',
            'team_icon_height', 'team_icon_width', 'distri_versions',
            'countdown_active', 'countdown_target_page', 'countdown_image_url',
            'ikhaya_description', 'planet_description']

    team_icon = storage['team_icon']

    if request.method == 'POST':
        form = ConfigurationForm(request.POST, request.FILES)
        if form.is_valid():
            data = form.cleaned_data
            for k in keys:
                storage[k] = data[k]

            if data['global_message'] != storage['global_message']:
                storage['global_message'] = data['global_message']
                storage['global_message_time'] = time.time()

            if data['team_icon']:
                default_storage.delete(storage['team_icon'])
                icon = Image.open(data['team_icon'])
                fn = 'portal/global_team_icon.%s' % icon.format.lower()
                default_storage.save(fn, data['team_icon'])
                storage['team_icon'] = team_icon = fn

            if data['license_note']:
                context = RenderContext(request, simplified=True)
                node = parse(data['license_note'])
                storage['license_note_rendered'] = node.render(context, 'html')

            messages.success(request, _(u'Your settings have been changed successfully.'))
        else:
            generic.trigger_fix_errors_message(request)
    else:
        storage['distri_versions'] = storage['distri_versions'] or u'[]'
        form = ConfigurationForm(initial=storage.get_many(keys +
                                                ['global_message']))

    return {
        'form': form,
        'team_icon_url': team_icon and href('media', team_icon) or None,
        'versions': list(sorted(UbuntuVersionList())),
    }


@templated('portal/static_page.html')
def static_page(request, page):
    """Renders static pages"""
    try:
        q = StaticPage.objects.get(key=page)
    except StaticPage.DoesNotExist:
        raise PageNotFound
    return {
        'title': q.title,
        'content': q.rendered_content,
        'key': q.key,
        'page': q,
    }


@require_permission('static_page_edit')
@templated('portal/pages.html')
def pages(request):
    sortable = Sortable(StaticPage.objects.all(), request.GET, '-key',
        columns=['key', 'title'])
    return {
        'table': sortable,
        'pages': sortable.get_queryset(),
    }


@require_permission('static_page_edit')
@templated('portal/page_edit.html')
def page_edit(request, page=None):
    preview = None
    new = not bool(page)
    if page:
        page = StaticPage.objects.get(key=page)

    if request.method == 'POST':
        form = EditStaticPageForm(request.POST, instance=page)
        if form.is_valid():
            if 'preview' in request.POST:
                ctx = RenderContext(request)
                preview = parse(form.cleaned_data['content']).render(ctx, 'html')
            if 'send' in request.POST:
                page = form.save()
                if new:
                    msg = _(u'The page “%(page)s” was created successfully.')
                else:
                    msg = _(u'The page “%(page)s” was changed successfully.')
                messages.success(request, msg % {'page': page.title})
                return HttpResponseRedirect(href('portal', page.key))
    else:
        form = EditStaticPageForm(instance=page)

    return {
        'form': form,
        'page': page,
        'preview': preview
    }


@require_permission('markup_css_edit')
@templated('portal/styles.html')
def styles(request):
    key = 'markup_styles'
    if request.method == 'POST':
        form = EditStyleForm(request.POST)
        if form.is_valid():
            storage[key] = form.data['styles']
            messages.success(request, _(u'The stylesheet was saved successfully.'))
    else:
        form = EditStyleForm(initial={'styles': storage.get(key, u'')})
    return {
        'form': form
    }


def ikhaya_redirect(request, id):
    article = get_object_or_404(Article, pk=int(id))
    return HttpResponseRedirect(url_for(article))


def csrf_failure(request, reason=None):
    return TemplateResponse('errors/400_csrf.html', {}, 403)<|MERGE_RESOLUTION|>--- conflicted
+++ resolved
@@ -324,7 +324,6 @@
         form = LoginForm(request.POST)
         if form.is_valid():
             data = form.cleaned_data
-<<<<<<< HEAD
             if data['username'].startswith('http://') or \
                data['username'].startswith('https://'):
                 # till https://github.com/simonw/django-openid/commit/5062aa93abc9a8d6f90837db690c26ace1c68672
@@ -351,29 +350,7 @@
                         auth.login(request, user)
                         return HttpResponseRedirect(redirect)
                     inactive = True
-=======
-            try:
-                user = User.objects.authenticate(
-                    username=data['username'],
-                    password=data['password'])
-            except User.DoesNotExist:
->>>>>>> 72d93ddc
                 failed = True
-                user = None
-            except UserBanned:
-                failed = banned = True
-                user = None
-
-            if user is not None:
-                if user.is_active:
-                    if data['permanent']:
-                        make_permanent(request)
-                    # username matches password and user is active
-                    messages.success(request, _(u'You have successfully logged in.'))
-                    auth.login(request, user)
-                    return HttpResponseRedirect(redirect)
-                inactive = True
-            failed = True
     else:
         if 'username' in request.GET:
             form = LoginForm(initial={'username': request.GET['username']})
@@ -612,52 +589,9 @@
     if request.method == 'POST':
         form = UserCPProfileForm(request.POST, request.FILES, instance=user)
         if form.is_valid():
-<<<<<<< HEAD
             user = form.save(request)
             openids = map(int, request.POST.getlist('openids'))
             UserData.objects.filter(user=user, pk__in = openids).delete()
-            messages.success(request, _(u'Your profile information were updated successfully.'))
-            return HttpResponseRedirect(href('portal', 'usercp', 'profile'))
-=======
-            data = form.cleaned_data
-            for key in ('jabber', 'icq', 'msn', 'aim', 'yim',
-                        'skype', 'wengophone', 'sip',
-                        'signature', 'location', 'occupation',
-                        'interests', 'website', 'gpgkey',
-                        'launchpad'):
-                setattr(user, key, data[key] or '')
-            if data['email'] != user.email:
-                send_new_email_confirmation(user, data['email'])
-                messages.info(request,
-                    _(u'You’ve been sent an email to confirm your new email '
-                      u'address.'))
-            if data['coordinates']:
-                user.coordinates_lat, user.coordinates_long = \
-                    data['coordinates']
-            if data['avatar'] is False:
-                user.delete_avatar()
-            elif data['avatar']:
-                try:
-                    avatar_resized = user.save_avatar(data['avatar'])
-                    if avatar_resized:
-                        ava_mh, ava_mw = storage.get_many(('max_avatar_height',
-                            'max_avatar_width')).itervalues()
-                        messages.info(request,
-                            _(u'The avatar you uploaded was scaled to '
-                              u'%(w)dx%(h)d pixels. Please note that this '
-                              u'may result in lower quality.') % {
-                                  'w': ava_mw,
-                                  'h': ava_mh
-                              })
-                except KeyError:
-                    # the image format is not supported though
-                    form._errors['avatar'] = forms.util.ValidationError(_(
-                        'The used file format is not supported, please choose '
-                        'another one for your avatar.')).messages
-
-            for key in ('show_email', 'show_jabber', 'use_gravatar'):
-                user.settings[key] = data[key]
-            user.save()
 
             accounts_to_delete = map(int, request.POST.getlist('delete_accounts'))
             # Ensure that the user can only delete his own accounts
@@ -666,12 +600,8 @@
                 .values_list('pk', flat=True)
             UserSocialAuth.objects.filter(pk__in=accounts_to_delete).delete()
 
-            if form.errors:
-                generic.trigger_fix_errors_message(request)
-            else:
-                messages.success(request, _(u'Your profile information were updated successfully.'))
-                return HttpResponseRedirect(href('portal', 'usercp', 'profile'))
->>>>>>> 72d93ddc
+            messages.success(request, _(u'Your profile information were updated successfully.'))
+            return HttpResponseRedirect(href('portal', 'usercp', 'profile'))
         else:
             generic.trigger_fix_errors_message(request)
     else:
@@ -1855,93 +1785,6 @@
     return r
 
 
-<<<<<<< HEAD
-class OpenIdConsumer(Consumer):
-    on_complete_url = '/openid/complete/'
-    trust_root = 'http://*.' + settings.BASE_DOMAIN_NAME
-
-    @templated('portal/openid_connect.html')
-    def do_connect(self, request):
-        # TODO: This is mostly duplication of login, maybe merge those two
-        redirect = is_safe_domain(request.GET.get('next', '')) and \
-                   request.GET['next'] or href('portal')
-
-        failed = inactive = banned = False
-        if request.method == 'POST' and 'openid' in request.session:
-            form = OpenIDConnectForm(request.POST)
-            if form.is_valid():
-                data = form.cleaned_data
-                try:
-                    user = auth.authenticate(username=data['username'],
-                                             password=data['password'])
-                except UserBanned:
-                    failed = banned = True
-                    user = None
-
-                if user is None:
-                    failed = True
-
-                if user is not None:
-                    if user.is_active:
-                        # username matches password and user is active
-                        messages.success(request, _(u'You have successfully logged in.'))
-                        auth.login(request, user)
-                        openid = request.session.pop('openid')
-                        if not UserData.objects.filter(key='openid',
-                                                       value=openid).count():
-                            UserData.objects.create(user=user, key='openid',
-                                                    value=openid)
-                            messages.success(request,
-                                _(u'The OpenID was successfully linked to '
-                                  u'your account.'))
-                        return HttpResponseRedirect(redirect)
-                    inactive = True
-                failed = True
-        else:
-            form = OpenIDConnectForm()
-        return {
-            'form': form,
-            'openid': request.session.get('openid', None),
-            'failed':       failed,
-            'inactive':     inactive,
-            'banned':       banned,
-        }
-
-    def on_success(self, request, identity_url, openid_response):
-        response = self.redirect_if_valid_next(request)
-
-        # till https://github.com/simonw/django-openid/commit/5062aa93abc9a8d6f90837db690c26ace1c68672
-        # is resolved
-        next = request.session.pop('next', href('portal'))
-        if not response:
-            response = HttpResponseRedirect(next)
-
-        try:
-            user = UserData.objects.select_related('user').get(
-                    key='openid',
-                    value=openid_response.identity_url).user
-            if user.is_active:
-                messages.success(request, _(u'You have successfully logged in.'))
-                auth.login(request, user)
-            else:
-                messages.error(request, _(u'This user is not activated'))
-        except UserData.DoesNotExist:
-            request.session['openid'] = identity_url
-            response = HttpResponseRedirect(href('portal', 'openid', 'connect',
-                                                 next=next))
-
-        return response
-
-    def show_error(self, request, message, exception=None):
-        messages.error(request, _(u'Error on OpenID login: %(message)s') % {'message': message})
-        return HttpResponseRedirect('/')
-
-
-openid_consumer = OpenIdConsumer(SessionPersist)
-
-
-=======
->>>>>>> 72d93ddc
 @require_permission('configuration_edit')
 @templated('portal/configuration.html')
 def config(request):
