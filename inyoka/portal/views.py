# -*- coding: utf-8 -*-
"""
    inyoka.portal.views
    ~~~~~~~~~~~~~~~~~~~

    All views for the portal including the user control panel,
    private messages, static pages and the login/register and search
    dialogs.

    :copyright: (c) 2007-2012 by the Inyoka Team, see AUTHORS for more details.
    :license: GNU GPL, see LICENSE for more details.
"""
import binascii
import pytz
import time
from PIL import Image
from datetime import datetime, date, timedelta

from django import forms
from django.conf import settings
from django.contrib import messages
from django.core.cache import cache
from django.core.files.storage import default_storage
from django.db.models import Q
from django.forms.models import model_to_dict
from django.forms.util import ErrorList
from django.shortcuts import get_object_or_404
from django.utils.dates import MONTHS, WEEKDAYS
from django.utils.decorators import method_decorator
from django.utils.translation import ungettext, pgettext
from django.utils.translation import ugettext as _
from django.utils.html import escape

from django_openid.consumer import Consumer, SessionPersist
from django_mobile import get_flavour

from inyoka.utils import decode_confirm_data, generic
from inyoka.utils.text import get_random_password, normalize_pagename
from inyoka.utils.dates import DEFAULT_TIMEZONE, \
    get_user_timezone, find_best_timezone
from inyoka.utils.http import templated, HttpResponse, \
     PageNotFound, does_not_exist_is_404, HttpResponseRedirect, \
     TemplateResponse
from inyoka.utils.sessions import get_sessions, make_permanent, \
    get_user_record
from inyoka.utils.urls import href, url_for, is_safe_domain
from inyoka.utils.sortable import Sortable
from inyoka.utils.pagination import Pagination
from inyoka.utils.notification import send_notification
from inyoka.utils.storage import storage
from inyoka.utils.user import check_activation_key
from inyoka.utils.templating import render_template
from inyoka.utils.mail import send_mail
from inyoka.wiki.utils import quote_text
from inyoka.wiki.parser import parse, RenderContext
from inyoka.wiki.models import Page as WikiPage
from inyoka.forum.models import Forum, Topic, Post, Privilege
from inyoka.ikhaya.models import Event, Article, Category, Suggestion
from inyoka.forum.acl import filter_invisible, split_bits, PRIVILEGES_DETAILS, \
     REVERSED_PRIVILEGES_BITS, split_negative_positive
from inyoka.portal.forms import LoginForm, SearchForm, RegisterForm, \
     UserCPSettingsForm, PrivateMessageForm, DeactivateUserForm, \
     LostPasswordForm, ChangePasswordForm, SubscriptionForm, \
     UserCPProfileForm, SetNewPasswordForm, ForumFeedSelectorForm, \
     IkhayaFeedSelectorForm, PlanetFeedSelectorForm, WikiFeedSelectorForm, \
     NOTIFICATION_CHOICES, PrivateMessageIndexForm, PrivateMessageFormProtected, \
     OpenIDConnectForm, EditUserProfileForm, EditUserGroupsForm, \
     EditStaticPageForm, EditFileForm, ConfigurationForm, EditStyleForm, \
     EditUserPrivilegesForm, EditUserPasswordForm, EditUserStatusForm, \
     CreateUserForm, UserMailForm, EditGroupForm, CreateGroupForm
from inyoka.portal.models import StaticPage, PrivateMessage, Subscription, \
     PrivateMessageEntry, PRIVMSG_FOLDERS, StaticFile
from inyoka.portal.user import User, Group, UserBanned, UserData, \
    deactivate_user, reactivate_user, set_new_email, \
    send_new_email_confirmation, reset_email, send_activation_mail, \
    send_new_user_password, PERMISSION_NAMES
from inyoka.portal.utils import check_login, calendar_entries_for_month, \
     require_permission, google_calendarize, UBUNTU_VERSIONS, UbuntuVersionList
from inyoka.portal.filters import SubscriptionFilter


# TODO: move into some kind of config, but as a quick fix for now...
AUTOBAN_SPAMMER_WORDS = (
    ('million', 'us', 'dollar'),
    ('xxx', 'porn'),
    ('Sprachaustausch', 'gesundheitlich', 'immediately'),
)
# autoban gets active if all words of a tuple match

tmp = dict(PRIVILEGES_DETAILS)
PRIVILEGE_DICT = {bits: tmp[key]
                  for bits, key in REVERSED_PRIVILEGES_BITS.iteritems()}
del tmp


def fix_errors(request):
    messages.error(request, _(u'Errors occurred, please fix them.'))


page_delete = generic.DeleteView.as_view(model=StaticPage,
    template_name='portal/page_delete.html',
    redirect_url=href('portal', 'pages'),
    required_permission='static_page_edit')


files = generic.ListView.as_view(model=StaticFile,
    default_column='identifier',
    template_name='portal/files.html',
    columns=['identifier', 'is_ikhaya_icon'],
    required_permission='static_file_edit',
    base_link = href('portal', 'files'))


file_edit = generic.CreateUpdateView(model=StaticFile,
    form_class=EditFileForm,
    template_name='portal/file_edit.html',
    context_object_name='file', slug_field='identifier',
    required_permission='static_file_edit')


file_delete = generic.DeleteView.as_view(model=StaticFile,
    template_name='portal/files_delete.html',
    redirect_url=href('portal', 'files'),
    slug_field='identifier',
    required_permission='static_file_edit')


@templated('portal/index.html')
def index(request):
    """
    Startpage that shows the latest ikhaya articles
    and some records of ubuntuusers.de
    """
    ikhaya_latest = Article.objects.get_latest_articles()

    # filter events that are either in the future or are ongoing
    events = Event.objects.filter(Q(visible=True) & (
        (Q(enddate__gte=datetime.utcnow()) & Q(date__lte=datetime.utcnow())) |
        (Q(date__gte=datetime.utcnow()))))[:4]

    storage_values = storage.get_many(('get_ubuntu_link', 'get_ubuntu_description',
        'session_record', 'session_record_time'))

    record, record_time = get_user_record({
        'session_record': storage_values.get('session_record'),
        'session_record_time': storage_values.get('session_record_time')
    })

    return {
        'ikhaya_latest':            list(ikhaya_latest),
        'sessions':                 get_sessions(),
        'record':                   record,
        'record_time':              record_time,
        'get_ubuntu_link':          storage_values.get('get_ubuntu_link', ''),
        'get_ubuntu_description':   storage_values.get('get_ubuntu_description', ''),
        'calendar_events':          events,
    }


def markup_styles(request):
    """
    This function returns a CSS file that's used for formatting wiki markup.
    Its content is editable in the admin panel.
    """
    from django.utils.cache import patch_response_headers
    response = HttpResponse(storage['markup_styles'], mimetype='text/css')
    patch_response_headers(response, 60 * 15)
    return response


@templated('portal/whoisonline.html')
def whoisonline(request):
    """Shows who is online and a link to the page the user views."""
    registered_users = cache.get('portal/registered_users')
    if registered_users is None:
        registered_users = int(User.objects.count())
        cache.set('portal/registered_users', registered_users, 1000)
    record, record_time = get_user_record()
    return {
        'sessions':                 get_sessions(),
        'record':                   record,
        'record_time':              record_time,
        'global_registered_users':  registered_users
    }


@templated('portal/register.html')
def register(request):
    """Register a new user."""
    redirect = request.GET.get('next') or href('portal')
    if request.user.is_authenticated:
        messages.error(request, _(u'You are already logged in.'))
        return HttpResponseRedirect(redirect)

    if request.method == 'POST' and 'renew_captcha' not in request.POST:
        form = RegisterForm(request.POST)
        form.captcha_solution = request.session.get('captcha_solution')
        if form.is_valid():
            data = form.cleaned_data
            user = User.objects.register_user(
                username=data['username'],
                email=data['email'],
                password=data['password'])

            timezone = find_best_timezone(request)

            # utc is default, no need for another update statement
            if timezone != DEFAULT_TIMEZONE:
                user.settings['timezone'] = timezone
                user.save()

            messages.success(request,
                _(u'The username “%(username)s“ was successfully registered. '
                  u'An email with the activation key was sent to '
                  u'“%(email)s“.') % {
                      'username': escape(user.username),
                      'email': escape(user.email)})

            # clean up request.session
            request.session.pop('captcha_solution', None)
            return HttpResponseRedirect(redirect)
    else:
        form = RegisterForm()

    return {
        'form':         form,
    }


def activate(request, action='', username='', activation_key=''):
    """Activate a user with the activation key send via email."""
    redirect = is_safe_domain(request.GET.get('next', ''))
    try:
        user = User.objects.get(username)
    except User.DoesNotExist:
        messages.error(request,
            _(u'The user “%(username)s“ does not exist.') % {
              u'username': escape(username)})
        return HttpResponseRedirect(href('portal'))
    if not redirect:
        redirect = href('portal', 'login', username=user.username)

    if request.user.is_authenticated:
        messages.error(request,
            _(u'You cannot enter an activation key when you are logged in.'))
        return HttpResponseRedirect(href('portal'))

    if not action in ('delete', 'activate'):
        raise PageNotFound()

    if action == 'delete':
        if check_activation_key(user, activation_key):
            if not user.is_active:
                messages.success(request, _(u'Your account was anonymized.'))
            else:
                messages.error(request,
                    _(u'The account of “%(username)s“ was already activated.') %
                      {'username': escape(username)})
        else:
            messages.error(request, _(u'Your activation key is invalid.'))
        return HttpResponseRedirect(href('portal'))
    else:
        if check_activation_key(user, activation_key):
            user.status = 1
            user.save()
            messages.success(request,
                _(u'Your account was successfully activated. You can now '
                  u'login.'))
            return HttpResponseRedirect(redirect)
        else:
            messages.error(request, _(u'Your activation key is invalid.'))
            return HttpResponseRedirect(href('portal'))


@does_not_exist_is_404
def resend_activation_mail(request, username):
    """Resend the activation mail if the user is not already activated."""
    user = User.objects.get(username)

    if user.status > 0:
        messages.error(request,
            _(u'The account “%(username)s“ was already activated.') %
              {'username': escape(user.username)})
        return HttpResponseRedirect(href('portal'))
    send_activation_mail(user)
    messages.success(request, _(u'An email with the activation key was sent to you.'))
    return HttpResponseRedirect(href('portal'))


@templated('portal/lost_password.html')
def lost_password(request):
    """
    View for the lost password dialog.
    It generates a new random password and sends it via mail.
    """
    if request.user.is_authenticated:
        messages.error(request, _(u'You are already logged in.'))
        return HttpResponseRedirect(href('portal'))

    if request.method == 'POST':
        form = LostPasswordForm(request.POST)
        form.captcha_solution = request.session.get('captcha_solution')
        if form.is_valid():
            send_new_user_password(form.user)
            messages.success(request, _(u'An email with further instructions was sent to you.'))
            # clean up request.session
            return HttpResponseRedirect(href('portal', 'login'))
    else:
        form = LostPasswordForm()

    return {
        'form': form
    }


@templated('portal/set_new_password.html')
def set_new_password(request, username, new_password_key):
    if request.method == 'POST':
        form = SetNewPasswordForm(request.POST)
        if form.is_valid():
            data = form.cleaned_data
            data['user'].set_password(data['password'])
            data['user'].new_password_key = ''
            data['user'].save()
            messages.success(request,
                _(u'You successfully changed your password and are now '
                  u'able to login.'))
            return HttpResponseRedirect(href('portal', 'login'))
    else:
        try:
            user = User.objects.get(username)
        except User.DoesNotExist:
            messages.error(request, _(u'This user does not exist.'))
            return HttpResponseRedirect(href())
        if user.new_password_key != new_password_key:
<<<<<<< HEAD
            messages.error(request, _(u'Invalid activation key.'))
=======
            flash(_(u'Invalid activation key.'), False)
>>>>>>> 24c61de8
            return HttpResponseRedirect(href())
        form = SetNewPasswordForm(initial={
            'username': user.username,
            'new_password_key': new_password_key,
        })
    return {
        'form': form,
        'username': username,
    }


@templated('portal/login.html')
def login(request):
    """Login dialog that supports permanent logins"""
    redirect = is_safe_domain(request.GET.get('next', '')) and \
               request.GET['next'] or href('portal')
    if request.user.is_authenticated:
        messages.error(request, _(u'You are already logged in.'))
        return HttpResponseRedirect(redirect)

    failed = inactive = banned = False
    if request.method == 'POST':
        form = LoginForm(request.POST)
        if form.is_valid():
            data = form.cleaned_data
            if data['username'].startswith('http://') or \
               data['username'].startswith('https://'):
                # till https://github.com/simonw/django-openid/commit/5062aa93abc9a8d6f90837db690c26ace1c68672
                # is resolved
                request.session['next'] = request.GET.get('next', '/')
                return openid_consumer.start_openid_process(request, data['username'])
            else:
                try:
                    user = User.objects.authenticate(
                        username=data['username'],
                        password=data['password'])
                except User.DoesNotExist:
                    failed = True
                    user = None
                except UserBanned:
                    failed = banned = True
                    user = None

                if user is not None:
                    if user.is_active:
                        if data['permanent']:
                            make_permanent(request)
                        # username matches password and user is active
                        messages.success(request, _(u'You have successfully logged in.'))
                        user.login(request)
                        return HttpResponseRedirect(redirect)
                    inactive = True
                failed = True
    else:
        if 'username' in request.GET:
            form = LoginForm(initial={'username':request.GET['username']})
        else:
            form = LoginForm()

    d = {
        'form':         form,
        'failed':       failed,
        'inactive':     inactive,
        'banned':       banned,
    }
    if failed:
        d['username'] = data['username']
    return d


def logout(request):
    """Simple logout view that flashes if the process was done
    successfull or not (e.g if the user wasn't logged in)."""
    redirect = is_safe_domain(request.GET.get('next', '')) and \
               request.GET['next'] or href('portal')
    if request.user.is_authenticated:
        if request.user.settings.get('mark_read_on_logout'):
            for forum in Forum.objects.get_categories().all():
                forum.mark_read(request.user)
            request.user.save()
        User.objects.logout(request)
        messages.success(request, _(u'You have successfully logged out.'))
    else:
        messages.error(request, _(u'You were not logged in.'))
    return HttpResponseRedirect(redirect)


@templated('portal/search.html')
def search(request):
    """Search dialog for the Xapian search engine."""
    if 'query' in request.GET:
        f = SearchForm(request.REQUEST, user=request.user)
    else:
        f = SearchForm(user=request.user)
    f.fields['forums'].refresh(add=[(u'support',_(u'All support forums'))])

    if f.is_valid():
        results = f.search()
        if not results or not results.success:
            messages.error(request,
                _(u'An error occurred while processing your search request. '
                  u'Please check your input.'))

        normal = u'<a href="%(href)s" class="pageselect">%(text)s</a>'
        disabled = u'<span class="disabled next">%(text)s</span>'
        active = u'<span class="pageselect active">%(text)s</span>'
        pagination = [u'<div class="pagination pagination_right">']
        add = pagination.append

        d = f.cleaned_data

        def _link(page):
            return href('portal', 'search', page=page, query=d['query'],
                        area=d['area'], per_page=results.per_page,
                        sort=d['sort'], forums=d['forums'])

        if results:
            add(((results.page == 1) and disabled or normal) % {
                'href': _link(results.page - 1),
                'text': _(u'« Previous'),
            })
            add(active % {
                'text': _(u'Page %(page)d of about %(total)d') % {
                            'page': results.page,
                            'total': results.page_count}
            })
            add(((results.page < results.page_count) and normal or disabled) % {
                'href': _link(results.page + 1),
                'text': _(u'Next »')
            })
            add(u'<div style="clear: both"></div></div>')

        # only highlight for users with that setting enabled.
        highlight = None
        if request.user.settings.get('highlight_search', True) and results:
            highlight = results.highlight_string
        wiki_result = None
        if d['area'] in ('wiki', 'all'):
            try:
                wiki_result = WikiPage.objects.filter(
                              name__iexact=normalize_pagename(d['query'])).get()
            except WikiPage.DoesNotExist:
                pass
        rv = {
            'area':             d['area'].lower(),
            'query':            d['query'],
            'highlight':        highlight,
            'results':          results,
            'wiki_result':      wiki_result,
            'pagination':       u''.join(pagination),
            'sort':             d['sort'],
        }
    else:
        rv = {'area': (request.GET.get('area') or 'all').lower()}

    rv.update({
        'searchform':   f,
        'advanced':     request.GET.get('advanced')
    })
    return rv


@check_login(message=_(u'You need to be logged in to view a user profile.'))
@templated('portal/profile.html')
def profile(request, username):
    """Show the user profile if the user is logged in."""

    user = User.objects.get(username)

    try:
        if username != user.urlsafe_username:
            return HttpResponseRedirect(url_for(user))
    except ValueError:
        raise PageNotFound()

    try:
        key = '%s/%s' % (settings.WIKI_USER_BASE,
                         normalize_pagename(user.username))
        wikipage = WikiPage.objects.get_by_name(key, raise_on_deleted=True)
        content = wikipage.rev.rendered_text
    except WikiPage.DoesNotExist:
        content = u''
    if request.user.can('group_edit') or request.user.can('user_edit'):
        groups = user.groups.all()
    else:
        groups = user.groups.filter(is_public=True)

    subscribed = Subscription.objects.user_subscribed(request.user, user)

    return {
        'user':          user,
        'groups':        groups,
        'wikipage':      content,
        'User':          User,
        'is_subscribed': subscribed,
        'request':       request
    }


@require_permission('user_edit')
@templated('portal/user_mail.html')
def user_mail(request, username):
    try:
        if '@' in username:
            user = User.objects.get(email__iexact=username)
        else:
            user = User.objects.get(username)
    except User.DoesNotExist:
        raise PageNotFound
    if request.method == 'POST':
        form = UserMailForm(request.POST)
        if form.is_valid():
            text = form.cleaned_data['text']
            message = render_template('mails/formmailer_template.txt', {
                'user': user,
                'text': text,
                'from': request.user.username,
            })
            send_mail(
                _(u'%(sitename)s - Message from %(username)s') % {
                    'sitename': settings.BASE_DOMAIN_NAME,
                    'username': request.user.username},
                message,
                settings.INYOKA_SYSTEM_USER_EMAIL,
                [user.email])
            messages.success(request,
                _(u'The email to “%(username)s“ was sent successfully.')
                  % {'username': escape(username)})
            return HttpResponseRedirect(request.GET.get('next') or href('portal', 'users'))
        else:
            fix_errors(request)
    else:
        form = UserMailForm()
    return {
        'form': form,
        'user': user,
    }

@require_permission('subscribe_to_users')
def subscribe_user(request, username):
    """Subscribe to a user to follow all of his activities."""
    user = User.objects.get(username)
    try:
        Subscription.objects.get_for_user(request.user, user)
    except Subscription.DoesNotExist:
        # there's no such subscription yet, create a new one
        Subscription(user=request.user, content_object=user).save()
        messages.info(request,
            _(u'You will now be notified about activities of “%(username)s“.')
              % {'username': user.username})
    return HttpResponseRedirect(url_for(user))


def unsubscribe_user(request, username):
    """Remove a user subscription."""
    user = User.objects.get(username)
    try:
        subscription = Subscription.objects.get_for_user(request.user, user)
    except Subscription.DoesNotExist:
        pass
    else:
        subscription.delete()
<<<<<<< HEAD
        messages.info(request,
            _(u'From now on you won’t be notfied anymore about activities of '
              u'“%(username)s“.') % {'username': user.username})
=======
        flash(_(u'From now on you won’t be notified anymore about activities of '
                u'“%(username)s“.') % {'username': user.username})
>>>>>>> 24c61de8
    return HttpResponseRedirect(url_for(user))


@check_login(message=_(u'You need to be logged in to access your control panel'))
@templated('portal/usercp/index.html')
def usercp(request):
    """User control panel index page"""
    user = request.user
    return {
        'user': user,
    }


@check_login(message=_(u'You need to be logged in to change your profile'))
@templated('portal/usercp/profile.html')
def usercp_profile(request):
    """User control panel view for changing the user's profile"""
    user = request.user
    if request.method == 'POST':
        form = UserCPProfileForm(request.POST, request.FILES, user=user)
        if form.is_valid():
            data = form.cleaned_data
            for key in ('jabber', 'icq', 'msn', 'aim', 'yim',
                        'skype', 'wengophone', 'sip',
                        'signature', 'location', 'occupation',
                        'interests', 'website', 'gpgkey',
                        'launchpad'):
                setattr(user, key, data[key] or '')
            if data['email'] != user.email:
                send_new_email_confirmation(user, data['email'])
                messages.info(request,
                    _(u'You’ve been sent an email to confirm your new email '
                      u'address.'))
            if data['coordinates']:
                user.coordinates_lat, user.coordinates_long = \
                    data['coordinates']
            if data['avatar'] is False:
                user.delete_avatar()
            elif data['avatar']:
                try:
                    avatar_resized = user.save_avatar(data['avatar'])
                    if avatar_resized:
                        ava_mh, ava_mw = storage.get_many(('max_avatar_height',
                            'max_avatar_width')).itervalues()
                        messages.info(request,
                            _(u'The avatar you uploaded was scaled to '
                              u'%(w)dx%(h)d pixels. Please note that this '
                              u'may result in lower quality.') % {
                                  'w': ava_mw,
                                  'h': ava_mh
                              })
                except KeyError:
                    # the image format is not supported though
                    form._errors['avatar'] = forms.util.ValidationError(_(
                        'The used file format is not supported, please choose '
                        'another one for your avatar.')).messages

            for key in ('show_email', 'show_jabber', 'use_gravatar'):
                user.settings[key] = data[key]
            user.save()


            if form.errors:
                fix_errors(request)
            else:
                openids = map(int, request.POST.getlist('openids'))
                UserData.objects.filter(user=user, pk__in = openids).delete()
<<<<<<< HEAD
                messages.success(request, _(u'Your profileinformation were updated successfully.'))
=======
                flash(_(u'Your profile information were updated successfully.'),
                      True)
>>>>>>> 24c61de8
                return HttpResponseRedirect(href('portal', 'usercp', 'profile'))
        else:
            fix_errors(request)
    else:
        values = model_to_dict(user)
        lat = values.pop('coordinates_lat')
        long = values.pop('coordinates_long')
        if lat is not None and long is not None:
            values['coordinates'] = '%s, %s' % (lat, long)
        else:
            values['coordinates'] = ''
        values.update(dict(
            ((k, v) for k, v in user.settings.iteritems()
             if k.startswith('show_'))
        ))
        values['use_gravatar'] = user.settings.get('use_gravatar', False)
        form = UserCPProfileForm(initial=values, user=user)

    storage_keys = storage.get_many(('max_avatar_width',
        'max_avatar_height', 'max_avatar_size', 'max_signature_length'))

    return {
        'form':                 form,
        'user':                 request.user,
        'gmaps_apikey':         settings.GOOGLE_MAPS_APIKEY,
        'max_avatar_width':     storage_keys.get('max_avatar_width', -1),
        'max_avatar_height':    storage_keys.get('max_avatar_height', -1),
        'max_avatar_size':      storage_keys.get('max_avatar_size', -1),
        'max_sig_length':       storage_keys.get('max_signature_length'),
        'openids':              UserData.objects.filter(user=user, key='openid'),
    }


@check_login(message=_(u'You need to be logged in to change your settings.'))
@templated('portal/usercp/settings.html')
def usercp_settings(request):
    """User control panel view for changing various user settings"""
    if request.method == 'POST':
        form = UserCPSettingsForm(request.POST, request.FILES)
        if form.is_valid():
            data = form.cleaned_data
            new_versions = data.pop('ubuntu_version')
            old_versions = [s.ubuntu_version for s in Subscription.objects \
                          .filter(user=request.user).exclude(ubuntu_version__isnull=True)]
            for version in [v.number for v in UBUNTU_VERSIONS]:
                if version in new_versions and version not in old_versions:
                    Subscription(user=request.user, ubuntu_version=version).save()
                elif version not in new_versions and version in old_versions:
                    Subscription.objects.filter(user=request.user,
                                                ubuntu_version=version).delete()
            for key, value in data.iteritems():
                request.user.settings[key] = data[key]
            request.user.save()
            messages.success(request, _(u'Your settings were successfully changed.'))
        else:
            messages.success(request, _(u'Errors occurred, please fix them.'))
    else:
        settings = request.user.settings
        ubuntu_version = [s.ubuntu_version for s in Subscription.objects.\
                          filter(user=request.user, ubuntu_version__isnull=False)]
        values = {
            'notify': settings.get('notify', ['mail']),
            'notifications': settings.get('notifications', [c[0] for c in
                                                    NOTIFICATION_CHOICES]),
            'ubuntu_version': ubuntu_version,
            'timezone': get_user_timezone(),
            'hide_avatars': settings.get('hide_avatars', False),
            'hide_signatures': settings.get('hide_signatures', False),
            'hide_profile': settings.get('hide_profile', False),
            'autosubscribe': settings.get('autosubscribe', True),
            'show_preview': settings.get('show_preview', False),
            'show_thumbnails': settings.get('show_thumbnails', False),
            'highlight_search': settings.get('highlight_search', True),
            'mark_read_on_logout': settings.get('mark_read_on_logout', False)
        }
        form = UserCPSettingsForm(initial=values)
    return {
        'form': form,
        'user': request.user,
    }


@check_login(message=_(u'You need to be logged in to change your password.'))
@templated('portal/usercp/change_password.html')
def usercp_password(request):
    """User control panel view for changing the password."""
    random_pw = None
    if request.method == 'POST':
        form = ChangePasswordForm(request.POST)
        if form.is_valid():
            data = form.cleaned_data
            user = request.user
            if not user.check_password(data['old_password']):
                form.errors['old_password'] = ErrorList(
                    [_(u'The entered password did not match your old password.')])
        if form.is_valid():
            user.set_password(data['new_password'])
            user.save()
            messages.success(request, _(u'Your password was changed successfully.'))
            return HttpResponseRedirect(href('portal', 'usercp'))
        else:
            fix_errors(request)
    else:
        if 'random' in request.GET:
            random_pw = get_random_password()
            form = ChangePasswordForm(initial={'new_password': random_pw,
                                        'new_password_confirm': random_pw})
        else:
            form = ChangePasswordForm()

    return {
        'form': form,
        'random_pw': random_pw,
        'user': request.user,
    }


class UserCPSubscriptions(generic.FilterMixin, generic.ListView):
    """This page shows all subscriptions for the current user and allows
    him to manage them.
    """
    template_name = 'portal/usercp/subscriptions.html'
    columns = ('notified',)
    default_column = '-notified'
    context_object_name = 'subscriptions'
    base_link = href('portal', 'usercp', 'subscriptions')
    filtersets = [SubscriptionFilter]
    required_login = True

    def get_queryset(self):
        qs = self.request.user.subscription_set.all()
        qs = qs.filter(ubuntu_version__isnull=True) \
                 .select_related('content_object')
        for filter in self.filtersets:
            instance = filter(self.request.GET or None, queryset=qs)
            qs = instance.qs
        return qs

    def post(self, request, *args, **kwargs):
        form = SubscriptionForm(request.POST)
        subscriptions = self.get_queryset()

        if 'delete' in request.POST:
            form.fields['select'].choices = [(s.id, u'') for s in subscriptions]
            if form.is_valid():
                d = form.cleaned_data
                Subscription.objects.delete_list(request.user.id, d['select'])
                msg = ungettext('A subscription was deleted.',
                                '%(n)d subscriptions were deleted.',
                                len(d['select']))
                messages.success(request, msg % {'n': len(d['select'])})

        if 'mark_read' in request.POST:
            form.fields['select'].choices = [(s.id, u'') for s in subscriptions]
            if form.is_valid():
                d = form.cleaned_data
                Subscription.objects.mark_read_list(request.user.id, d['select'])
                msg = ungettext('A subscription was marked as read.',
                                '%(n)d subscriptions were marked as read.',
                                len(d['select']))
                messages.success(request, msg % {'n': len(d['select'])})

        return HttpResponseRedirect(href('portal', 'usercp', 'subscriptions'))


usercp_subscriptions = UserCPSubscriptions.as_view()


@check_login(message=_(u'You need to be logged in to deactivate your account.'))
@templated('portal/usercp/deactivate.html')
def usercp_deactivate(request):
    """
    This page allows the user to deactivate his account.
    """
    if request.method == 'POST':
        form = DeactivateUserForm(request.POST)
        if form.is_valid():
            data = form.cleaned_data
            check = data['password_confirmation']
            if not request.user.check_password(check):
                form.errors['password_confirmation'] = ErrorList(
                    [_(u'The entered password is wrong.')])

        if form.is_valid():
            deactivate_user(request.user)
            User.objects.logout(request)
            messages.success(request, _(u'Your account was deactivated.'))
            return HttpResponseRedirect(href('portal'))
        else:
            fix_errors(request)
    else:
        form = DeactivateUserForm()
    return {
        'form': form,
        'user': request.user,
    }


@check_login(message=_(u'You need to be logged in to change your user page.'))
def usercp_userpage(request):
    """
    Redirect page that shows a small flash message that
    the user was redirected
    """
<<<<<<< HEAD
    messages.info(request,
        _(u'You were redirected to our wiki to change your userpage. To get '
          u'back, you can use the link or your browser’s “back“ button.'))
    # TODO: hardcoded wikipage
    return HttpResponseRedirect(href('wiki', 'Benutzer', request.user.username, action='edit'))
=======
    flash(_(u'You were redirected to our wiki to change your user page. To get '
            u'back, you can use the link or your browser’s “back“ button.'))
    return HttpResponseRedirect(href('wiki', settings.WIKI_USER_BASE,
                                     request.user.username, action='edit'))
>>>>>>> 24c61de8


def get_user(username):
    """Check if the user exists and return it"""
    try:
        if '@' in username:
            user = User.objects.get(email__iexact=username)
        else:
            user = User.objects.get(username)
    except User.DoesNotExist:
        raise PageNotFound
    return user


@require_permission('user_edit')
@templated('portal/special_rights.html')
def users_with_special_rights(request):
    users = User.objects.filter(privilege__isnull=False).distinct()\
                .order_by('username').defer('settings')
    return {
        'users': users,
        'count': len(users),
    }


@require_permission('user_edit')
@templated('portal/user_overview.html')
def user_edit(request, username):
    user = get_user(username)
    if username != user.urlsafe_username:
        return HttpResponseRedirect(user.get_absolute_url('admin'))

    groups_joined, groups_not_joined = ([], [])

    return {
        'user': user
    }


@require_permission('user_edit')
@templated('portal/user_edit_profile.html')
def user_edit_profile(request, username):
    user = get_user(username)
    if username != user.urlsafe_username:
        return HttpResponseRedirect(user.get_absolute_url('admin', 'profile'))

    initial = model_to_dict(user)
    form = EditUserProfileForm(user=user, initial=initial)
    if request.method == 'POST':
        form = EditUserProfileForm(request.POST, request.FILES, user=user)
        if form.is_valid():
            data = form.cleaned_data

            lat = data.get('coordinates_lat', None)
            long = data.get('coordinates_long', None)
            data['coordinates'] = '%s, %s' % (lat, long) if lat and long else ''
            for key in ('website', 'interests', 'location', 'jabber', 'icq',
                         'msn', 'aim', 'yim', 'signature', 'coordinates',
                         'gpgkey', 'email', 'skype', 'sip', 'wengophone',
                         'launchpad', 'member_title', 'username'):
                setattr(user, key, data[key] or '')
            if data['delete_avatar']:
                user.delete_avatar()

            if data['avatar']:
                avatar_resized = user.save_avatar(data['avatar'])
                if avatar_resized:
                    ava_mh, ava_mw = storage.get_many(('max_avatar_height',
                        'max_avatar_width')).itervalues()
                    messages.info(request,
                        _(u'The avatar you uploaded was scaled to '
                          u'%(w)dx%(h)d pixels. Please note that this '
                          u'may result in lower quality.') % {
                              'w': ava_mw,
                              'h': ava_mh
                          })

            user.save()
            messages.success(request,
                _(u'The profile of “%(username)s“ was changed successfully')
                  % {'username': escape(user.username)})
            # redirect to the new username if given
            if user.username != username:
                return HttpResponseRedirect(href('portal', 'user', user.username, 'edit', 'profile'))
        else:
            fix_errors(request)
    storage_data = storage.get_many(('max_avatar_height', 'max_avatar_width'))
    return {
        'user': user,
        'form': form,
        'avatar_height': storage_data['max_avatar_height'],
        'avatar_width': storage_data['max_avatar_width']
    }


@require_permission('user_edit')
@templated('portal/user_edit_settings.html')
def user_edit_settings(request, username):
    user = get_user(username)
    if username != user.urlsafe_username:
        return HttpResponseRedirect(user.get_absolute_url('admin', 'settings'))

    ubuntu_version = [s.ubuntu_version for s in Subscription.objects.\
                      filter(user=user, ubuntu_version__isnull=False)]
    try:
        timezone = pytz.timezone(user.settings.get('timezone', ''))
    except pytz.UnknownTimeZoneError:
        # TODO: set the default timezone in some config file
        timezone = pytz.timezone('Europe/Berlin')
    initial = {
        'notify': user.settings.get('notify', ['mail']),
        'notifications': user.settings.get('notifications',
            [c[0] for c in NOTIFICATION_CHOICES]),
        'ubuntu_version': ubuntu_version,
        'timezone': timezone,
        'hide_avatars': user.settings.get('hide_avatars', False),
        'hide_signatures': user.settings.get('hide_signatures', False),
        'hide_profile': user.settings.get('hide_profile', False),
        'autosubscribe': user.settings.get('autosubscribe', True),
        'show_preview': user.settings.get('show_preview', False),
        'show_thumbnails': user.settings.get('show_thumbnails', False),
        'highlight_search': user.settings.get('highlight_search', True),
        'mark_read_on_logout': user.settings.get('mark_read_on_logout', False)
    }
    form = UserCPSettingsForm(initial=initial)
    if request.method == 'POST':
        form = UserCPSettingsForm(request.POST)
        if form.is_valid():
            data = form.cleaned_data
            new_versions = data.pop('ubuntu_version')
            old_versions = [s.ubuntu_version for s in Subscription.objects \
                          .filter(user=user).exclude(ubuntu_version__isnull=True)]
            for version in [v.number for v in UBUNTU_VERSIONS]:
                if version in new_versions and version not in old_versions:
                    Subscription(user=user, ubuntu_version=version).save()
                elif version not in new_versions and version in old_versions:
                    Subscription.objects.filter(user=user,
                                                ubuntu_version=version).delete()
            for key, value in data.iteritems():
                user.settings[key] = data[key]
            user.save()
            messages.success(request,
                _(u'The setting of “%(username)s“ were successfully changed.')
                  % {'username': escape(user.username)})
    return {
        'user': user,
        'form': form
    }


@require_permission('user_edit')
@templated('portal/user_edit_status.html')
def user_edit_status(request, username):
    user = get_user(username)
    if username != user.urlsafe_username:
        return HttpResponseRedirect(user.get_absolute_url('admin', 'status'))

    initial = model_to_dict(user)
    form = EditUserStatusForm(initial=initial)
    if request.method == 'POST':
        form = EditUserStatusForm(request.POST)
        if form.is_valid():
            data = form.cleaned_data
            for key in ('status', 'banned_until',):
                setattr(user, key, data[key])
            user.save()
            messages.success(request,
                _(u'The state of “%(username)s“ was successfully changed.')
                  % {'username': escape(user.username)})
    if user.status > 0:
        activation_link = None
    else:
        activation_link = user.get_absolute_url('activate')
    return {
        'user': user,
        'form': form,
        'activation_link': activation_link
    }


@require_permission('user_edit')
@templated('portal/user_edit_password.html')
def user_edit_password(request, username):
    user = get_user(username)
    if username != user.urlsafe_username:
        return HttpResponseRedirect(user.get_absolute_url('admin', 'password'))
    form = EditUserPasswordForm(request.POST)
    if request.method == 'POST' and form.is_valid():
        data = form.cleaned_data
        user.set_password(data['new_password'])
        user.save()
        messages.success(request,
            _(u'The password of “%(username)s“ was successfully changed.')
              % {'username': escape(user.username)})
    return {
        'user': user,
        'form': form
    }


@require_permission('user_edit')
@templated('portal/user_edit_privileges.html')
def user_edit_privileges(request, username):
    user = get_user(username)
    if username != user.urlsafe_username:
        return HttpResponseRedirect(user.get_absolute_url('admin', 'privileges'))

    checked_perms = [int(p) for p in request.POST.getlist('permissions')]

    if request.method == 'POST':
        form = EditUserPrivilegesForm(request.POST, request.FILES)
        form.fields['permissions'].choices = [(k, '') for k in
                                              PERMISSION_NAMES.keys()]
        if form.is_valid():
            # permissions
            permissions = 0
            for perm in checked_perms:
                permissions |= perm
            user._permissions = permissions

            #: forum privileges
            privileges = Privilege.objects
            for key, value in request.POST.iteritems():
                if key.startswith('forum_privileges_'):
                    negative, positive = split_negative_positive(value)
                    forum_id = int(key.split('_')[2])
                    # Try to retrieve the privileges for the user. If they exists
                    # set the new positive and negative values. I there are no
                    # privileges check if new have to be set. If this validates to
                    # true, create those.
                    # If there is a privilege instance but there are neither
                    # positive nor negative settings, remove the instance
                    try:
                        privilege = privileges.get(forum=forum_id,
                                                   group=None, user=user)
                    except Privilege.DoesNotExist:
                        if (positive or negative):
                            privilege = Privilege(user=user, forum_id=forum_id)
                        else:
                            privilege = None

                    if privilege:
                        if (positive or negative):
                            privilege.positive = positive
                            privilege.negative = negative
                            privilege.save()
                        else:
                            privilege.delete()

            user.save()
            cache.delete('user_permissions/%s' % user.id)

            messages.success(request,
                _(u'The privileges of “%(username)s“ were successfully '
                  u'changed.') % {'username': escape(user.username)})
        else:
            fix_errors(request)
    else:
        initial = model_to_dict(user)
        if initial['_primary_group']:
            initial.update({
                'primary_group': Group.objects.get(id=initial['_primary_group']).name
            })
        form = EditUserPrivilegesForm(initial=initial)

    # collect forum privileges
    forum_privileges = []
    forums = Forum.objects.all()
    for forum in forums:
        try:
            privilege = Privilege.objects.get(forum=forum, user=user)
        except Privilege.DoesNotExist:
            privilege = None

        forum_privileges.append((
            forum.id,
            forum.name,
            list(split_bits(privilege and privilege.positive or None)),
            list(split_bits(privilege and privilege.negative or None))
        ))

    permissions = []

    groups = user.groups.all()
    for id, name in PERMISSION_NAMES.iteritems():
        derived = filter(lambda g: id & g.permissions, groups)
        if request.method == 'POST':
            checked = id in checked_perms
        else:
            checked = id & user._permissions
        permissions.append((id, name, checked, derived))

    forum_privileges = sorted(forum_privileges, lambda x, y: cmp(x[1], y[1]))

    return {
        'user': user,
        'form': form,
        'forum_privileges': PRIVILEGE_DICT,
        'user_forum_privileges': forum_privileges,
        'permissions': sorted(permissions, key=lambda p: p[1]),
    }


@require_permission('user_edit')
@templated('portal/user_edit_groups.html')
def user_edit_groups(request, username):
    user = get_user(username)
    if username != user.urlsafe_username:
        return HttpResponseRedirect(user.get_absolute_url('admin', 'groups'))
    initial = model_to_dict(user)
    if initial['_primary_group']:
        initial.update({
            'primary_group': Group.objects.get(id=initial['_primary_group']).name
        })
    form = EditUserGroupsForm(initial=initial)
    groups = {group.name: group for group in Group.objects.all()}
    if request.method == 'POST':
        form = EditUserGroupsForm(request.POST)
        if form.is_valid():
            data = form.cleaned_data
            groups_joined = [groups[gn] for gn in
                             request.POST.getlist('user_groups_joined')]
            groups_not_joined = [groups[gn] for gn in
                                request.POST.getlist('user_groups_not_joined')]
            user.groups.remove(*groups_not_joined)
            user.groups.add(*groups_joined)

            if user._primary_group:
                oprimary = user._primary_group.name
            else:
                oprimary = ""

            primary = None
            if oprimary != data['primary_group']:
                try:
                    primary = Group.objects.get(name=data['primary_group'])
                except Group.DoesNotExist:
                    primary = None
            user._primary_group = primary

            user.save()
            messages.success(request,
                _(u'The groups of “%(username)s“ were successfully changed.')
                  % {'username': escape(user.username)})
        else:
            fix_errors(request)
    groups_joined, groups_not_joined = ([], [])
    groups_joined = groups_joined or user.groups.all()
    groups_not_joined = groups_not_joined or \
                        [x for x in groups.itervalues() if not x in groups_joined]
    return {
        'user': user,
        'form': form,
        'joined_groups': [g.name for g in groups_joined],
        'not_joined_groups': [g.name for g in groups_not_joined],
    }


@require_permission('user_edit')
@templated('portal/user_new.html')
def user_new(request):
    if request.method == 'POST':
        form = CreateUserForm(request.POST)
        if form.is_valid():
            data = form.cleaned_data
            User.objects.register_user(
                username=data['username'],
                email=data['email'],
                password=data['password'],
                send_mail=data['authenticate'])
            messages.success(request,
                _(u'The user “%(username)s“ was successfully created. '
                  u'You can now edit more details.')
                  % {'username': escape(data['username'])})
            return HttpResponseRedirect(href('portal', 'user', \
                        escape(data['username']), 'edit'))
        else:
            fix_errors(request)
    else:
        form = CreateUserForm()
    return {
        'form': form
    }


@require_permission('user_edit')
def admin_resend_activation_mail(request):
    user = User.objects.get(request.GET.get('user'))
    if user.status != 0:
        messages.error(request,
            _(u'The account of “%(username)s“ was already activated.')
              % {'username': user.username})
    else:
        send_activation_mail(user)
        messages.success(request,
            _(u'The email with the activation key was resent.'))
    return HttpResponseRedirect(request.GET.get('next') or href('portal', 'users'))


@check_login(message=_(u'You need to be logged in to access your private '
                       'messages.'))
@templated('portal/privmsg/index.html')
def privmsg(request, folder=None, entry_id=None, page=1):
    page = int(page)
    if folder is None:
        if get_flavour() == 'mobile':
            return { 'folder': None}
        if entry_id is None:
            return HttpResponseRedirect(href('portal', 'privmsg',
                                             PRIVMSG_FOLDERS['inbox'][1]))
        else:
            entry = PrivateMessageEntry.objects.get(user=request.user,
                                                    id=entry_id)
            try:
                return HttpResponseRedirect(href('portal', 'privmsg',
                                                 PRIVMSG_FOLDERS[entry.folder][1],
                                                 entry.id))
            except KeyError:
                raise PageNotFound

    entries = PrivateMessageEntry.objects.filter(
        user=request.user,
        folder=PRIVMSG_FOLDERS[folder][0]
    ).order_by('-id')

    if request.method == 'POST':
        # POST is only send by the "delete marked messages" button
        form = PrivateMessageIndexForm(request.POST)
        form.fields['delete'].choices = [(pm.id, u'') for pm in entries]
        if form.is_valid():
            d = form.cleaned_data
            PrivateMessageEntry.delete_list(request.user.id, d['delete'])
            msg = ungettext('A message was deleted.',
                            '%(n)d messages were deleted.',
                            len(d['delete']))
            messages.success(request, msg % {'n': len(d['delete'])})
            entries = filter(lambda s: str(s.id) not in d['delete'], entries)
            return HttpResponseRedirect(href('portal', 'privmsg',
                                             PRIVMSG_FOLDERS[folder][1]))


    if entry_id is not None:
        entry = PrivateMessageEntry.objects.get(user=request.user,
            folder=PRIVMSG_FOLDERS[folder][0], id=entry_id)
        message = entry.message
        if not entry.read:
            entry.read = True
            entry.save()
            cache.delete('portal/pm_count/%s' % request.user.id)
        action = request.GET.get('action')
        if action:
            if request.method == 'POST':
                if 'cancel' in request.POST:
                    return HttpResponseRedirect(href('portal', 'privmsg',
                        folder, entry.id))
                if action == 'archive':
                    if entry.archive():
                        messages.success(request, _(u'The messages was moved into you archive.'))
                        return HttpResponseRedirect(href('portal', 'privmsg'))
                elif action == 'restore':
                    if entry.restore():
                        messages.success(request, _(u'The message was restored.'))
                        return HttpResponseRedirect(href('portal', 'privmsg'))
                elif action == 'delete':
                    msg = _(u'The message was deleted.') if \
                          entry.folder == PRIVMSG_FOLDERS['trash'][0] else \
                          _(u'The message was moved in the trash.')
                    if entry.delete():
                        messages.success(request, msg)
                        return HttpResponseRedirect(href('portal', 'privmsg'))
            else:
                if action == 'archive':
                    msg = _(u'Do you want to archive the message?')
                    #confirm_label = pgettext('the verb "to archive", not the '
                    #                         'noun.', 'Archive')
                    confirm_label = _(u'Archive it')
                elif action == 'restore':
                    msg = _(u'Do you want to restore the message?')
                    confirm_label = _(u'Restore')
                elif action == 'delete':
                    msg = _(u'Do you really want to delete the message?')
                    confirm_label = _(u'Delete')
                messages.info(render_template('confirm_action_flash.html', {
                    'message': msg,
                    'confirm_label': confirm_label,
                    'cancel_label': _(u'Cancel'),
                }, flash=True))
    else:
        message = None
    link = href('portal', 'privmsg', folder, 'page')

    pagination = Pagination(request, entries, page or 1, page and 10
        or len(entries), link)

    return {
        'entries': pagination.get_queryset(),
        'pagination': pagination.generate(),
        'folder': {
            'name': PRIVMSG_FOLDERS[folder][2],
            'id': PRIVMSG_FOLDERS[folder][1]
        },
        'message': message,
        'one_page': page == 0,
    }


@templated('portal/privmsg/new.html')
@check_login(message=_(u'You need to be logged in to access your private '
                       'messages.'))
def privmsg_new(request, username=None):
    # if the user has no posts in the forum and registered less than a week ago
    # he can only send one pm every 5 minutes
    form_class = PrivateMessageForm
    if (not request.user.post_count and request.user.date_joined > (datetime.utcnow() - timedelta(days=7))):
        form_class = PrivateMessageFormProtected
    preview = None
    form = form_class()
    if request.method == 'POST':
        form = form_class(request.POST)
        if 'preview' in request.POST:
            ctx = RenderContext(request)
            preview = parse(request.POST.get('text','')).render(ctx, 'html')
        elif form.is_valid():
            d = form.cleaned_data

            for group in AUTOBAN_SPAMMER_WORDS:
                t = d['text']
                if all(map(lambda x: x in t, group)):
                    if '>' in t:
                        continue # User quoted, most likely a forward and no spam
                    request.user.status = 2
                    request.user.banned_until = None
                    request.user.save()
                    messages.info(request,
                        _(u'You were automatically banned because we suspect '
                          u'you are sending spam. If this ban is not '
                          u'justified, contact us at %(email)s')
                          % {'email': settings.INYOKA_CONTACT_EMAIL})
                    User.objects.logout(request)
                    return HttpResponseRedirect(href('portal'))

            recipient_names = set(r.strip() for r in \
                                  d['recipient'].split(';') if r)
            group_recipient_names = set(r.strip() for r in \
                                  d['group_recipient'].split(';') if r)

            recipients = set()

            if d.get('group_recipient', None) and not request.user.can('send_group_pm'):
                messages.error(_(u'You cannot send messages to groups.'))
                return HttpResponseRedirect(href('portal', 'privmsg'))

            for group in group_recipient_names:
                try:
                    users = Group.objects.get(name__iexact=group).user_set.\
                        all().exclude(pk=request.user.id)
                    recipients.update(users)
                except Group.DoesNotExist:
                    messages.error(request,
                        _(u'The group “%(group)s“ does not exist.')
                          % {'group': escape(group)})
                    return HttpResponseRedirect(href('portal', 'privmsg'))

            try:
                for recipient in recipient_names:
                    user = User.objects.get(recipient)
                    if user.id == request.user.id:
                        recipients = None
                        messages.error(request, _(u'You cannot send messages to yourself.'))
                        break
                    elif user in (User.objects.get_system_user(),
                                  User.objects.get_anonymous_user()):
                        recipients = None
                        messages.error(request, _(u'You cannot send messages to system users.'))
                        break
                    elif not user.is_active:
                        recipients = None
                        messages.error(request, (_(u'You cannot send messages to this user.')))
                        break
                    else:
                        recipients.add(user)
            except User.DoesNotExist:
                recipients = None
                messages.error(request,
                    _(u'The user “%(username)s“ does not exist.')
                      % {'username': escape(recipient)})

            if recipients:
                msg = PrivateMessage()
                msg.author = request.user
                msg.subject = d['subject']
                msg.text = d['text']
                msg.pub_date = datetime.utcnow()
                msg.send(list(recipients))
                # send notification
                for recipient in recipients:
                    entry = PrivateMessageEntry.objects.get(message=msg,
                                                            user=recipient)
                    if 'pm_new' in recipient.settings.get('notifications',
                                                          ('pm_new',)):
<<<<<<< HEAD
                        send_notification(recipient, 'new_pm', u'Neue private '
                                          u'Nachricht von %s: %s' %
                                          (request.user.username, d['subject']), {
                                              'user':     recipient,
                                              'sender':   request.user,
                                              'subject':  d['subject'],
                                              'entry':    entry,
                                          })
                messages.success(request, _(u'The message was sent successfully.'))
=======
                        send_notification(recipient, 'new_pm',
                            _(u'New private message from %(username)s: %(subject)s')
                            % {'username': request.user.username,
                               'subject': d['subject']},
                            {'user':     recipient,
                             'sender':   request.user,
                             'subject':  d['subject'],
                             'entry':    entry,
                        })
                flash(_(u'The message was sent successfully.'), True)
>>>>>>> 24c61de8

            return HttpResponseRedirect(href('portal', 'privmsg'))
    else:
        data = {}
        reply_to = request.GET.get('reply_to', '')
        reply_to_all = request.GET.get('reply_to_all', '')
        forward = request.GET.get('forward', '')
        try:
            int(reply_to or reply_to_all or forward)
        except ValueError:
            if ':' in (reply_to or reply_to_all or forward):
                x = reply_to or reply_to_all or forward
                REPLIABLES = {
                    'suggestion': (
                        lambda id: Suggestion.objects.get(id=int(id)),
                        lambda x: x.title,
                        lambda x: x.author,
                        lambda x: u'\n\n'.join((x.intro, x.text)),
                    ),
                    'reportedtopic': (
                        lambda id: Topic.objects.get(slug=id),
                        lambda x: x.title,
                        lambda x: User.objects.get(id=x.reporter_id),
                        lambda x: x.reported,
                    ),
                    'post': (
                        lambda id: Post.objects.get(id=int(id)),
                        lambda x: x.topic.title,
                        lambda x: User.objects.get(id=x.author_id),
                        lambda x: x.text,
                    ),
                }
                for repliable, params in REPLIABLES.items():
                    if x[:len(repliable) + 1] != repliable + ':':
                        continue
                    try:
                        obj = params[0](x[len(repliable) + 1:])
                    except:
                        break
                    data['subject'] = params[1](obj)
                    if not data['subject'].lower().startswith(u're: '):
                        data['subject'] = u'Re: %s' % data['subject']
                    author = params[2](obj)
                    if reply_to:
                        data['recipient'] = author
                    data['text'] = quote_text(params[3](obj), author) + '\n'
                    form = PrivateMessageForm(initial=data)
        else:
            try:
                entry = PrivateMessageEntry.objects.get(user=request.user,
                    message=int(reply_to or reply_to_all or forward))
                msg = entry.message
                data['subject'] = msg.subject
                if reply_to or reply_to_all:
                    data['recipient'] = msg.author.username
                    if not data['subject'].lower().startswith(u're: '):
                        data['subject'] = u'Re: %s' % data['subject']
                if reply_to_all:
                    data['recipient'] += ';'+';'.join(x.username for x in msg.recipients if x != request.user)
                if forward and not data['subject'].lower().startswith(u'fw: '):
                    data['subject'] = u'Fw: %s' % data['subject']
                data['text'] = quote_text(msg.text, msg.author) + '\n'
                form = PrivateMessageForm(initial=data)
            except (PrivateMessageEntry.DoesNotExist):
                pass
        if username:
            form = PrivateMessageForm(initial={'recipient': username})
    return {
        'form': form,
        'preview': preview
    }


class MemberlistView(generic.ListView):
    """Shows a list of all registered users."""
    template_name = 'portal/memberlist.html'
    columns = ('id', 'username', 'location', 'date_joined', 'post_count')
    context_object_name = 'users'
    model = User
    base_link = href('portal', 'users')

    @method_decorator(require_permission('user_edit'))
    def post(self, request, *args, **kwargs):
        name = request.POST.get('user')
        try:
            user = User.objects.get_by_username_or_email(name)
        except User.DoesNotExist:
            messages.error(request,
                _(u'The user “%(username)s“ does not exist.')
                  % {'username': escape(name)})
            return HttpResponseRedirect(request.build_absolute_uri())
        else:
            return HttpResponseRedirect(user.get_absolute_url('admin'))


memberlist = MemberlistView.as_view()


@templated('portal/grouplist.html')
def grouplist(request, page=1):
    """
    Shows the group list.

    `page` represents the current page in the pagination.
    """
    if request.user.can('group_edit') or request.user.can('user_edit'):
        groups = Group.objects.all()
        user_groups = request.user.groups.all()
    else:
        groups = Group.objects.filter(is_public=True)
        user_groups = request.user.groups.filter(is_public=True)
    table = Sortable(groups, request.GET, 'name',
                     columns=['id', 'name'])
    pagination = Pagination(request, table.get_queryset(), page, 15,
                            link=href('portal', 'groups'))
    return {
        'groups':      pagination.get_queryset(),
        'group_count': len(groups),
        'user_groups': user_groups,
        'pagination':  pagination,
        'table':       table
    }


@templated('portal/group.html')
def group(request, name, page=1):
    """Shows the informations about the group named `name`."""
    group = Group.objects.get(name__iexact=name)
    if not (group.is_public or request.user.can('group_edit') or request.user.can('user_edit')):
        raise PageNotFound
    users = group.user_set.all()

    table = Sortable(users, request.GET, 'id',
        columns=['id', 'username', 'location', 'date_joined', 'post_count'])
    pagination = Pagination(request, table.get_queryset(), page, 15,
                            link=href('portal', 'group', name))
    return {
        'group':      group,
        'users':      pagination.get_queryset(),
        'user_count': group.user_set.count(),
        'pagination': pagination,
        'table':      table,
    }


@require_permission('group_edit')
@templated('portal/group_edit.html')
def group_edit(request, name=None):
    def _add_choices(form):
        form.fields['permissions'].choices = sorted(
            [(k, v) for k, v in PERMISSION_NAMES.iteritems()],
            key=lambda p: p[1]
        )
    new = name is None
    changed_permissions = False
    if new:
        group = Group()
        form_class = CreateGroupForm
    else:
        try:
            group = Group.objects.get(name=name)
        except Group.DoesNotExist:
            messages.error(request,
                _(u'The group “%(group)s“ does not exist.')
                  % {'group': escape(name)})
            return HttpResponseRedirect(href('portal', 'groups'))
        form_class = EditGroupForm

    icon_mh, icon_mw = storage.get_many(('team_icon_height',
                                         'team_icon_width')).itervalues()

    if request.method == 'POST':
        form = form_class(request.POST, request.FILES)
        _add_choices(form)
        if form.is_valid():
            data = form.cleaned_data
            group.name = data['name']
            group.is_public = data['is_public']

            if data['delete_icon']:
                group.icon.delete(save=False)

            if data['icon'] and not data['import_icon_from_global']:
                icon_resized = group.save_icon(data['icon'])
                if icon_resized:
                    messages.info(request,
                        _(u'The icon you uploaded was scaled to '
                          '%(w)dx%(h)d pixels. Please note that this '
                          'may result in lower quality.') % {
                              'w': icon_mw,
                              'h': icon_mh,
                          })
            if data['import_icon_from_global']:
                if group.icon:
                    group.icon.delete(save=False)

                icon_path = 'portal/team_icons/team_%s.%s' % (group.name,
                            storage['team_icon'].split('.')[-1])
                if storage['team_icon']:
                    gicon = default_storage.open(storage['team_icon'])
                    group.icon.save(icon_path, gicon)
                    gicon.close()
                else:
                    messages.error(request, _(u'A global team icon was not yet defined.'))

            # permissions
            permissions = 0
            for perm in data['permissions']:
                permissions |= int(perm)
            if permissions != group.permissions:
                changed_permissions = True
                group.permissions = permissions

            #: forum privileges
            for key, value in request.POST.iteritems():
                if key.startswith('forum_privileges_'):
                    negative, positive = split_negative_positive(value)
                    forum_id = int(key.split('_')[2])
                    # Try to retrieve the privileges for the group. If they exists
                    # set the new positive and negative values. I there are no
                    # privileges check if new have to be set. If this validates to
                    # true, create those.
                    # If there is a privilege instance but there are neither
                    # positive nor negative settings, remove the instance
                    try:
                        privilege = Privilege.objects.get(forum=forum_id,
                                                          user=None, group=group)
                    except Privilege.DoesNotExist:
                        if (positive or negative):
                            privilege = Privilege(group=group, forum_id=forum_id)
                        else:
                            privilege = None

                    if privilege:
                        if (positive or negative):
                            privilege.positive = positive
                            privilege.negative = negative
                            privilege.save()
                        else:
                            privilege.delete()

            # save changes to the database
            group.save()

            # clear permission cache of users if needed
            if changed_permissions:
                user_ids = User.objects.filter(groups=group).values_list('id', flat=True)
                keys = ['user_permissions/%s' % uid for uid in user_ids]
                cache.delete_many(keys)

            if new:
                msg = _(u'The group “%(group)s“ was created successfully.')
            else:
                msg = _(u'The group “%(group)s“ was changed successfully.')
            messages.success(request, (msg % {'group': group.name}))
            if new:
                return HttpResponseRedirect(group.get_absolute_url('edit'))
    else:
        form = form_class(initial=not new and {
            'name': group.name,
            'permissions': filter(lambda p: p & group.permissions, PERMISSION_NAMES.keys()),
            'is_public': group.is_public,
        } or {
            'is_public': True,
        })
        _add_choices(form)

    # collect forum privileges
    forum_privileges = []
    forums = Forum.objects.all()
    for forum in forums:
        try:
            privilege = Privilege.objects.get(forum=forum, group=group)
        except Privilege.DoesNotExist:
            privilege = None

        forum_privileges.append((
            forum.id,
            forum.name,
            list(split_bits(privilege and privilege.positive or None)),
            list(split_bits(privilege and privilege.negative or None))
        ))

    return {
        'group_forum_privileges': forum_privileges,
        'forum_privileges': PRIVILEGE_DICT,
        'group_name': '' or not new and group.name,
        'form': form,
        'is_new': new,
        'group': group,
        'team_icon_height': icon_mh,
        'team_icon_width': icon_mw,
    }


def usermap(request):
<<<<<<< HEAD
    messages.info(_(u'The usermap was temporarily disabled.'))
=======
    flash(_(u'The user map was temporarily disabled.'))
>>>>>>> 24c61de8
    return HttpResponseRedirect(href('portal'))


app_feed_forms = {
    'forum': ForumFeedSelectorForm,
    'ikhaya': IkhayaFeedSelectorForm,
    'planet': PlanetFeedSelectorForm,
    'wiki': WikiFeedSelectorForm
}


@templated('portal/feedselector.html')
def feedselector(request, app=None):
    anonymous_user = User.objects.get_anonymous_user()
    forms = {}
    for fapp in ('forum', 'ikhaya', 'planet', 'wiki'):
        if app in (fapp, None):
            args = {'data': request.POST, 'auto_id': 'id_%s_%%s' % fapp}
            forms[fapp] = (request.POST and app_feed_forms[fapp](**args)
                           or app_feed_forms[fapp](auto_id='id_%s_%%s' % fapp))
        else:
            forms[fapp] = None
    if forms['forum'] is not None:
        forums = filter_invisible(anonymous_user, Forum.objects.get_cached())
        forms['forum'].fields['forum'].choices = [('', _(u'Please choose'))] + \
            [(f.slug, f.name) for f in forums]
    if forms['ikhaya'] is not None:
        forms['ikhaya'].fields['category'].choices = [('*', _(u'All'))] + \
            [(c.slug, c.name) for c in Category.objects.all()]
    if forms['wiki'] is not None:
        wiki_pages = cache.get('feedselector/wiki/pages')
        if not wiki_pages:
            wiki_pages = WikiPage.objects.get_page_list()
            cache.set('feedselector/wiki/pages', wiki_pages)
        forms['wiki'].fields['page'].choices = [('*', _(u'All'))] + \
            [(p, p) for p in wiki_pages]

    if request.method == 'POST':
        form = forms[app]
        if form.is_valid():
            data = form.cleaned_data
            if app == 'forum':
                if data['component'] == '*':
                    return HttpResponseRedirect(href('forum', 'feeds',
                           data['mode'], data['count']))
                if data['component'] == 'forum':
                    return HttpResponseRedirect(href('forum', 'feeds', 'forum',
                           data['forum'], data['mode'], data['count']))

            elif app == 'ikhaya':
                if data['category'] == '*':
                    return HttpResponseRedirect(href('ikhaya', 'feeds',
                           data['mode'], data['count']))
                else:
                    return HttpResponseRedirect(href('ikhaya', 'feeds',
                           data['category'], data['mode'], data['count']))

            elif app == 'planet':
                return HttpResponseRedirect(href('planet', 'feeds',
                       data['mode'], data['count']))

            elif app == 'wiki':
                if data['page'] == '*' or not data['page']:
                    return HttpResponseRedirect(href('wiki', '_feed',
                           data['count']))
                else:
                    return HttpResponseRedirect(href('wiki', '_feed',
                           data['page'], data['count']))

    return {
        'app':         app,
        'forum_form':  forms['forum'],
        'ikhaya_form': forms['ikhaya'],
        'planet_form': forms['planet'],
        'wiki_form':   forms['wiki'],
    }


@templated('portal/about_inyoka.html')
def about_inyoka(request):
    """Render a inyoka information page."""
    return {}


@templated('portal/calendar_month.html')
def calendar_month(request, year, month):
    year = int(year)
    month = int(month)
    if year < 1900 or month < 1 or month > 12:
        raise PageNotFound
    days = calendar_entries_for_month(year, month)
    days = [(date(year, month, day), events) for day, events in days.items()]

    return {
        'days': days,
        'year': year,
        'month': month,
        'today': datetime.utcnow().date(),
        'MONTHS': MONTHS,
        'WEEKDAYS': WEEKDAYS,
    }


@templated('portal/calendar_overview.html')
def calendar_overview(request):
    events = Event.objects.order_by('date').filter(date__gte=datetime.utcnow(),\
        visible=True)[:10]
    return {
        'events': events,
        'year': datetime.utcnow().year,
        'month': datetime.utcnow().month,
        'MONTHS': MONTHS,
        'WEEKDAYS': WEEKDAYS,
    }


@templated('portal/calendar_detail.html')
def calendar_detail(request, slug):
    try:
        event = Event.objects.get(slug=slug)
    except Event.DoesNotExist:
        raise PageNotFound()
    return {
        'google_link': google_calendarize(event),
        'event': event,
        'MONTHS': MONTHS,
        'WEEKDAYS': WEEKDAYS,
    }


@templated('portal/open_search.xml', content_type='text/xml; charset=utf-8')
def open_search(request, app):
    if app not in ('wiki', 'forum', 'planet', 'ikhaya'):
        app='portal'
    return {
        'app': app
    }


@templated('portal/confirm.html')
def confirm(request, action=None):
    ACTIONS = {
        'reactivate_user': reactivate_user,
        'set_new_email': set_new_email,
        'reset_email': reset_email,
    }
    data = request.REQUEST.get('data', u'').strip()
    if not data:
        return {'action': action}

    try:
        data = decode_confirm_data(data)
    except (ValueError, binascii.Error):
        return {
            'failed': _(u'The entered data is invalid.'),
            'action': action
        }

    if 'action' not in data:
        # legacy support, can be removed after september 15th
        data['action'] = 'reactivate_user'

    r = ACTIONS[data.pop('action')](**data)
    if isinstance(r, dict) and action:
        r['action'] = action
    return r

class OpenIdConsumer(Consumer):
    on_complete_url = '/openid/complete/'
    trust_root = 'http://*.' + settings.BASE_DOMAIN_NAME

    @templated('portal/openid_connect.html')
    def do_connect(self, request):
        # TODO: This is mostly duplication of login, maybe merge those two
        redirect = is_safe_domain(request.GET.get('next', '')) and \
                   request.GET['next'] or href('portal')

        failed = inactive = banned = False
        if request.method == 'POST' and 'openid' in request.session:
            form = OpenIDConnectForm(request.POST)
            if form.is_valid():
                data = form.cleaned_data
                try:
                    user = User.objects.authenticate(
                        username=data['username'],
                        password=data['password'])
                except User.DoesNotExist:
                    failed = True
                    user = None
                except UserBanned:
                    failed = banned = True
                    user = None

                if user is not None:
                    if user.is_active:
                        # username matches password and user is active
                        messages.success(request, _(u'You have successfully logged in.'))
                        user.login(request)
                        openid = request.session.pop('openid')
                        if not UserData.objects.filter(key='openid',
                                                       value=openid).count():
                            UserData.objects.create(user=user, key='openid',
                                                    value=openid)
                            messages.success(request,
                                _(u'The OpenID was successfully linked to '
                                  u'your account.'))
                        return HttpResponseRedirect(redirect)
                    inactive = True
                failed = True
        else:
            form = OpenIDConnectForm()
        return {
            'form': form,
            'openid': request.session.get('openid', None),
            'failed':       failed,
            'inactive':     inactive,
            'banned':       banned,
        }

    def on_success(self, request, identity_url, openid_response):
        response = self.redirect_if_valid_next(request)

        # till https://github.com/simonw/django-openid/commit/5062aa93abc9a8d6f90837db690c26ace1c68672
        # is resolved
        next = request.session.pop('next', href('portal'))
        if not response:
            response = HttpResponseRedirect(next)

        try:
            user = UserData.objects.select_related('user').get(
                    key='openid',
                    value=openid_response.identity_url).user
            if user.is_active:
                messages.success(request, _(u'You have successfully logged in.'))
                user.login(request)
            else:
<<<<<<< HEAD
                messages.error(request, u'Dieser Benutzer ist nicht aktiviert.')
=======
                flash(_(u'This user is not activated'), False)
>>>>>>> 24c61de8
        except UserData.DoesNotExist:
            request.session['openid'] = identity_url
            response = HttpResponseRedirect(href('portal', 'openid', 'connect',
                                                 next=next))

        return response

    def show_error(self, request, message, exception=None):
<<<<<<< HEAD
        messages.error(request, u'Fehler bei OpenId-Login: %s' % message)
=======
        flash(_(u'Error on OpenID login: %(message)s') % {'message': message})
>>>>>>> 24c61de8
        return HttpResponseRedirect('/')


openid_consumer = OpenIdConsumer(SessionPersist)


@require_permission('configuration_edit')
@templated('portal/configuration.html')
def config(request):
    keys = ['max_avatar_width', 'max_avatar_height', 'max_avatar_size',
            'max_signature_length', 'max_signature_lines', 'get_ubuntu_link',
            'license_note', 'get_ubuntu_description', 'blocked_hosts',
            'wiki_newpage_template', 'wiki_newpage_root', 'wiki_newpage_infopage',
            'team_icon_height', 'team_icon_width', 'distri_versions',
            'ikhaya_description', 'planet_description']

    team_icon = storage['team_icon']

    if request.method == 'POST':
        form = ConfigurationForm(request.POST, request.FILES)
        if form.is_valid():
            data = form.cleaned_data
            for k in keys:
                storage[k] = data[k]

            if data['global_message'] != storage['global_message']:
                storage['global_message'] = data['global_message']
                storage['global_message_time'] = time.time()

            if data['team_icon']:
                default_storage.delete(storage['team_icon'])
                icon = Image.open(data['team_icon'])
                fn = 'portal/global_team_icon.%s' % icon.format.lower()
                default_storage.save(fn, data['team_icon'])
                storage['team_icon'] = team_icon = fn

            if data['license_note']:
                context = RenderContext(request, simplified=True)
                node = parse(data['license_note'])
                storage['license_note_rendered'] = node.render(context, 'html')

<<<<<<< HEAD
            messages.success(request, u'Your settings were successfully changed.')
=======
            flash(_(u'Your settings have been changed successfully.'), True)
>>>>>>> 24c61de8
        else:
            fix_errors(request)
    else:
        storage['distri_versions'] = storage['distri_versions'] or u'[]'
        form = ConfigurationForm(initial=storage.get_many(keys +
                                                ['global_message']))

    return {
        'form': form,
        'team_icon_url': team_icon and href('media', team_icon) or None,
        'versions': list(sorted(UbuntuVersionList())),
    }


@templated('portal/static_page.html')
def static_page(request, page):
    """Renders static pages"""
    try:
        q = StaticPage.objects.get(key=page)
    except StaticPage.DoesNotExist:
        raise PageNotFound
    return {
        'title': q.title,
        'content': q.rendered_content,
        'key': q.key,
        'page': q,
    }


@require_permission('static_page_edit')
@templated('portal/pages.html')
def pages(request):
    sortable = Sortable(StaticPage.objects.all(), request.GET, '-key',
        columns=['key', 'title'])
    return {
        'table': sortable,
        'pages': sortable.get_queryset(),
    }


@require_permission('static_page_edit')
@templated('portal/page_edit.html')
def page_edit(request, page=None):
    preview = None
    new = not bool(page)
    if page:
        page = StaticPage.objects.get(key=page)

    if request.method == 'POST':
        form = EditStaticPageForm(request.POST, instance=page)
        if form.is_valid():
            if 'preview' in request.POST:
                ctx = RenderContext(request)
                preview = parse(form.cleaned_data['content']).render(ctx, 'html')
            if 'send' in request.POST:
                page = form.save()
                if new:
                    msg = _(u'The page “%(page)s“ was created successfully.')
                else:
                    msg = _(u'The page “%(page)s“ was changed successfully.')
                messages.success(request, msg % {'page': page.title})
                return HttpResponseRedirect(href('portal', page.key))
    else:
        form = EditStaticPageForm(instance=page)

    return {
        'form': form,
        'page': page,
        'preview': preview
    }


@require_permission('markup_css_edit')
@templated('portal/styles.html')
def styles(request):
    key = 'markup_styles'
    if request.method == 'POST':
        form = EditStyleForm(request.POST)
        if form.is_valid():
            storage[key] = form.data['styles']
            messages.success(request, _(u'The stylesheet was saved successfully.'))
    else:
        form = EditStyleForm(initial={'styles': storage.get(key, u'')})
    return {
        'form': form
    }


def ikhaya_redirect(request, id):
    article = get_object_or_404(Article, pk=int(id))
    return HttpResponseRedirect(url_for(article))


def csrf_failure(request, reason=None):
    return TemplateResponse('errors/400_csrf.html', {}, 403)<|MERGE_RESOLUTION|>--- conflicted
+++ resolved
@@ -333,11 +333,7 @@
             messages.error(request, _(u'This user does not exist.'))
             return HttpResponseRedirect(href())
         if user.new_password_key != new_password_key:
-<<<<<<< HEAD
             messages.error(request, _(u'Invalid activation key.'))
-=======
-            flash(_(u'Invalid activation key.'), False)
->>>>>>> 24c61de8
             return HttpResponseRedirect(href())
         form = SetNewPasswordForm(initial={
             'username': user.username,
@@ -600,14 +596,9 @@
         pass
     else:
         subscription.delete()
-<<<<<<< HEAD
         messages.info(request,
-            _(u'From now on you won’t be notfied anymore about activities of '
-              u'“%(username)s“.') % {'username': user.username})
-=======
-        flash(_(u'From now on you won’t be notified anymore about activities of '
+            _(u'From now on you won’t be notified anymore about activities of '
                 u'“%(username)s“.') % {'username': user.username})
->>>>>>> 24c61de8
     return HttpResponseRedirect(url_for(user))
 
 
@@ -675,12 +666,7 @@
             else:
                 openids = map(int, request.POST.getlist('openids'))
                 UserData.objects.filter(user=user, pk__in = openids).delete()
-<<<<<<< HEAD
-                messages.success(request, _(u'Your profileinformation were updated successfully.'))
-=======
-                flash(_(u'Your profile information were updated successfully.'),
-                      True)
->>>>>>> 24c61de8
+                messages.success(request, _(u'Your profile information were updated successfully.'))
                 return HttpResponseRedirect(href('portal', 'usercp', 'profile'))
         else:
             fix_errors(request)
@@ -885,18 +871,11 @@
     Redirect page that shows a small flash message that
     the user was redirected
     """
-<<<<<<< HEAD
     messages.info(request,
-        _(u'You were redirected to our wiki to change your userpage. To get '
-          u'back, you can use the link or your browser’s “back“ button.'))
-    # TODO: hardcoded wikipage
-    return HttpResponseRedirect(href('wiki', 'Benutzer', request.user.username, action='edit'))
-=======
-    flash(_(u'You were redirected to our wiki to change your user page. To get '
+        _(u'You were redirected to our wiki to change your user page. To get '
             u'back, you can use the link or your browser’s “back“ button.'))
     return HttpResponseRedirect(href('wiki', settings.WIKI_USER_BASE,
                                      request.user.username, action='edit'))
->>>>>>> 24c61de8
 
 
 def get_user(username):
@@ -1497,17 +1476,6 @@
                                                             user=recipient)
                     if 'pm_new' in recipient.settings.get('notifications',
                                                           ('pm_new',)):
-<<<<<<< HEAD
-                        send_notification(recipient, 'new_pm', u'Neue private '
-                                          u'Nachricht von %s: %s' %
-                                          (request.user.username, d['subject']), {
-                                              'user':     recipient,
-                                              'sender':   request.user,
-                                              'subject':  d['subject'],
-                                              'entry':    entry,
-                                          })
-                messages.success(request, _(u'The message was sent successfully.'))
-=======
                         send_notification(recipient, 'new_pm',
                             _(u'New private message from %(username)s: %(subject)s')
                             % {'username': request.user.username,
@@ -1517,8 +1485,8 @@
                              'subject':  d['subject'],
                              'entry':    entry,
                         })
-                flash(_(u'The message was sent successfully.'), True)
->>>>>>> 24c61de8
+
+                messages.success(request, _(u'The message was sent successfully.'))
 
             return HttpResponseRedirect(href('portal', 'privmsg'))
     else:
@@ -1815,11 +1783,7 @@
 
 
 def usermap(request):
-<<<<<<< HEAD
-    messages.info(_(u'The usermap was temporarily disabled.'))
-=======
-    flash(_(u'The user map was temporarily disabled.'))
->>>>>>> 24c61de8
+    messages.info(_(u'The user map was temporarily disabled.'))
     return HttpResponseRedirect(href('portal'))
 
 
@@ -2056,11 +2020,7 @@
                 messages.success(request, _(u'You have successfully logged in.'))
                 user.login(request)
             else:
-<<<<<<< HEAD
-                messages.error(request, u'Dieser Benutzer ist nicht aktiviert.')
-=======
-                flash(_(u'This user is not activated'), False)
->>>>>>> 24c61de8
+                messages.error(request, _(u'This user is not activated'))
         except UserData.DoesNotExist:
             request.session['openid'] = identity_url
             response = HttpResponseRedirect(href('portal', 'openid', 'connect',
@@ -2069,11 +2029,7 @@
         return response
 
     def show_error(self, request, message, exception=None):
-<<<<<<< HEAD
-        messages.error(request, u'Fehler bei OpenId-Login: %s' % message)
-=======
-        flash(_(u'Error on OpenID login: %(message)s') % {'message': message})
->>>>>>> 24c61de8
+        messages.error(request, _(u'Error on OpenID login: %(message)s') % {'message': message})
         return HttpResponseRedirect('/')
 
 
@@ -2115,11 +2071,7 @@
                 node = parse(data['license_note'])
                 storage['license_note_rendered'] = node.render(context, 'html')
 
-<<<<<<< HEAD
-            messages.success(request, u'Your settings were successfully changed.')
-=======
-            flash(_(u'Your settings have been changed successfully.'), True)
->>>>>>> 24c61de8
+            messages.success(request, _(u'Your settings have been changed successfully.'))
         else:
             fix_errors(request)
     else:
