--- conflicted
+++ resolved
@@ -223,7 +223,6 @@
                   <a href="{{ post|url('hide') }}"
                      class="action action_delete">{% trans %}Delete{% endtrans %}</a> |
                 {%- endif %}
-<<<<<<< HEAD
                 {%- if can_moderate %}
                   {%- if post.has_revision %}
                     <span class="admin_link">
@@ -231,7 +230,7 @@
                          class="action action_review">{% trans %}Show revisions{% endtrans %}</a> |
                     </span>
                   {%- endif %}
-                  {% if not loop.first %}
+                  {% if not post.topic.first_post == post %}
                     {%- if post.hidden %}
                       <span class="admin_link">
                         <a href="{{ post|url('restore') }}"
@@ -247,13 +246,6 @@
                         <a href="{{ post|url('hide') }}"
                            class="action action_hide">{% trans %}Hide{% endtrans %}</a> |
                       </span>
-=======
-                {% if not post.topic.first_post == post %}
-                  {%- if post.hidden %}
-                    <span class="admin_link"><a href="{{ post|url('restore') }}" class="action action_restore">wiederherstellen</a> |</span>
-                    {%- if not can_delete(post) %}
-                      <span class="admin_link"><a href="{{ post|url('delete') }}" class="action action_delete">endgültig löschen</a> |</span>
->>>>>>> 0b779dc5
                     {%- endif %}
                   {% endif %}
                 {%- endif %}
