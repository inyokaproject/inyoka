#-*- coding: utf-8 -*-
from django.core.cache import cache
from django.db import router
<<<<<<< HEAD
from django.contrib.admin.util import NestedObjects
=======
>>>>>>> c10af95e
from django.test import TestCase, TransactionTestCase

from inyoka.forum.models import Forum, Topic, Post
from inyoka.portal.user import User
from inyoka.utils.cache import request_cache


class TestForumModel(TransactionTestCase):

    def setUp(self):
        self.parent1 = Forum(name='This is a test')
        self.parent1.save()
        self.parent2 = Forum(name='This is a second test', parent=self.parent1)
        self.parent2.save()
        self.forum = Forum(name='This rocks damnit', parent=self.parent2)
        self.forum.save()

    def tearDown(self):
<<<<<<< HEAD
        collector = NestedObjects(using=router.db_for_write(Forum))
        collector.collect((self.forum, self.parent2, self.parent1))
        collector.delete()
=======
        for object in (self.forum, self.parent2, self.parent1):
            object.delete()
>>>>>>> c10af95e

    def test_automatic_slug(self):
        self.assertEqual(self.forum.slug, 'this-rocks-damnit')

    def test_parents(self):
        self.assertEqual(self.parent1.parents, [])
        self.assertEqual(self.parent2.parents, [self.parent1])
        self.assertEqual(self.forum.parents, [self.parent2, self.parent1])

    def test_children(self):
        self.assertEqual(self.forum.children, [])
        self.assertEqual(self.parent2.children, [self.forum])
        self.assertEqual(self.parent1.children, [self.parent2])

    def test_get_children_recursive(self):
        rec = list(Forum.get_children_recursive((self.forum, self.parent1, self.parent2)))
        rec2 = list(Forum.get_children_recursive((self.forum,)))
        rec3 = list(Forum.get_children_recursive((self.parent2,)))
        rec4 = list(Forum.get_children_recursive((self.parent2,), self.parent1))
        self.assertEqual(rec, [(0, self.parent1), (1, self.parent2), (2, self.forum)])
        self.assertEqual(rec2, [])
        self.assertEqual(rec3, [])
        self.assertEqual(rec4, [(0, self.parent2)])

    def test_get_slugs(self):
        map = {self.parent1.id: 'this-is-a-test',
               self.parent2.id: 'this-is-a-second-test',
               self.forum.id: 'this-rocks-damnit'}
        request_cache.delete('forum/slugs')
        self.assertEqual(request_cache.get('forum/slugs'), None)
        self.assertEqual(Forum.objects.get_slugs(), map)
        self.assertEqual(request_cache.get('forum/slugs'), map)

    def test_get_ids(self):
        self.assertEqual(set(Forum.objects.get_ids()),
                         set([self.parent1.id, self.parent2.id, self.forum.id]))

    def test_unified_get(self):
        cache.delete('forum/forums/%s' % self.forum.slug)
        self.assertEqual(self.forum, Forum.objects.get(self.forum.id))
        self.assertEqual(cache.get('forum/forums/%s' % self.forum.slug), self.forum)

        self.assertEqual(self.forum, Forum.objects.get(self.forum.slug))
        self.assertEqual(self.forum, Forum.objects.get(id=self.forum.id))
        self.assertEqual(self.forum, Forum.objects.get(slug=self.forum.slug))

    def test_get_all_forums_cached(self):
        map = {'forum/forums/this-is-a-test': self.parent1,
               'forum/forums/this-is-a-second-test': self.parent2,
               'forum/forums/this-rocks-damnit': self.forum}
        cache.delete_many(map.keys())
        self.assertEqual(Forum.objects.get_all_forums_cached(), map)
        self.assertEqual(cache.get('forum/forums/this-is-a-test'), self.parent1)
        new_forum = Forum(name='yeha')
        new_forum.save()
        new_map = map.copy()
        new_map.update({'forum/forums/yeha': new_forum})
        self.assertEqual(cache.get('forum/forums/yeha'), None)
        self.assertEqual(Forum.objects.get_all_forums_cached(), new_map)
        self.assertEqual(cache.get('forum/forums/yeha'), new_forum)
        new_forum.delete()


class TestPostSplit(TransactionTestCase):

    def setUp(self):
        self.user = User.objects.register_user('admin', 'admin', 'admin', False)

        self.category = Forum(name='category')
        self.category.save()
        self.forum = Forum(name='forum')
        self.forum.user_count_posts = True
        self.forum.save()
        self.forum2 = Forum(name='forum2')
        self.forum2.user_count_posts = False
        self.forum2.save()
        self.topic1 = Topic(title='topic', author=self.user)
        self.forum.topics.add(self.topic1)
        self.topic2 = Topic(title='topic2', author=self.user)
        self.forum2.topics.add(self.topic2)

        self.fp1 = Post(text=u'test1', author=self.user)
        self.topic1.posts.add(self.fp1)
        self.topic1.posts.add(Post(text=u'test2', author=self.user))
        self.lp1 = Post(text=u'test3', author=self.user)
        self.topic1.posts.add(self.lp1)
        self.fp2 = Post(text=u'test4', author=self.user)
        self.topic2.posts.add(self.fp2)

    def tearDown(self):
<<<<<<< HEAD
        collector = NestedObjects(using=router.db_for_write(Forum))
        collector.collect((self.forum, self.forum2, self.category))
        collector.delete()
=======
        objects = [self.topic1, self.topic2, self.forum, self.forum2,
                   self.category]
        for object in objects:
            if object.pk:
                # We delete a topic in test_split_post_remove_topic, so
                # we do not have a pk here for everything...
                object.delete()
>>>>>>> c10af95e

    def test_post_counter(self):
        user = User.objects.get(id=self.user.id)
        self.assertEqual(user.post_count, 3)

    def test_topic_count(self):
        self.assertEqual(Topic.objects.get(id=self.topic1.id).post_count, 3)
        self.assertEqual(Topic.objects.get(id=self.topic2.id).post_count, 1)

    def test_topic_first_post(self):
        self.assertEqual(Topic.objects.get(id=self.topic1.id).first_post,
                         Post.objects.get(id=self.fp1.id))

    def test_topic_last_post(self):
        self.assertEqual(Topic.objects.get(id=self.topic1.id).last_post,
                         Post.objects.get(id=self.lp1.id))

    def test_split_post(self):
        posts = Post.objects.filter(text__in=(u'test2', u'test3')).all()

        t1 = Topic.objects.get(id=self.topic1.id)
        t2 = Topic.objects.get(id=self.topic2.id)
        Post.split(posts, t1, t2)
        user = User.objects.get(id=self.user.id)
        t1 = Topic.objects.get(id=self.topic1.id)
        t2 = Topic.objects.get(id=self.topic2.id)

        self.assertEqual(user.post_count, 1)
        self.assertEqual(t1.post_count, 1)
        self.assertEqual(t2.post_count, 3)
        self.assertEqual(t1.first_post, self.fp1)
        self.assertEqual(t2.first_post, self.fp2)
        self.assertEqual(t1.last_post, self.fp1)
        self.assertEqual(t1.forum.last_post, self.lp1)
        self.assertEqual(t2.last_post, Post.objects.get(text='test3'))
        self.assertEqual(t2.forum.last_post, self.fp2)
        post_ids = [p.pk for p in [self.fp2] + list(posts)]
        self.assertEqual([p.pk for p in t2.posts.order_by('position')], post_ids)

    def test_split_new_topic(self):
        posts = Post.objects.filter(text__in=(u'test2', u'test3')).all()
        new_topic = Topic(title='topic', author=self.user)
        self.forum2.topics.add(new_topic)

        t1 = Topic.objects.get(id=self.topic1.id)

        Post.split(posts, t1, new_topic)

        user = User.objects.get(id=self.user.id)
        t1 = Topic.objects.get(id=self.topic1.id)
        t2 = Topic.objects.get(id=new_topic.id)

        self.assertEqual(user.post_count, 1)
        self.assertEqual(t1.post_count, 1)
        self.assertEqual(t2.post_count, 2)
        self.assertEqual(t1.first_post, self.fp1)
        self.assertEqual(t2.first_post, Post.objects.get(text='test2'))
        self.assertEqual(t1.last_post, self.fp1)
        self.assertEqual(t1.forum.last_post, self.lp1)
        self.assertEqual(t2.last_post, Post.objects.get(text='test3'))
        self.assertEqual(t2.forum.last_post, self.fp2)
        post_ids = [p.pk for p in list(posts)]
        self.assertEqual([p.pk for p in t2.posts.order_by('position')], post_ids)

        # cleanup
<<<<<<< HEAD
        #
        collector = NestedObjects(using=router.db_for_write(Forum))
        collector.collect((new_topic,))
        collector.delete()
=======
        new_topic.delete()
>>>>>>> c10af95e

    def test_split_post_remove_topic(self):
        posts = Post.objects.filter(text__in=(u'test1', u'test2', u'test3')).all()
        Post.split(posts, self.topic1, self.topic2)
        user = User.objects.get(id=self.user.id)
        t2 = Topic.objects.get(id=self.topic2.id)

        self.assertEqual(user.post_count, 0)
        self.assertEqual(Topic.objects.filter(id=self.topic1.id).count(), 0)
        self.assertEqual(t2.post_count, 4)
        self.assertEqual(t2.first_post, self.fp2)
        self.assertEqual(t2.last_post, Post.objects.get(text='test3'))
        post_ids = [p.pk for p in [self.fp2] + list(posts)]
        self.assertEqual([p.pk for p in t2.posts.order_by('position')], post_ids)


class TestPostMove(TransactionTestCase):

    def setUp(self):
        self.user = User.objects.register_user('admin', 'admin', 'admin', False)

        self.category = Forum(name='category')
        self.category.save()
        self.forum = Forum(name='forum')
        self.forum.user_count_posts = True
        self.forum.save()
        self.forum2 = Forum(name='forum2')
        self.forum2.user_count_posts = False
        self.forum2.save()
        self.topic1 = Topic(title='topic', author=self.user)
        self.forum.topics.add(self.topic1)
        self.topic2 = Topic(title='topic2', author=self.user)
        self.forum2.topics.add(self.topic2)

        self.topic1.posts.add(Post(text=u'test1', author=self.user))
        self.topic1.posts.add(Post(text=u'test2', author=self.user))
        self.lp1 = Post(text=u'test3', author=self.user)
        self.topic1.posts.add(self.lp1)
        self.lp2 = Post(text=u'test4', author=self.user)
        self.topic2.posts.add(self.lp2)

    def tearDown(self):
<<<<<<< HEAD
        collector = NestedObjects(using=router.db_for_write(Forum))
        collector.collect((self.forum, self.forum2, self.category))
        collector.delete()
=======
        objects = [self.topic1, self.topic2, self.forum, self.forum2,
                   self.category]
        for obj in objects:
            obj.delete()
>>>>>>> c10af95e

    def test_post_counter(self):
        user = User.objects.get(id=self.user.id)
        self.assertEqual(user.post_count, 3)

    def test_topic_count(self):
        self.assertEqual(Topic.objects.get(id=self.topic1.id).post_count, 3)
        self.assertEqual(Topic.objects.get(id=self.topic2.id).post_count, 1)

    def test_topic_move(self):
        Topic.objects.get(id=self.topic1.id).move(self.forum2)
        user = User.objects.get(id=self.user.id)
        topic = Topic.objects.get(id=self.topic1.id)
        self.assertEqual(user.post_count, 0)
        self.assertEqual(topic.post_count, 3)
        self.assertEqual(topic.last_post, self.lp1)
        self.assertEqual(topic.forum.last_post, self.lp2)
        self.assertEqual(Forum.objects.get(id=self.forum.id).last_post, None)<|MERGE_RESOLUTION|>--- conflicted
+++ resolved
@@ -1,10 +1,6 @@
 #-*- coding: utf-8 -*-
 from django.core.cache import cache
 from django.db import router
-<<<<<<< HEAD
-from django.contrib.admin.util import NestedObjects
-=======
->>>>>>> c10af95e
 from django.test import TestCase, TransactionTestCase
 
 from inyoka.forum.models import Forum, Topic, Post
@@ -23,14 +19,8 @@
         self.forum.save()
 
     def tearDown(self):
-<<<<<<< HEAD
-        collector = NestedObjects(using=router.db_for_write(Forum))
-        collector.collect((self.forum, self.parent2, self.parent1))
-        collector.delete()
-=======
         for object in (self.forum, self.parent2, self.parent1):
             object.delete()
->>>>>>> c10af95e
 
     def test_automatic_slug(self):
         self.assertEqual(self.forum.slug, 'this-rocks-damnit')
@@ -121,11 +111,6 @@
         self.topic2.posts.add(self.fp2)
 
     def tearDown(self):
-<<<<<<< HEAD
-        collector = NestedObjects(using=router.db_for_write(Forum))
-        collector.collect((self.forum, self.forum2, self.category))
-        collector.delete()
-=======
         objects = [self.topic1, self.topic2, self.forum, self.forum2,
                    self.category]
         for object in objects:
@@ -133,7 +118,6 @@
                 # We delete a topic in test_split_post_remove_topic, so
                 # we do not have a pk here for everything...
                 object.delete()
->>>>>>> c10af95e
 
     def test_post_counter(self):
         user = User.objects.get(id=self.user.id)
@@ -199,14 +183,7 @@
         self.assertEqual([p.pk for p in t2.posts.order_by('position')], post_ids)
 
         # cleanup
-<<<<<<< HEAD
-        #
-        collector = NestedObjects(using=router.db_for_write(Forum))
-        collector.collect((new_topic,))
-        collector.delete()
-=======
         new_topic.delete()
->>>>>>> c10af95e
 
     def test_split_post_remove_topic(self):
         posts = Post.objects.filter(text__in=(u'test1', u'test2', u'test3')).all()
@@ -249,16 +226,10 @@
         self.topic2.posts.add(self.lp2)
 
     def tearDown(self):
-<<<<<<< HEAD
-        collector = NestedObjects(using=router.db_for_write(Forum))
-        collector.collect((self.forum, self.forum2, self.category))
-        collector.delete()
-=======
         objects = [self.topic1, self.topic2, self.forum, self.forum2,
                    self.category]
         for obj in objects:
             obj.delete()
->>>>>>> c10af95e
 
     def test_post_counter(self):
         user = User.objects.get(id=self.user.id)
