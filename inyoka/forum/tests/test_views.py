--- conflicted
+++ resolved
@@ -132,22 +132,20 @@
                          self.num_topics_on_last_page)
         self.assertTrue(self.client.get("/last24/6/").status_code == 404)
 
-<<<<<<< HEAD
-        action_paginationurl = [ href('forum', 'last%d' % 24, self.forum3.slug),
-                                 href('forum', 'last%d' % 24),
-                                 href('forum', 'egosearch', self.forum3.slug),
-                                 href('forum', 'egosearch'),
-                                 href('forum', 'author', self.user.username,
-                                      self.forum3.slug),
-                                 href('forum', 'author', self.user.username),
-                                 href('forum', 'unsolved', self.forum3.slug),
-                                 href('forum', 'unsolved'),
-                                 href('forum', 'topic_author',
-                                      self.user.username, self.forum3.slug),
-                                 href('forum', 'topic_author', self.user.username),
-                                 href('forum', 'newposts', self.forum3.slug),
-                                 href('forum', 'newposts'),
-                                 ]
+        action_paginationurl = [
+            href('forum', 'last%d' % 24, self.forum3.slug),
+            href('forum', 'last%d' % 24),
+            href('forum', 'egosearch', self.forum3.slug),
+            href('forum', 'egosearch'),
+            href('forum', 'author', self.user.username, self.forum3.slug),
+            href('forum', 'author', self.user.username),
+            href('forum', 'unsolved', self.forum3.slug),
+            href('forum', 'unsolved'),
+            href('forum', 'topic_author', self.user.username, self.forum3.slug),
+            href('forum', 'topic_author', self.user.username),
+            href('forum', 'newposts', self.forum3.slug),
+            href('forum', 'newposts')]
+
         for url in action_paginationurl:
             # InyokaClient.get needs only the right part of the url
             path = url[url.index(settings.BASE_DOMAIN_NAME) +
@@ -157,7 +155,7 @@
                     "%s does not render pagination urls properly" % path)
             self.assertNotIn('%s6/' % url, response.tmpl_context['pagination'],
                     "%s does display more pages than available" % path)
-=======
+
     def test_service_splittopic(self):
         t1 = Topic.objects.create(title='A: topic', slug='a:-topic',
                 author=self.user, forum=self.forum2)
@@ -181,5 +179,4 @@
                     'post': p2.pk,
                     'topic': t2.slug})
         response = self.client.get('/topic/%s/split/' % t2.slug)
-        self.assertEqual(response.status_code, 200)
->>>>>>> 884b9b58
+        self.assertEqual(response.status_code, 200)