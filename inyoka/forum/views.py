--- conflicted
+++ resolved
@@ -372,26 +372,16 @@
                 attachments, override=d['override']
             )
             if not attachment:
-<<<<<<< HEAD
                 messages.error(request, _(u'The attachment “%(attachment)s“ does already exist.')
                                % {'attachment': att_name})
-=======
-                flash(_(u'The attachment “%(attachment)s“ does already exist.')
-                      % {'attachment': att_name}, False)
->>>>>>> 837d2997
             else:
                 attachment.comment = d['comment']
                 attachment.save()
                 attachments.append(attachment)
                 att_ids.append(attachment.id)
-<<<<<<< HEAD
                 messages.success(request, _(u'The attachment “%(attachment)s“ was added '
                                  'successfully.') % {'attachment': att_name})
-=======
-                flash(_(u'The attachment “%(attachment)s“ was added '
-                        'successfully.') % {'attachment': att_name}, True)
-
->>>>>>> 837d2997
+
     elif 'delete_attachment' in request.POST:
         id = int(request.POST['delete_attachment'])
         matching_attachments = filter(lambda a: a.id == id, attachments)
