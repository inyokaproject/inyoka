# -*- coding: utf-8 -*-
"""
    inyoka.forum.forms
    ~~~~~~~~~~~~~~~~~~

    Forms for the forum.

    :copyright: (c) 2007-2011 by the Inyoka Team, see AUTHORS for more details.
    :license: GNU GPL, see LICENSE for more details.
"""
from django import forms
<<<<<<< HEAD
from django.utils.html import escape
=======
from django.utils.translation import ugettext as _, ugettext_lazy
>>>>>>> 837d2997
from inyoka.utils.forms import MultiField, SlugField, StrippedCharField
from inyoka.forum.acl import CAN_READ
from inyoka.forum.models import Topic, Forum
from inyoka.forum.constants import VERSION_CHOICES, DISTRO_CHOICES
from inyoka.utils.local import current_request
from inyoka.utils.sessions import SurgeProtectionMixin


class ForumField(forms.ChoiceField):
    def refresh(self, priv=CAN_READ, add=[], remove=[]):
        """
        Generates a hierarchical representation of all forums for a choice field.
        Only forums with at least `priv` for the current user are taken into
        account. Addtitional items can be prepanded as a list of tuples
        `[(val1,repr1),(val2,repr2)]` with the `add` keyword. To remove items
        from the list use a list of Forum objects in the `remove` keyword.
        """
        forums = Forum.objects.get_forums_filtered(current_request.user,
            priv, sort=True)

        for f in remove:
            if f in forums:
                forums.remove(f)

        forums = Forum.get_children_recursive(forums)
        choices = []
        for offset, f in forums:
            title = f.name[0] + u' ' + (u'   ' * offset) + f.name
            choices.append((f.id, title))
        self.choices = add + choices

class NewPostForm(SurgeProtectionMixin, forms.Form):
    """
    Allows the user to create a new post.  It provides the following fields:
    `text`
        The text for the post.
    It's generally used together with `AddAttachmentForm`.
    """
    text = StrippedCharField(widget=forms.Textarea)


class EditPostForm(forms.Form):
    """
    Allows the user to edit the text of a post.
    This form takes the additional keyword argument `is_first_post`.
    It's generally used together with `AddAttachmentForm`.
    """
    text = StrippedCharField(widget=forms.Textarea)
    # the following fields only appear if the post is the first post of the
    # topic.
    #: the user can select, whether the post's topic should be sticky or not.
    sticky = forms.BooleanField(required=False)
    title = forms.CharField(widget=forms.TextInput(attrs={'size':60}))
    ubuntu_version = forms.ChoiceField(choices=VERSION_CHOICES,
                                                required=False)
    ubuntu_distro = forms.ChoiceField(choices=DISTRO_CHOICES, required=False)

    def __init__(self, *args, **kwargs):
        self.is_first_post = kwargs.pop('is_first_post', False)
        forms.Form.__init__(self, *args, **kwargs)

    def clean(self):
        data = self.cleaned_data
        if not self.is_first_post:
            for k in ['sticky', 'title', 'ubuntu_version', 'ubuntu_distro']:
                self._errors.pop(k, None)
        return data


class NewTopicForm(SurgeProtectionMixin, forms.Form):
    """
    Allows the user to create a new topic.
    It provides the following fields:
    `title`
        The title of the topic.
    `text`
        The text of the first post inside the topic.
    `polls`
        A list of new polls bound to this topic.
    `ubuntu_version`
        The ubuntu version the user has.
    `ubuntu_distro`
        The ubuntu distribution the user has.
    It's used together with `AddAttachmentForm` in general.
    """
    title = StrippedCharField(widget=forms.TextInput(attrs={'size':60}),
                            max_length=100)
    text = StrippedCharField(widget=forms.Textarea)
    ubuntu_version = forms.ChoiceField(choices=VERSION_CHOICES,
                                                required=False)
    ubuntu_distro = forms.ChoiceField(choices=DISTRO_CHOICES, required=False)
    sticky = forms.BooleanField(required=False)

    def clean_ubuntu_version(self):
        ubuntu_version = self.cleaned_data.get('ubuntu_version', None)
        if self.force_version and not ubuntu_version:
            raise forms.ValidationError(forms.fields.Field.
                                        default_error_messages['required'])
        return ubuntu_version

    def clean_ubuntu_distro(self):
        ubuntu_distro = self.cleaned_data.get('ubuntu_distro', None)
        if self.force_version and not ubuntu_distro:
            raise forms.ValidationError(forms.fields.Field.
                                        default_error_messages['required'])
        return ubuntu_distro

    def __init__(self, *args, **kwargs):
        self.force_version = kwargs.pop('force_version', False)
        forms.Form.__init__(self, *args, **kwargs)


class MoveTopicForm(forms.Form):
    """
    This form gives the user the possibility to select a new forum for a
    topic.
    """
    forum = ForumField()


class SplitTopicForm(forms.Form):
    """
    This form used on the split topic page gives the user the choice whether
    the posts should be moved into an existing or a new topic.
    """
    action = forms.ChoiceField(choices=(('add', ''), ('new', '')))
    #: the title of the new topic
    title = forms.CharField(max_length=200)
    #: the forum of the new topic
    forum = ForumField()
    #: the slug of the existing topic
    topic = forms.CharField(max_length=200)
    #: version info. defaults to the values set in the old topic.
    ubuntu_version = forms.ChoiceField(choices=VERSION_CHOICES,
                                                required=False)
    ubuntu_distro = forms.ChoiceField(choices=DISTRO_CHOICES, required=False)

    def clean(self):
        data = self.cleaned_data
        if data.get('action') == 'new':
            self._errors.pop('topic', None)
        elif data.get('action') == 'add':
            self._errors.pop('title', None)
            self._errors.pop('forum', None)
        return data

    def clean_topic(self):
        slug = self.cleaned_data.get('topic')
        if slug:
            # Allow URL based Slugs
            if slug.startswith(u'http://'):
                slug = slug.strip(u'/').split(u'/')[-1]
            try:
                topic = Topic.objects.get(slug=slug)
            except Topic.DoesNotExist:
                raise forms.ValidationError(ugettext_lazy(u'No topic with this '
                                                          u'slug found.'))
            return topic
        return slug

    def clean_forum(self):
        id = self.cleaned_data.get('forum')
        return Forum.objects.get(id=int(id))


class AddAttachmentForm(forms.Form):
    """
    Allows the user to upload new attachments.  It provides the following fields:
    `attachment`
        A file field for the uploaded file.

    `filename`
        The target filename.  If this is left blank the original filename
        is used for the server too.

    `override`
        A checkbox for the override flag.  If this is true a filename with
        the same name is overridden (A new revision is created)

    `description`
        The description of the attachment as textarea.
    """
    attachment = forms.FileField(required=True)
    filename = forms.CharField(max_length=512, required=False)
    override = forms.BooleanField(required=False)
    comment = forms.CharField(label=ugettext_lazy(u'Description'), required=False,
                  widget=forms.TextInput(attrs={'size':'60'}))


class AddPollForm(forms.Form):
    question = forms.CharField(max_length=250, widget=forms.TextInput(attrs={'size':'60'}))
    multiple = forms.BooleanField(required=False)
    options = MultiField((forms.CharField(max_length=250, widget=forms.TextInput(attrs={'size':'50'})),))
    duration = forms.IntegerField(min_value=1, max_value=3650, required=False,
                                  widget=forms.TextInput(attrs={'size':'3'}))


class ReportTopicForm(forms.Form):
    """
    Allows the user to report the moderators a topic.
    It's only field is a text field where the user can write why he thinks
    that the moderators should have a look at this topic.
    """
    text = forms.CharField(label=ugettext_lazy(u'Reason'), widget=forms.Textarea)


class ReportListForm(forms.Form):
    """
    This form lets the moderator select a bunch of topics for removing the
    reported flag.
    """
    selected = forms.MultipleChoiceField()

class EditForumForm(forms.Form):
    name = forms.CharField(label=ugettext_lazy(u'Name'), max_length=100)
    slug = SlugField(label=ugettext_lazy(u'Slug'), max_length=100, required=False)
    description = forms.CharField(widget=forms.Textarea(attrs={'rows': 3}),
                                  label=ugettext_lazy(u'Description'), required=False)
    parent = ForumField(label=ugettext_lazy(u'Parent'), required=False)
    position = forms.IntegerField(label=ugettext_lazy(u'Position'), initial=0)

    welcome_msg_subject = forms.CharField(label=ugettext_lazy(u'Title'), max_length=120,
        required=False)
    welcome_msg_text = forms.CharField(label=ugettext_lazy(u'Text'), required=False,
                                       widget=forms.Textarea(attrs={'rows': 3}))
    newtopic_default_text = forms.CharField(label=ugettext_lazy(u'Defaul text for new topics'),
                                            widget=forms.Textarea(attrs={'rows': 3}),
                                            required=False)
    force_version = forms.BooleanField(label=ugettext_lazy(u'Require Ubuntu version'),
                                       required=False)
    #: TODO fix translation: Change the help_text
    count_posts = forms.BooleanField(label=ugettext_lazy(u'Count posts in this forum'),
        help_text=u'Dieser Wert ist nur über das Webteam veränderbar',
        required=False, widget=forms.CheckboxInput({'readonly': True}))

    def __init__(self, *args, **kwargs):
        self.forum = kwargs.pop('forum', None)
        super(EditForumForm, self).__init__(*args, **kwargs)

    def clean_welcome_msg_subject(self):
        data = self.cleaned_data
        if data.get('welcome_msg_text') and not data.get('welcome_msg_subject'):
            raise forms.ValidationError(ugettext_lazy(u'You must enter a title '
                u'in order to set the welcome message'))
        return data['welcome_msg_subject']

    def clean_welcome_msg_text(self):
        data = self.cleaned_data
        if data.get('welcome_msg_subject') and not data.get('welcome_msg_text'):
            raise forms.ValidationError(ugettext_lazy(u'You must enter a text '
                u'in order to set the welcome message'))
        return data['welcome_msg_text']

    def clean_slug(self):
        data = self.cleaned_data['slug']
        if data == 'new':
            raise forms.ValidationError(ugettext_lazy(u'“new“ is not a valid forum slug'))

        slug = self.forum.slug if self.forum else ''
        if data != slug and Forum.objects.filter(slug=data).exists():
            raise forms.ValidationError(_(u'Please select another slug, '
                u'“%(slug)s“ is already in use.') % {'slug': escape(data)})
        return data<|MERGE_RESOLUTION|>--- conflicted
+++ resolved
@@ -9,11 +9,8 @@
     :license: GNU GPL, see LICENSE for more details.
 """
 from django import forms
-<<<<<<< HEAD
 from django.utils.html import escape
-=======
 from django.utils.translation import ugettext as _, ugettext_lazy
->>>>>>> 837d2997
 from inyoka.utils.forms import MultiField, SlugField, StrippedCharField
 from inyoka.forum.acl import CAN_READ
 from inyoka.forum.models import Topic, Forum
