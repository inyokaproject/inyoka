--- conflicted
+++ resolved
@@ -1283,10 +1283,6 @@
 from inyoka.wiki.parser import parse, RenderContext
 from inyoka.wiki.models import Page as WikiPage
 from inyoka.portal.models import Subscription
-<<<<<<< HEAD
-from inyoka.utils.highlight import highlight_code
-=======
->>>>>>> 5769b183
 
 # register signal handlers
 from inyoka.forum import signals