# -*- coding: utf-8 -*-
"""
    inyoka.forum.models
    ~~~~~~~~~~~~~~~~~~~

    Database models for the forum.

    :copyright: (c) 2007-2011 by the Inyoka Team, see AUTHORS for more details.
    :license: GNU GPL, see LICENSE for more details.
"""
from __future__ import division
import os
import re
import shutil
import cPickle
import operator
from os import path
from hashlib import md5
from time import time
from datetime import datetime
from itertools import groupby
from operator import attrgetter

from django.conf import settings
from django.core.cache import cache
from django.core.files.storage import default_storage
from django.db import models, transaction
from django.db.models import F, Count, Max
from django.utils.encoding import force_unicode, DjangoUnicodeDecodeError
from django.contrib.contenttypes.models import ContentType

from inyoka.utils.cache import request_cache
from inyoka.utils.files import get_filename
from inyoka.utils.text import get_new_unique_filename
from inyoka.utils.database import LockableObject, update_model, model_or_none
from inyoka.utils.dates import timedelta_to_seconds
from inyoka.utils.html import escape
from inyoka.utils.urls import href
from inyoka.utils.local import current_request
from inyoka.utils.decorators import deferred
from inyoka.utils.imaging import get_thumbnail

from inyoka.portal.user import User, Group
from inyoka.forum.acl import filter_invisible, get_privileges, CAN_READ, \
    filter_visible, check_privilege
from inyoka.forum.constants import CACHE_PAGES_COUNT, VERSION_CHOICES, \
    DISTRO_CHOICES, POSTS_PER_PAGE, UBUNTU_VERSIONS, UBUNTU_DISTROS_LEGACY, \
    SUPPORTED_IMAGE_TYPES


_newline_re = re.compile(r'\r?\n')

def fix_plaintext(text):
    text = escape(text)
    text = _newline_re.sub('<br />', text)
    return text


class ForumManager(models.Manager):

    def get_slugs(self):
        """Return a slug map.

        The slug map is a dictionary of {Forum.id: Forum.slug} and is retrieved
        from cache.
        """
        slug_map = request_cache.get('forum/slugs')
        if slug_map is None:
            slug_map = dict(Forum.objects.values_list('id', 'slug'))
            request_cache.set('forum/slugs', slug_map, 86400)
        return slug_map

    def get_ids(self):
        """Return all forum ids from cache."""
        return [id for id in self.get_slugs().iterkeys()]

    def get(self, ident=None, slug=None, id=None):
        """Unified .get method that accepts either a id or a slug.

        The forum object is retrieved from cache whenever possible.
        """
        ident = ident or slug or id

        # We unify the usage internally to query the id but accept an slug too.
        # To cache the result we use the slug as it's used in the forum view too
        slugs = self.get_slugs()

        if isinstance(ident, (int, float, long)):
            ident = slugs.get(ident)

        if ident is None:
            return None

        forum = self.get_cached(ident)
        return forum

    def get_all_forums_cached(self):
        """Return all forum objects from cache.

        Every forum is retrieved from cache, if it's not yet cached
        it is stored in the cache afterwards.
        """
        slugs = self.get_slugs()
        reverted = dict((str(y), x) for x, y in slugs.iteritems())
        cache_keys = ['forum/forums/%s' % s for s in reverted]
        forums = cache.get_many(cache_keys)

        # fill forum cache
        missing = [reverted[key.split('/')[-1]] for key in cache_keys
                   if key not in forums]
        if missing:
            query = self.get_query_set()
            # If we query all forums, and all forums are missing we don't
            # need to use an IN (...) expression, allows us to use indexed scans.
            if not len(missing) == len(slugs):
                query = query.filter(id__in=missing)
            for forum in query:
                forums['forum/forums/%s' % forum.slug] = forum
            cache.set_many(forums, 300)

        return forums

    def get_cached(self, slug=None):
        """Return either all or one forum from cache.

        :param slug: If slug is given only one forum is returned.
                     If slug is `None` (default) all forums get returned.
        """
        if slug:
            # we only select one forum and query only one if it's
            # not cached yet.
            forum = cache.get('forum/forums/%s' % slug)
            if forum is None:
                forum = super(ForumManager, self).get(slug=slug)
                if forum:
                    forum.__dict__.pop('last_post', None)
                    cache.set('forum/forums/%s' % slug, forum, 300)
            return forum
        # return all forums instead
        return self.get_all_forums_cached().values()

    def get_forums_filtered(self, user, priv=CAN_READ, reverse=False, sort=False):
        """Return all forums the `user` has proper privileges for.

        :param user: :class:`User` instance.
        :param priv: A bit reresenting a privilege, see :mod:`inyoka.forum.acl`
        :param reverse: Reverse the filtering (visible/unvisible), default is
                        that only visible forums are returned.
        :param sort: Sort the output by position.
        """
        forums = self.get_cached()
        privileges = get_privileges(user, forums)
        if reverse:
            forums = filter_visible(user, forums, priv, privileges)
        else:
            forums = filter_invisible(user, forums, priv, privileges)
        if sort:
            forums = sorted(forums, key=attrgetter('position'))
        return forums

    def get_categories(self):
        return self.get_query_set().filter(parent=None)


class TopicManager(models.Manager):

    def prepare_for_overview(self, topic_ids):
        related = ('author', 'last_post', 'last_post__author', 'first_post',
                   'first_post__author')
        order = ('-sticky', '-last_post__id')
        return self.get_query_set().filter(pk__in=topic_ids) \
                   .select_related(*related).order_by(*order)

    def get_latest(self, forum_slug=None, allowed_forums=None, count=10):
        """
        Return a list of the latest topics in this forum. If no count is
        given the default value from the settings will be used and the whole
        output will be partly cached (highly recommended!).

        The returned objects do not include hidden objects and sticky objects
        aren't at the top!
        """
        key = 'forum/latest_topics'
        forum = None
        if forum_slug is not None:
            key = 'forum/latest_topics/%s' % forum_slug
            forum = Forum.objects.get_cached(forum_slug)

        topic_ids = cache.get(key)
        if topic_ids is None:
            query = Topic.objects.filter(hidden=False)
            if forum_slug:
                query = query.filter(forum__id=forum.id)
            if allowed_forums:
                query = query.filter(forum__id__in=(allowed_forums))

            maxcount = max(settings.AVAILABLE_FEED_COUNTS['forum_forum_feed'])
            topic_ids = list(query.order_by('-id').values_list('id', flat=True)[:maxcount])
            cache.set(key, topic_ids, 300)

        related = ('author', 'last_post', 'last_post__author', 'first_post')
        topics = Topic.objects.filter(id__in=topic_ids) \
                              .order_by('-last_post__id') \
                              .select_related(*related).all()
        return topics[:count]


class Forum(models.Model):
    """This is a forum that may contain subforums or topics.

    If parent is `None` this forum is a category, else it's a common forum
    that can contain topics.  Position is an integer that's used to sort
    the forums.  The lower position is, the higher the forum is displayed.
    """
    objects = ForumManager()

    name = models.CharField(max_length=100)
    slug = models.CharField(max_length=100, unique=True, db_index=True)
    description = models.CharField(max_length=500, blank=True)
    position = models.IntegerField(default=0, db_index=True)
    post_count = models.IntegerField(default=0)
    topic_count = models.IntegerField(default=0)
    newtopic_default_text = models.TextField(null=True, blank=True)
    user_count_posts = models.BooleanField(default=True)
    force_version = models.BooleanField(default=False)

    parent = models.ForeignKey('self', null=True, related_name='_children',
        on_delete=models.PROTECT)
    last_post = models.ForeignKey('forum.Post', null=True, blank=True,
        on_delete=models.PROTECT)
    welcome_message = models.ForeignKey('forum.WelcomeMessage', null=True,
        blank=True, on_delete=models.SET_NULL)

    class Meta:
        verbose_name = u'Forum'
        verbose_name_plural = u'Forums'

    def get_absolute_url(self, action='show'):
        if action == 'show':
            return href('forum', self.parent_id and 'forum' or 'category',
                        self.slug)
        if action in ('newtopic', 'welcome', 'subscribe', 'unsubscribe',
                      'markread'):
            return href('forum', 'forum', self.slug, action)
        if action == 'edit':
            return href('forum', 'forum', self.slug, 'edit')

    def get_parents(self, cached=True):
        """Return a list of all parent forums up to the root level."""
        parents = []
        forums = Forum.objects.get_cached() if cached else \
                 Forum.objects.all()
        qdct = dict((f.id, f) for f in forums)

        forum = qdct[self.id]
        while forum.parent_id is not None:
            forum = qdct[forum.parent_id]
            parents.append(forum)
        return parents

    @property
    def parents(self):
        return self.get_parents(True)

    @property
    def children(self):
        forums = Forum.objects.get_cached()
        children = [forum for forum in forums if forum.parent_id == self.id]
        return children

    def get_children_filtered(self, user, priv=CAN_READ, sort=False):
        """
        Same as children, but check for acls if a user is given.
        If 1=`sort` is True, sort by the position attribute.
        """
        visible_forums = Forum.objects.get_forums_filtered(user, priv=priv, sort=sort)
        return self.filter_children(visible_forums)

    def filter_children(self, forums):
        return [forum for forum in forums if forum.parent_id == self.id]

    def get_read_status(self, user):
        """
        Determine the read status of the whole forum for a specific
        user.
        """
        if user.is_anonymous:
            return True
        return user._readstatus(self)

    def mark_read(self, user):
        """
        Mark all topics in this forum and all related subforums as
        read for the specificed user.
        """
        if user.is_anonymous:
            return
        if user._readstatus.mark(self):
            user.forum_read_status = user._readstatus.serialize()

    def find_welcome(self, user):
        """
        Return a forum with an unread welcome message if exits.
        The message itself, can be retrieved late, by reading the
        welcome_message attribute.
        """
        forums = self.parents
        forums.append(self)
        read = set()
        if user.is_authenticated and user.forum_welcome:
            read = set(int(i) for i in user.forum_welcome.split(','))
        for forum in forums:
            if forum.welcome_message is not None and forum.id not in read:
                return forum
        return None

    def read_welcome(self, user, read=True):
        if user.is_anonymous:
            return
        status = set()
        if user.forum_welcome:
            status = set(int(i) for i in user.forum_welcome.split(','))
        if read:
            status.add(self.id)
        else:
            status.discard(self.id)
        user.forum_welcome = ','.join(str(id) for id in status)
        user.save()

    def invalidate_topic_cache(self):
        cache.delete_many('forum/topics/%d/%d' % (self.id, page+1) for page in
            range(CACHE_PAGES_COUNT))

    @staticmethod
    def get_children_recursive(forums, parent=None, offset=0):
        """
        Yield all forums sorted as in the index page, with indentation.
        `forums` must be sorted by position.
        Every entry is a tuple (offset, forum). Example usage::
            forums = Forum.objects.order_by('-position').all()
            for offset, f in Forum.get_children_recursive(forums):
                choices.append((f.id, u'  ' * offset + f.name))
        """
        if isinstance(parent, Forum):
            parent = parent.id
        matched_forums = filter(lambda f: f.parent_id == parent, forums)
        for f in matched_forums:
            yield offset, f
            for l in Forum.get_children_recursive(forums, f, offset + 1):
                yield l

    def get_supporters(self):
        supporters = cache.get('forum/forum/supporters-%s' % self.id)
        if supporters is None:
            supporters = []
            query = Privilege.objects \
                             .filter(forum__id=self.id, user__id__isnull=False) \
                             .values_list('user__id', 'positive')
            subset = [priv[0] for priv in query if check_privilege(priv[1], 'moderate')]
            if subset:
                supporters = list(User.objects.defer('settings', 'forum_read_status') \
                    .filter(id__in=subset).order_by('username').all())
            cache.set('forum/forum/supporters-%s' % self.id, supporters, 86400)
        return supporters

    def __unicode__(self):
        return self.name

    def __repr__(self):
        return '<%s #%s pos=%d>' % (
            self.__class__.__name__,
            self.id,
            self.position,
        )


class Topic(models.Model):
    """A topic symbolizes a bunch of posts (at least one) that is located
    insside a forum.  Wen creating a new topic, a new post is added to it
    automatically.
    """
    objects = TopicManager()

    title = models.CharField(max_length=100, blank=True)
    slug = models.CharField(max_length=50, blank=True)
    view_count = models.IntegerField(default=0)
    post_count = models.IntegerField(default=0)
    sticky = models.BooleanField(default=False, db_index=True)
    solved = models.BooleanField(default=False)
    locked = models.BooleanField(default=False)
    reported = models.TextField(blank=True, null=True)
    hidden = models.BooleanField(default=False)
    ubuntu_version = models.CharField(max_length=5, null=True, blank=True,
                                      choices=VERSION_CHOICES)
    ubuntu_distro = models.CharField(max_length=40, null=True, blank=True,
                                     choices=DISTRO_CHOICES)
    has_poll = models.BooleanField(default=False)

    forum = models.ForeignKey(Forum, related_name='topics',
        on_delete=models.PROTECT)
    reporter = models.ForeignKey(User, null=True, related_name='+',
        on_delete=models.PROTECT)
    report_claimed_by = models.ForeignKey(User, null=True, related_name='+',
        on_delete=models.PROTECT)
    author = models.ForeignKey(User, related_name='posts',
        on_delete=models.PROTECT)
    first_post = models.ForeignKey('forum.Post', null=True, related_name='+',
        on_delete=models.PROTECT)
    last_post = models.ForeignKey('forum.Post', null=True, related_name='+',
        on_delete=models.PROTECT)

    class Meta:
        verbose_name = 'Topic'
        verbose_name_plural = 'Topics'

    @property
    def rendered_report_text(self):
        return parse(self.reported).render(None,'html')

    def cached_forum(self):
        return Forum.objects.get(self.forum_id)

    def touch(self):
        """Increment the view count in a safe way."""
        Topic.objects.filter(id=self.id).update(view_count=F('view_count') + 1)

    def move(self, new_forum):
        """Move the topic to an other forum."""
        old_forums = [parent for parent in self.forum.parents]
        old_forums.append(self.forum)
        new_forums = [parent for parent in new_forum.parents]
        new_forums.append(new_forum)

        old_forum = self.forum

        with transaction.commit_on_success():

            # move the topic
            self.forum = new_forum

            # recalculate post counters
            new_forum.topic_count += 1
            old_forum.topic_count -= 1

            for forum in new_forums:
                forum.post_count += 1

            for forum in old_forums:
                forum.post_count -= 1

            # Decrement or increment the user post count regarding
            # posts are counted in the new forum or not.
            if old_forum.user_count_posts != new_forum.user_count_posts:
                if new_forum.user_count_posts and not old_forum.user_count_posts:
                    op = operator.add
                elif not new_forum.user_count_posts and old_forum.user_count_posts:
                    op = operator.sub

                post_counts = User.objects.filter(post__topic__id=self.id).distinct() \
                                          .annotate(pcount=Count('post__id'))

                for user in post_counts:
                    user.post_count = op(user.post_count, user.pcount)
                    cache.delete('portal/user/%d' % user.id)
                    user.save()

            self.save()

            # and find a new last post id for the new forum
            new_ids = [p.id for p in new_forums]
            old_ids = [p.id for p in old_forums]

            # search for a new last post in the old and the new forum
            new_post_query = Post.objects.filter(
                topic__id=F('topic__id'),
                topic__forum__id=F('topic__forum__id'))

            Forum.objects.filter(id__in=new_ids).update(
                last_post=new_post_query._clone().filter(forum__id__in=new_ids) \
                                                 .aggregate(count=Max('id'))['count'])

            Forum.objects.filter(id__in=old_ids).update(
                last_post=new_post_query._clone().filter(forum__id__in=old_ids) \
                                                 .aggregate(count=Max('id'))['count'])

        forum.invalidate_topic_cache()
        self.forum.invalidate_topic_cache()

    def delete(self, *args, **kwargs):
        if not self.forum:
            return

        forums = self.forum.parents + [self]
        pks = [f.pk for f in forums]

        last_post = Post.objects.filter(topic__id=F('topic__id'),
                                        topic__forum__pk__in=pks) \
                                .aggregate(count=Max('id'))['count']

        update_model(forums, last_post=model_or_none(last_post, self.last_post))
        update_model(self, last_post=None, first_post=None)
        update_model(self.forum, topic_count=F('topic_count') - 1)

        for post in self.posts.all():
            post.delete()

        # Delete subscriptions and remove wiki page discussions
        ctype = ContentType.objects.get_for_model(Topic)
        Subscription.objects.filter(content_type=ctype, object_id=self.id).delete()
        WikiPage.objects.filter(topic=self).update(topic=None)
        return super(Topic, self).delete()

    def get_absolute_url(self, action='show'):
        if action in ('show',):
            return href('forum', 'topic', self.slug)
        if action in ('reply', 'delete', 'hide', 'restore', 'split', 'move',
                      'solve', 'unsolve', 'lock', 'unlock', 'report',
                      'report_done', 'subscribe', 'unsubscribe',
                      'first_unread'):
            return href('forum', 'topic', self.slug, action)

    def get_pagination(self, threshold=3):
        pages = max(0, self.post_count - 1) // POSTS_PER_PAGE + 1
        if pages == 1:
            return u''
        result = []
        ellipsis = u'<span class="ellipsis"> … </span>'
        was_ellipsis = False
        for num in xrange(1, pages + 1):
            if num <= threshold or num > pages - threshold:
                if result and result[-1] != ellipsis:
                    result.append(u'<span class="comma">, </span>')
                link = self.get_absolute_url()
                if num != 1:
                    link = '%s%d/' % (link, num)
                result.append(u'<a href="%s" class="pageselect">%s</a>' %
                              (link, num))
            elif not was_ellipsis:
                was_ellipsis = True
                result.append(ellipsis)
        return u'<span class="pagination">%s</span>' % u''.join(result)

    @property
    def paginated(self):
        return bool((self.post_count - 1) // POSTS_PER_PAGE)

    def get_ubuntu_version(self):
        if self.ubuntu_version:
            return filter(lambda v: v.number == self.ubuntu_version, UBUNTU_VERSIONS)[0]

    def get_version_info(self, default=u'Nicht angegeben'):
        if not (self.ubuntu_version or self.ubuntu_distro):
            return default
        if self.ubuntu_distro == u'keine':
            return u'Kein Ubuntu'
        out = []
        if self.ubuntu_distro:
            out.append(UBUNTU_DISTROS_LEGACY[self.ubuntu_distro])
        if self.ubuntu_version and self.ubuntu_version != u'keine':
            out.append(str(self.get_ubuntu_version()))
        return u' '.join(out)

    def get_read_status(self, user):
        if user.is_anonymous:
            return True
        if not hasattr(user, '_readstatus'):
            user._readstatus = ReadStatus(user.forum_read_status)
        return user._readstatus(self)

    def mark_read(self, user):
        """
        Mark the current topic as read for a given user.
        """
        if user.is_anonymous:
            return
        if not hasattr(user, '_readstatus'):
            user._readstatus = ReadStatus(user.forum_read_status)
        if user._readstatus.mark(self):
            user.forum_read_status = user._readstatus.serialize()

    def __unicode__(self):
        return self.title

    def __repr__(self):
        return '<%s id=%s>' % (
            self.__class__.__name__,
            self.id
        )


class PostRevision(models.Model):
    """This saves old and current revisions of posts.

    It can be used to restore posts if something odd was done
    or to view changes.
    """

    text = models.TextField()
    store_date = models.DateTimeField(default=datetime.utcnow)
    post = models.ForeignKey('forum.Post', related_name='revisions')

    def get_absolute_url(self, action='restore'):
        return href('forum', 'revision', self.id, 'restore')

    @property
    def rendered_text(self):
        if self.post.is_plaintext:
            return fix_plaintext(self.text)
        request = current_request._get_current_object()
        context = RenderContext(request, simplified=False, forum_post=self.post,
                                application='forum')
        return parse(self.text).render(context, 'html')

    def restore(self, request):
        """
        Edits the text of the post the revision belongs to and deletes the
        revision.
        """
        self.post.edit(request, self.text)


class PostManager(models.Manager):
    def last_post_map(self, ids):
        """Return a mapping from post id to `Post` instances.

        This method defers heavy fields.
        """
        last_post_map = {}
        if ids:
            query = self.get_query_set()
            last_posts = query.filter(id__in=ids) \
                .select_related('author') \
                .only('id', 'pub_date', 'author__username').all()
            last_post_map = dict(map(lambda post: (post.id, post), last_posts))
        return last_post_map


class Post(models.Model, LockableObject):
    """Represents a post in a topic."""
    objects = PostManager()
    lock_key_base = 'forum/post_lock'

    position = models.IntegerField(default=None, db_index=True)
    pub_date = models.DateTimeField(default=datetime.utcnow, db_index=True)
    hidden = models.BooleanField(default=False)
    text = models.TextField()
    rendered_text = models.TextField(null=True, blank=True)
    has_revision = models.BooleanField(default=False)
    has_attachments = models.BooleanField(default=False)
    is_plaintext = models.BooleanField(default=False)

    author = models.ForeignKey(User, on_delete=models.PROTECT)
    topic = models.ForeignKey(Topic, related_name='posts',
        on_delete=models.PROTECT)

    class Meta:
        verbose_name = u'Beitrag'
        verbose_name_plural = u'Beiträge'

    def render_text(self, request=None, format='html', force_existing=False):
        context = RenderContext(request, forum_post=self, application='forum')
        node = parse(self.text, wiki_force_existing=force_existing)
        return node.render(context, format)

    def get_text(self):
        if self.is_plaintext:
            return fix_plaintext(self.text)
        return self.rendered_text

    def get_absolute_url(self, action='show'):
        if action == 'show':
            return href('forum', 'post', self.id)
        if action == 'fullurl':
            return Post.url_for_post(self.id)
        return href('forum', 'post', self.id, action)

    @staticmethod
    def url_for_post(id, paramstr=None):
        post = Post.objects.get(id=id)
        if post is None or post.topic_id is None:
            return

        position, slug = post.position, post.topic.slug
        page = max(0, position) // POSTS_PER_PAGE + 1
        url = href('forum', 'topic', slug, *(page != 1 and (page,) or ()))
        return u''.join((url, paramstr and '?%s' % paramstr or '', '#post-%d' % id))

    def edit(self, request, text, is_plaintext=False):
        """
        Change the text of the post. If the post is already stored in the
        database, create a post revision containing the new text.
        If the text has not changed, return.

        .. note::

            This method saves the current state of the post and it's
            revisions.  You do not have to do that yourself.
        """
        if self.text == text and self.is_plaintext == is_plaintext:
            return

        if self.pk:
            # Create a first revision for the initial post
            if not self.has_revision:
                PostRevision(post=self, store_date=self.pub_date,
                             text=self.text).save()
                self.has_revision = True

            PostRevision(post=self, text=text).save()

        self.text = text
        if not is_plaintext:
            self.rendered_text = self.render_text(request)
        else:
            # cleanup that column so that we save some bytes in the database
            self.rendered_text = None
        self.is_plaintext = is_plaintext
        self.save()

    def delete(self, *args, **kwargs):
        if not self.topic:
            return

        forums = self.topic.forum.parents + [self.topic.forum]

        # degrade user post count
        if self.topic.forum.user_count_posts:
            update_model(self.author, post_count=F('post_count') - 1)
            cache.delete('portal/user/%d' % self.author.id)

        # search for a new last post in the old and the new forum
        new_post_query = Post.objects.filter(
            topic__id=F('topic__id'),
            topic__forum__id=F('topic__forum__id'))

        if self == self.topic.last_post:
            new_post = new_post_query.filter(topic=self.topic) \
                                     .aggregate(last=Max('id'))['last']
            update_model(self.topic, last_post=model_or_none(new_post, self))

        lpf = list(Forum.objects.filter(last_post=self).all())
        new_post = new_post_query.filter(forum__in=lpf) \
                                 .aggregate(last=Max('id'))['last']
        update_model(lpf, last_post=model_or_none(new_post, self))

        # decrement post_counts
        update_model(self.topic, post_count=F('post_count') - 1)
        update_model(forums, post_count=F('post_count') - 1)

        # decrement position
        Post.objects.filter(position__gt=self.position,
                            topic=self.topic) \
                    .update(position=F('position') - 1)

        return super(Post, self).delete()

    @property
    def page(self):
        """
        this returns None if page is 1, use post.page or 1 if you need number
        """
        page = self.position // POSTS_PER_PAGE + 1
        if page == 1:
            return None
        return page

    @staticmethod
    def split(posts, old_topic, new_topic):
        """
        This function splits `posts` out of `old_topic` and moves them into
        `new_topic`.
        It is important that `posts` is a list of posts ordered by id
        ascending.
        """
        remove_topic = False
        posts = list(posts)

        old_forums = [parent for parent in old_topic.forum.parents]
        old_forums.append(old_topic.forum)
        new_forums = [parent for parent in new_topic.forum.parents]
        new_forums.append(new_topic.forum)

        if len(posts) == old_topic.posts.count():
            # The user selected to split all posts out of the topic -->
            # delete the topic.
            remove_topic = True

        with transaction.commit_on_success():
            maxpos = new_topic.posts.all()._clone() \
                              .aggregate(count=Max('position'))['count'] or -1

            post_ids = map(lambda p: p.id, posts)
            Post.objects.filter(pk__in = post_ids).update(topic=new_topic)
            for post in posts:
                maxpos += 1
                Post.objects.filter(pk=post.pk).update(position=maxpos)

            if old_topic.forum.id != new_topic.forum.id:
                # Decrease the post counts in the old forum (counter in the new
                # one are handled by signals)
                old_topic.forum.post_count -= len(posts)

                # the new forum or not.
                new_forum, old_forum = new_topic.forum, old_topic.forum
                if old_forum.user_count_posts != new_forum.user_count_posts:
                    if new_forum.user_count_posts and not old_forum.user_count_posts:
                        op = operator.add
                    elif not new_forum.user_count_posts and old_forum.user_count_posts:
                        op = operator.sub

                    post_counts = User.objects.filter(post__in=posts).values('id') \
                                              .annotate(pcount=Count('post__id'))
                    for user in post_counts:
                        User.objects.filter(pk=user['id']) \
                                .update(post_count=op(F('post_count'), user['pcount']))
                    cache.delete_many('portal/user/%d' % user['id'] for user in post_counts)


            if not remove_topic:
                Topic.objects.filter(pk=old_topic.pk) \
                             .update(post_count=F('post_count') - len(posts),
                                     last_post=old_topic.posts.reverse()[0])
            else:
                if old_topic.has_poll:
                    new_topic.has_poll = True
                    Poll.objects.filter(topic=old_topic).update(topic=new_topic)
                new_topic.last_post = new_topic.posts.reverse()[0]
                old_topic.delete()

            values = {'last_post': sorted(posts, key=lambda o: o.position)[-1],
                      'post_count': new_topic.posts.count(),
                      'first_post': new_topic.first_post}
            if new_topic.first_post is None:
                values['first_post'] = sorted(posts, key=lambda o: o.position)[0]
            Topic.objects.filter(pk=new_topic.pk).update(**values)
            Post.objects.filter(pk=values['first_post'].pk).update(position=0)

            # and find a new last post id for the new forum
            new_ids = [p.id for p in new_forums]
            old_ids = [p.id for p in old_forums]

            # search for a new last post in the old and the new forum
            new_post_query = Post.objects.filter(
                topic__id=F('topic__id'),
                topic__forum__id=F('topic__forum__id'))

            Forum.objects.filter(id__in=new_ids).update(
                last_post=new_post_query._clone().filter(forum__id__in=new_ids) \
                                                 .aggregate(count=Max('id'))['count'])

            Forum.objects.filter(id__in=old_ids).update(
                last_post=new_post_query._clone().filter(forum__id__in=old_ids) \
                                                 .aggregate(count=Max('id'))['count'])

        new_topic.forum.invalidate_topic_cache()
        old_topic.forum.invalidate_topic_cache()

    @property
    def grouped_attachments(self):
        def expr(v):
            return u'Bilder' if v.mimetype.startswith('image') and v.mimetype \
                in SUPPORTED_IMAGE_TYPES else u''

        if hasattr(self, '_attachments_cache'):
            attachments = sorted(self._attachments_cache, key=expr)
        else:
            attachments = sorted(self.attachments.all(), key=expr)

        grouped = [(x[0], list(x[1]), u'möglich' in x[0] and 'broken' or '') \
                   for x in groupby(attachments, expr)]
        return grouped

    def check_ownpost_limit(self, type='edit'):
        if type == 'edit':
            if self.topic.last_post_id == self.id:
                t = settings.FORUM_OWNPOST_EDIT_LIMIT[0]
            else:
                t = settings.FORUM_OWNPOST_EDIT_LIMIT[1]
        elif type == 'delete':
            if self.topic.last_post_id == self.id:
                t = settings.FORUM_OWNPOST_DELETE_LIMIT[0]
            else:
                t = settings.FORUM_OWNPOST_DELETE_LIMIT[1]
        else:
            raise KeyError("invalid type: choose one of (edit, delete)")

        if t == 0:
            return False
        if t == -1:
            return True
        delta = datetime.utcnow() - self.pub_date.replace(tzinfo=None)
        return timedelta_to_seconds(delta) < t

    def __unicode__(self):
        return '%s - %s' % (
            self.topic.title,
            self.text[0:20]
        )

    def __repr__(self):
        return '<%s id=%s author=%s>' % (
            self.__class__.__name__,
            self.id,
            self.author_id
        )


class Attachment(models.Model):
    """Represents an attachment associated to a post."""

    file = models.CharField(max_length=100, unique=True)
    name = models.CharField(max_length=255)
    comment = models.TextField(null=True, blank=True)
    mimetype = models.CharField(max_length=100, null=True)

    post = models.ForeignKey(Post, null=True, related_name='attachments')

    @staticmethod
    def create(name, uploaded_file, mime, attachments, override=False, **kwargs):
        """
        This method writes a new attachment bound to a post that is
        not written into the database yet.
        It either returns the new created attachment or None if another
        attachment with that name already exists (and `override` is False).

        :Parameters:
            name
                The file name of the attachment.
            uploaded_file
                The attachment.
            mime
                The mimetype of the attachment (guess_file is implemented
                as fallback)
            attachments
                A list that includes attachments that are
                already attached to this (not-yet-existing) post.
            override
                Specifies whether other attachments for the same post should
                be overwritten if they have the same name.
        """
        name = get_filename(name, uploaded_file)
        # check whether an attachment with the same name already exists
        existing = filter(lambda a: a.name==name, attachments)
        exists = bool(existing)
        if exists:
            existing = existing[0]

        if exists and override:
            attachments.remove(existing)
            existing.delete()
            exists = False

        if not exists:
            # create a temporary filename so we can identify the attachment
            # on binding to the posts
            fn = path.join('forum', 'attachments', 'temp',
                md5((str(time()) + name).encode('utf-8')).hexdigest())
            fn = default_storage.save(fn, uploaded_file)
            attachment = Attachment(name=name, file=fn, mimetype=mime,
                                    **kwargs)
            return attachment

    def delete(self):
        """
        Delete the attachment from the filesystem and
        also mark the database-object for deleting.
        """
        if path.exists(self.filename):
            os.remove(self.filename)
        super(Attachment, self).delete()

    @staticmethod
    def update_post_ids(att_ids, post):
        """
        Update the post_id of a few unbound attachments.
        :Parameters:
            att_ids
                A list of the attachment's ids.
            post
                The new post object.
        """
        if not att_ids or not post:
            return False
        new_path = path.join('forum', 'attachments', str(post.id))
        new_abs_path = path.join(settings.MEDIA_ROOT, new_path)

        if not path.exists(new_abs_path):
            os.mkdir(new_abs_path)

        attachments = Attachment.objects.filter(id__in=att_ids, post=None).all()

        for attachment in attachments:
            name = os.path.basename(get_new_unique_filename(
                attachment.name, path=new_abs_path,
                length=100-len(new_path) - len(os.sep)))
            # move the temp file to the new path
            shutil.move(path.join(settings.MEDIA_ROOT, attachment.file),
                        path.join(new_abs_path, name))

            attachment.file = '%s/%s' % (new_path, name)
            post.attachments.add(attachment)

    @property
    def size(self):
        """The size of the attachment in bytes."""
        fn = self.filename
        if not os.path.exists(fn):
            return 0.0
        stat = os.stat(fn)
        return stat.st_size

    @property
    def filename(self):
        """The filename of the attachment on the filesystem."""
        return path.join(settings.MEDIA_ROOT, self.file)

    @property
    def contents(self):
        """
        The raw contents of the file.  This is usually unsafe because
        it can cause the memory limit to be reached if the file is too
        big.

        This method only opens files that are less than 1KB great, if the
        file is greater we return None.
        """
        if (self.size / 1024) > 1 or not os.path.exists(self.filename):
            return

        data = None
        with open(self.filename, 'rb') as fobj:
            data = fobj.read()
        return data

    @property
    def html_representation(self):
        """
        This method returns a `HTML` representation of the attachment for the
        `show_action` page.  If this method does not know about an internal
        representation for the object the return value will be an download
        link to the raw attachment.
        """
        url = escape(self.get_absolute_url())
        show_thumbnails = current_request.user.settings.get(
            'show_thumbnails', False)
        show_preview = current_request.user.settings.get(
            'show_preview', False)

        def isimage():
            """
            This helper returns True if this attachment is a supported image,
            else False.
            """
            return True if self.mimetype in SUPPORTED_IMAGE_TYPES else False

        def istext():
            """
            This helper returns True if this attachment is a text file.
            """
            return self.mimetype.startswith('text/')

        def thumbnail():
            """
            This helper returns the thumbnail url of this attachment or None
            if there is no way to create a thumbnail.
            """
            ff = self.file.encode('utf-8')
            img_path = path.join(settings.MEDIA_ROOT,
                'forum/thumbnails/%s-%s' % (self.id, ff.split('/')[-1]))
            thumb = get_thumbnail(self.filename.encode('utf-8'), img_path, *settings.FORUM_THUMBNAIL_SIZE)
            if thumb:
                return href('media', 'forum/thumbnails/%s' % thumb.split('/')[-1])
            return thumb

        if show_preview and show_thumbnails and isimage():
            thumb = thumbnail()
            if thumb:
                return u'<a href="%s"><img class="preview" src="%s" ' \
                       u'alt="%s" title="%s"></a>' \
                       % (url, thumb, self.comment, self.comment)
            else:
                return u'<a href="%s" type="%s" title="%s">%s ansehen</a>' \
                          % (url, self.mimetype, self.comment, self.name)
        elif show_preview and istext():
            contents = self.contents
            if contents is not None:
                try:
                    highlighted = highlight_code(force_unicode(contents), mimetype=self.mimetype)
                    return u'<div class="code">%s</div>' % highlighted
                except DjangoUnicodeDecodeError:
                    pass

        return u'<a href="%s" type="%s" title="%s">%s herunterladen</a>' \
                    % (url, self.mimetype, self.comment, self.name)

    def get_absolute_url(self, action=None):
        return href('media', self.file)


class Privilege(models.Model):
    group = models.ForeignKey(Group, null=True)
    user = models.ForeignKey(User, null=True)
    forum = models.ForeignKey(Forum)
    positive = models.IntegerField(null=True)
    negative = models.IntegerField(null=True)

    def save(self, *args, **kwargs):
        # Check that the value is not a - value as this
        # would raise nasty bugs in inyoka.forum.acl.  Change values
        # to positive integers everytime.
        for name in ('positive', 'negative'):
            value = getattr(self, name)
            setattr(self, name, abs(value) if value is not None and value < 0 else value)
        super(Privilege, self).save(*args, **kwargs)

    def __repr__(self):
        gid, uid = self.group_id, self.user_id
        return '<Privilege(id, %s, fid:%s, %s, %s)' % (
            (self.group_id and 'gid:%s' % gid or 'uid:%s' % uid,
             self.forum_id, self.positive, self.negative))


class PollOption(models.Model):
    poll = models.ForeignKey('forum.Poll', related_name='options')
    name = models.CharField(max_length=250)
    votes = models.IntegerField(default=0)

    @property
    def percentage(self):
        """Calculate the percentage of votes for this poll option."""
        if self.poll.votes:
            return self.votes / self.poll.votes * 100.0
        return 0.0


class PollVote(models.Model):
    voter = models.ForeignKey(User)
    poll = models.ForeignKey('forum.Poll', related_name='votings')

    class Meta:
        db_table = 'forum_voter'


class Poll(models.Model):
    question = models.CharField(max_length=250)
    start_time = models.DateTimeField(default=datetime.utcnow)
    end_time = models.DateTimeField(null=True)
    multiple_votes = models.BooleanField(default=False)

    topic = models.ForeignKey(Topic, null=True, db_index=True, related_name='polls')

    @property
    def votes(self):
        """Calculate the total number of votes in this poll."""
        return sum(o.votes for o in self.options.all())

    @property
    def participated(self):
        user = current_request.user
        return PollVote.objects.filter(poll=self, voter=user).exists()

    @property
    def ended(self):
        """Returns a boolean whether the poll ended already"""
        return self.end_time and datetime.utcnow() > self.end_time

    @deferred
    def can_vote(self):
        """
        Returns a boolean whether the current user can vote in this poll.
        """
        return not self.ended and not self.participated


class WelcomeMessage(models.Model):
    """This class can be used to attach additional welcome messages to
    a category or forum.

    That might be usefull for greeting users or to explain extra rules.
    The message will be displayed only once for each user.
    """

    title = models.CharField(max_length=120)
    text = models.TextField()
    rendered_text = models.TextField()

    def save(self, *args, **kwargs):
        self.rendered_text = self.render_text()
        super(WelcomeMessage, self).save(*args, **kwargs)

    def render_text(self, request=None, format='html'):
        if request is None:
            try:
                request = current_request._get_current_object()
            except RuntimeError:
                request = None
        context = RenderContext(request, simplified=True)
        return parse(self.text).render(context, format)


class ReadStatus(object):
    """
    Manages the read status of forums and topics for a specific user.
    """

    def __init__(self, serialized_data):
        self.data = cPickle.loads(str(serialized_data)) if serialized_data else {}

    def __call__(self, item):
        """
        Determine the read status for a forum or topic. If the topic
        was allready read by the user, True is returned.
        """
        forum_id, post_id = None, None
        is_forum = isinstance(item, Forum)
        if is_forum:
            forum_id, post_id = item.id, item.last_post_id
        elif isinstance(item, Topic):
            forum_id, post_id = item.forum_id, item.last_post_id
        else:
            raise ValueError('Can\'t determine read status of an unknown type')
        row = self.data.get(forum_id, (None, []))
        if row[0] >= post_id:
            return True
        elif is_forum:
            return False
        return post_id in row[1]

    def mark(self, item):
        """
        Mark a forum or topic as read. Note that you must save the database
        changes explicitely!
        """
        if self(item):
            return False
        forum_id = item.id if isinstance(item, Forum) else item.forum_id
        post_id = item.last_post.id

        if isinstance(item, Forum):
            self.data[forum_id] = (post_id, set())
            for child in item.children:
                self.mark(child)
            if item.parent_id:
                parents_children = item.parent.children
                unread_items = reduce(lambda a, b: a and b,
                                      [self(c) for c in parents_children], True)
                if parents_children and unread_items:
                    self.mark(item.parent)
            return True

        row = self.data.get(forum_id, (None, set()))
        row[1].add(post_id)
        children = item.forum.children
        if children:
            unread_children = reduce(lambda a, b: a and b,
                                     [self(c) for c in children], True)
            if unread_children:
                self.mark(item.forum)
                return True
        elif len(row[1]) > settings.FORUM_LIMIT_UNREAD:
            r = list(row[1])
            r.sort()
            row = (r[settings.FORUM_LIMIT_UNREAD//2],
                set(r[settings.FORUM_LIMIT_UNREAD//2:]))
        self.data[forum_id] = row
        return True

    def serialize(self):
        return cPickle.dumps(self.data)


def mark_all_forums_read(user):
    """Shortcut to mark all forums as read to prevent serializing to often."""
    if user.is_anonymous:
        return
    for forum in Forum.objects.filter(parent=None):
        user._readstatus.mark(forum)
    user.forum_read_status = user._readstatus.serialize()
    user.save()


# Circular imports
from inyoka.wiki.parser import parse, RenderContext
<<<<<<< HEAD
=======
from inyoka.wiki.models import Page as WikiPage
from inyoka.portal.models import SearchQueue, Subscription
>>>>>>> 41ad324a
from inyoka.utils.highlight import highlight_code

# register signal handlers
from inyoka.forum import signals<|MERGE_RESOLUTION|>--- conflicted
+++ resolved
@@ -1281,12 +1281,8 @@
 
 # Circular imports
 from inyoka.wiki.parser import parse, RenderContext
-<<<<<<< HEAD
-=======
 from inyoka.wiki.models import Page as WikiPage
 from inyoka.portal.models import SearchQueue, Subscription
->>>>>>> 41ad324a
-from inyoka.utils.highlight import highlight_code
 
 # register signal handlers
 from inyoka.forum import signals