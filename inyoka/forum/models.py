--- conflicted
+++ resolved
@@ -1282,12 +1282,7 @@
 # Circular imports
 from inyoka.wiki.parser import parse, RenderContext
 from inyoka.wiki.models import Page as WikiPage
-<<<<<<< HEAD
-from inyoka.portal.models import SearchQueue, Subscription
-=======
 from inyoka.portal.models import Subscription
-from inyoka.utils.highlight import highlight_code
->>>>>>> 9e9ac604
 
 # register signal handlers
 from inyoka.forum import signals