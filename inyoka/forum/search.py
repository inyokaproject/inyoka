--- conflicted
+++ resolved
@@ -4,18 +4,6 @@
 from inyoka.forum.acl import get_privileges, check_privilege
 from inyoka.forum.models import Post, Forum
 from inyoka.utils.urls import url_for, href
-
-<<<<<<< HEAD
-=======
-    @deferred
-    def privs(self):
-        # the privileges are set on first call and not on init because this
-        # would create one useless query if the user e.g. just searched the
-        # wiki.
-        privs = get_privileges(self.user, Forum.objects.get_cached())
-        return {id: check_privilege(priv, 'read')
-                for id, priv in privs.iteritems()}
->>>>>>> bd01ca2c
 
 
 class PostDocumentType(DocumentType):
