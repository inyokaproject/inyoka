# Translations template for PROJECT.
# Copyright (C) 2013 ORGANIZATION
# This file is distributed under the same license as the PROJECT project.
# FIRST AUTHOR <EMAIL@ADDRESS>, 2013.
#
#, fuzzy
msgid ""
msgstr ""
"Project-Id-Version: PROJECT VERSION\n"
"Report-Msgid-Bugs-To: EMAIL@ADDRESS\n"
<<<<<<< HEAD
"POT-Creation-Date: 2013-02-08 23:08+0100\n"
=======
"POT-Creation-Date: 2012-05-02 09:42+0200\n"
>>>>>>> cceb8aa1
"PO-Revision-Date: YEAR-MO-DA HO:MI+ZONE\n"
"Last-Translator: FULL NAME <EMAIL@ADDRESS>\n"
"Language-Team: LANGUAGE <LL@li.org>\n"
"MIME-Version: 1.0\n"
"Content-Type: text/plain; charset=utf-8\n"
"Content-Transfer-Encoding: 8bit\n"
"Generated-By: Babel 1.0dev\n"

#: inyoka/forum/acl.py:18
msgid "can read"
msgstr ""

#: inyoka/forum/acl.py:19
msgid "can vote"
msgstr ""

#: inyoka/forum/acl.py:20
msgid "can create topics"
msgstr ""

#: inyoka/forum/acl.py:21
msgid "can reply"
msgstr ""

#: inyoka/forum/acl.py:22
msgid "can upload attachments"
msgstr ""

#: inyoka/forum/acl.py:23
msgid "can create polls"
msgstr ""

#: inyoka/forum/acl.py:24
msgid "can make sticky"
msgstr ""

#: inyoka/forum/acl.py:25
msgid "can moderate"
msgstr ""

#: inyoka/forum/constants.py:26 inyoka/forum/constants.py:38
#: inyoka/forum/models.py:556
msgid "Not specified"
msgstr ""

#: inyoka/forum/constants.py:27 inyoka/forum/constants.py:39
msgid "Edubuntu"
msgstr ""

#: inyoka/forum/constants.py:28 inyoka/forum/constants.py:40
msgid "Kubuntu"
msgstr ""

#: inyoka/forum/constants.py:29
msgid "Kubuntu (KDE 4)"
msgstr ""

#: inyoka/forum/constants.py:30 inyoka/forum/constants.py:41
msgid "Server"
msgstr ""

#: inyoka/forum/constants.py:31 inyoka/forum/constants.py:42
msgid "Ubuntu"
msgstr ""

#: inyoka/forum/constants.py:32 inyoka/forum/constants.py:43
msgid "Xubuntu"
msgstr ""

#: inyoka/forum/constants.py:33 inyoka/forum/constants.py:44
msgid "Lubuntu"
msgstr ""

#: inyoka/forum/constants.py:45
msgid "Unity"
msgstr ""

#: inyoka/forum/constants.py:51
msgid "Version"
msgstr ""

#: inyoka/forum/constants.py:52
msgid "Distribution"
msgstr ""

#: inyoka/forum/forms.py:156
msgid "No topic with this slug found."
msgstr ""

#: inyoka/forum/forms.py:186 inyoka/forum/forms.py:219
msgid "Description"
msgstr ""

#: inyoka/forum/forms.py:204
msgid "Reason"
msgstr ""

#: inyoka/forum/forms.py:216
msgid "Name"
msgstr ""

#: inyoka/forum/forms.py:217
msgid "Slug"
msgstr ""

#: inyoka/forum/forms.py:220
msgid "Parent"
msgstr ""

#: inyoka/forum/forms.py:221
msgid "Position"
msgstr ""

#: inyoka/forum/forms.py:223
msgid "Title"
msgstr ""

#: inyoka/forum/forms.py:225
msgid "Text"
msgstr ""

#: inyoka/forum/forms.py:227
msgid "Default text for new topics"
msgstr ""

#: inyoka/forum/forms.py:230
msgid "Require Ubuntu version"
msgstr ""

#: inyoka/forum/forms.py:232
msgid "Count posts in this forum"
msgstr ""

#: inyoka/forum/forms.py:233
msgid "This value can only be changed by the Webteam"
msgstr ""

#: inyoka/forum/forms.py:243
msgid "You must enter a title in order to set the welcome message"
msgstr ""

#: inyoka/forum/forms.py:250
msgid "You must enter a text in order to set the welcome message"
msgstr ""

#: inyoka/forum/forms.py:257
msgid "“new” is not a valid forum slug"
msgstr ""

#: inyoka/forum/forms.py:261
#, python-format
msgid "Please select another slug, “%(slug)s” is already in use."
msgstr ""

#: inyoka/forum/models.py:242 inyoka/forum/search.py:69
#: inyoka/forum/templates/forum/forum_edit.html:21
#: inyoka/forum/templates/forum/page.html:13
#: inyoka/forum/templates/forum/topiclist.html:22
msgid "Forum"
msgstr ""

#: inyoka/forum/models.py:243
msgid "Forums"
msgstr ""

#: inyoka/forum/models.py:413 inyoka/forum/templates/forum/forum.html:83
#: inyoka/forum/templates/forum/reportlist.html:28
#: inyoka/forum/templates/forum/topiclist.html:21
msgid "Topic"
msgstr ""

#: inyoka/forum/models.py:414 inyoka/forum/templates/forum/forum.m.html:32
msgid "Topics"
msgstr ""

#: inyoka/forum/models.py:560
msgid "No Ubuntu"
msgstr ""

#: inyoka/forum/models.py:669
#: inyoka/forum/templates/forum/_edit_latestpost_row.html:20
#: inyoka/forum/templates/forum/splittopic.html:79
#: inyoka/forum/templates/forum/topic.html:268
msgid "Post"
msgstr ""

#: inyoka/forum/models.py:670
msgid "Posts"
msgstr ""

#: inyoka/forum/models.py:928
msgid "Pictures"
msgstr ""

#: inyoka/forum/notifications.py:40
#, python-format
msgid "%(username)s has created a new topic"
msgstr ""

#: inyoka/forum/notifications.py:56
#, python-format
msgid "New topic in forum “%(forum)s”: “%(topic)s”"
msgstr ""

#: inyoka/forum/notifications.py:77
#, python-format
msgid "New topic with version %(version)s: “%(topic)s”"
msgstr ""

#: inyoka/forum/notifications.py:101
#, python-format
msgid "New reply in topic “%(topic)s”"
msgstr ""

#: inyoka/forum/notifications.py:132
#, python-format
msgid "New discussion regarding the page “%(page)s” created"
msgstr ""

#: inyoka/forum/notifications.py:146
#, python-format
msgid "The topic “%(topic)s” has been deleted"
msgstr ""

#: inyoka/forum/views.py:184
msgid "This topic is not visible for regular users."
msgstr ""

#: inyoka/forum/views.py:214
msgid "The poll already ended."
msgstr ""

#: inyoka/forum/views.py:313
#, python-format
msgid "The poll “%(poll)s” was added."
msgstr ""

#: inyoka/forum/views.py:325
#, python-format
msgid "The poll “%(poll)s” was removed."
msgstr ""

#: inyoka/forum/views.py:370
#, python-format
msgid "The attachment “%(attachment)s” does already exist."
msgstr ""

#: inyoka/forum/views.py:375
#, python-format
msgid "The attachment “%(attachment)s” was added successfully."
msgstr ""

#: inyoka/forum/views.py:382
#, python-format
msgid "The attachment with the ID “%(id)d” does not exist."
msgstr ""

#: inyoka/forum/views.py:390
#, python-format
msgid "The attachment “%(attachment)s” was deleted."
msgstr ""

#: inyoka/forum/views.py:421
#, python-format
msgid "The article “%(article)s” does not exist. However, you can create it now."
msgstr ""

#: inyoka/forum/views.py:426
#, python-format
msgid ""
"No discussion is linked yet to the article “%(article)s”. You can create "
"a discussion now or <a href=\"%(link)s\">link an existing topic</a> to "
"the article."
msgstr ""

#: inyoka/forum/views.py:445
#, python-format
msgid "This post is currently beeing edited by “%(user)s”!"
msgstr ""

#: inyoka/forum/views.py:472 inyoka/forum/views.py:480
msgid "You cannot edit this post."
msgstr ""

#: inyoka/forum/views.py:488
msgid "You cannot reply in this topic because it was deleted by a moderator."
msgstr ""

#: inyoka/forum/views.py:494
msgid "You cannot reply to this topic because it was locked."
msgstr ""

#: inyoka/forum/views.py:499
msgid ""
"You are replying to a locked topic. Please note that this may be "
"considered as impolite!"
msgstr ""

#: inyoka/forum/views.py:555
msgid ""
"This topic was already created. Please think about editing your topic "
"before creating a new one."
msgstr ""

#: inyoka/forum/views.py:613
msgid "The post was saved successfully."
msgstr ""

#: inyoka/forum/views.py:668
msgid "Do you want to (un)lock the topic?"
msgstr ""

#: inyoka/forum/views.py:669
msgid "(Un)lock"
msgstr ""

#: inyoka/forum/views.py:669 inyoka/forum/views.py:1149
#: inyoka/forum/views.py:1167 inyoka/forum/views.py:1232
#: inyoka/forum/views.py:1243 inyoka/forum/templates/forum/delete_topic.html:33
#: inyoka/forum/templates/forum/edit.html:156
#: inyoka/forum/templates/forum/edit.m.html:73
#: inyoka/forum/templates/forum/post_delete.html:26
msgid "Cancel"
msgstr ""

#: inyoka/forum/views.py:686
msgid "The topic was marked as solved."
msgstr ""

#: inyoka/forum/views.py:688
msgid "The topic was marked as unsolved."
msgstr ""

#: inyoka/forum/views.py:696
msgid "The topic was locked."
msgstr ""

#: inyoka/forum/views.py:698
msgid "The topic was unlocked."
msgstr ""

#: inyoka/forum/views.py:723 inyoka/forum/views.py:755
#, python-format
msgid "There is no “%(slug)s” anymore."
msgstr ""

#: inyoka/forum/views.py:777
msgid "Notifications on new topics within this forum will be sent to you."
msgstr ""

#: inyoka/forum/views.py:782
msgid ""
"No notifications on new topics within this forum will be sent to you any "
"more."
msgstr ""

#: inyoka/forum/views.py:787
msgid "Notifications on new posts in this topic will be sent to you."
msgstr ""

#: inyoka/forum/views.py:791
msgid "No notifications on new posts in this topic will be sent to you any more"
msgstr ""

#: inyoka/forum/views.py:803
msgid "This topic was already reported."
msgstr ""

#: inyoka/forum/views.py:818
#, python-format
msgid "Reported topic: “%(topic)s”"
msgstr ""

#: inyoka/forum/views.py:822
msgid "The topic was reported."
msgstr ""

#: inyoka/forum/views.py:856
msgid "No topics selected."
msgstr ""

#: inyoka/forum/views.py:877
msgid "The selected tickets have been closed."
msgstr ""

#: inyoka/forum/views.py:879
msgid ""
"Only a subset of selected tickets has been closed, considering your "
"moderation privileges for the regarding forums."
msgstr ""

#: inyoka/forum/views.py:903
msgid "A notification will be sent when a topic is reported."
msgstr ""

#: inyoka/forum/views.py:909
msgid "You will not be notified anymore when a topic is reported."
msgstr ""

#: inyoka/forum/views.py:1011
#, python-format
msgid "Your topic “%(topic)s” was moved."
msgstr ""

#: inyoka/forum/views.py:1025
#, python-format
msgid "The topic “%(topic)s” was moved."
msgstr ""

#: inyoka/forum/views.py:1048
msgid "No post selected."
msgstr ""

#: inyoka/forum/views.py:1074
msgid "You cannot set this topic as target."
msgstr ""

#: inyoka/forum/views.py:1100
msgid "You cannot move a topic into a category. Please choose a forum."
msgstr ""

#: inyoka/forum/views.py:1128
#, python-format
msgid "The topic “%(topic)s” was split."
msgstr ""

#: inyoka/forum/views.py:1148
msgid "Do you want to restore this post?"
msgstr ""

#: inyoka/forum/views.py:1149 inyoka/forum/views.py:1232
#: inyoka/forum/views.py:1243 inyoka/forum/templates/forum/revisions.html:24
#: inyoka/forum/templates/forum/topic.html:80
#: inyoka/forum/templates/forum/topic.html:235
msgid "Restore"
msgstr ""

#: inyoka/forum/views.py:1161
#, python-format
msgid "The post by “%(user)s” was made visible."
msgstr ""

#: inyoka/forum/views.py:1166
msgid "Do you really want to hide / delete this post?"
msgstr ""

#: inyoka/forum/views.py:1167
msgid "Hide / Delete"
msgstr ""

#: inyoka/forum/views.py:1191
msgid "The first post of a topic cannot be deleted."
msgstr ""

#: inyoka/forum/views.py:1193
msgid "The first post of a topic cannot be hidden."
msgstr ""

#: inyoka/forum/views.py:1199
#, python-format
msgid "The post by “%(user)s” was hidden."
msgstr ""

#: inyoka/forum/views.py:1205
#, python-format
msgid "The post by “%(user)s” was deleted."
msgstr ""

#: inyoka/forum/views.py:1231
msgid "Do you want to restore the revision of the post?"
msgstr ""

#: inyoka/forum/views.py:1238
msgid "An old revision of the post was restored."
msgstr ""

#: inyoka/forum/views.py:1242
msgid "Do you want to restore the topic?"
msgstr ""

#: inyoka/forum/views.py:1255
#, python-format
msgid "The topic “%(topic)s” was restored."
msgstr ""

#: inyoka/forum/views.py:1279
msgid "Action canceled."
msgstr ""

#: inyoka/forum/views.py:1285
#, python-format
msgid "The topic “%(topic)s” was hidden."
msgstr ""

#: inyoka/forum/views.py:1293
#, python-format
msgid "The topic “%(topic)s” was deleted successfully."
msgstr ""

#: inyoka/forum/views.py:1320
#, python-format
msgid "%(site)s topic – “%(topic)s”"
msgstr ""

#: inyoka/forum/views.py:1362
#, python-format
msgid "%(site)s forum – “%(forum)s”"
msgstr ""

#: inyoka/forum/views.py:1370
#, python-format
msgid "%(site)s forum"
msgstr ""

#: inyoka/forum/views.py:1414
msgid "Please login to mark posts as read."
msgstr ""

#: inyoka/forum/views.py:1421
#, python-format
msgid "The forum “%(forum)s” was marked as read."
msgstr ""

#: inyoka/forum/views.py:1426
msgid "All forums were marked as read."
msgstr ""

#: inyoka/forum/views.py:1437
#, python-format
msgid "You can only display the last %(n)d pages."
msgstr ""

#: inyoka/forum/views.py:1451
#, python-format
msgid "Posts of the last %(n)d hours"
msgstr ""

#: inyoka/forum/views.py:1455 inyoka/forum/templates/forum/page.html:43
#: inyoka/forum/templates/forum/page.html:68
msgid "Unanswered topics"
msgstr ""

#: inyoka/forum/views.py:1459 inyoka/forum/templates/forum/page.html:47
#: inyoka/forum/templates/forum/page.html:69
msgid "Unsolved topics"
msgstr ""

#: inyoka/forum/views.py:1465
#, python-format
msgid "Topics by “%(user)s”"
msgstr ""

#: inyoka/forum/views.py:1469
msgid "You need to be logged in to use this function."
msgstr ""

#: inyoka/forum/views.py:1474
#, python-format
msgid "Posts by “%(user)s”"
msgstr ""

#: inyoka/forum/views.py:1477 inyoka/forum/templates/forum/page.html:30
#: inyoka/forum/templates/forum/page.html:64
msgid "My posts"
msgstr ""

#: inyoka/forum/views.py:1489 inyoka/forum/templates/forum/page.html:39
#: inyoka/forum/templates/forum/page.html:67
msgid "New posts"
msgstr ""

#: inyoka/forum/views.py:1564
msgid "No recent topics within this forum."
msgstr ""

#: inyoka/forum/views.py:1577
msgid "No older topics within this forum."
msgstr ""

#: inyoka/forum/views.py:1639
#, python-format
msgid "The forum “%(forum)s” was changed successfully."
msgstr ""

#: inyoka/forum/views.py:1641
#, python-format
msgid "The forum “%(forum)s” was created successfully."
msgstr ""

#: inyoka/forum/templates/forum/_edit_latestpost_row.html:15
#: inyoka/forum/templates/forum/splittopic.html:72
#: inyoka/forum/templates/forum/topic.html:212
msgid "Posts:"
msgstr ""

#: inyoka/forum/templates/forum/_edit_latestpost_row.html:16
#: inyoka/forum/templates/forum/splittopic.html:71
#: inyoka/forum/templates/forum/topic.html:211
msgid "Member since:"
msgstr ""

#: inyoka/forum/templates/forum/_forum.html:15
msgid "Forum read"
msgstr ""

#: inyoka/forum/templates/forum/_forum.html:17
#: inyoka/forum/templates/forum/_forum.html:35
msgid "Unread posts"
msgstr ""

#: inyoka/forum/templates/forum/_forum.html:32
msgid "Subforums:"
msgstr ""

#: inyoka/forum/templates/forum/_forum.html:46
#, python-format
msgid "by <a href=\"%(link)s\">%(name)s</a>"
msgstr ""

#: inyoka/forum/templates/forum/_forum.html:59
msgid "hidden topic"
msgstr ""

#: inyoka/forum/templates/forum/_forum.html:61
msgid "sticky topic"
msgstr ""

#: inyoka/forum/templates/forum/_forum.html:64
msgid "unread topic"
msgstr ""

#: inyoka/forum/templates/forum/_forum.html:67
msgid "solved topic"
msgstr ""

#: inyoka/forum/templates/forum/_forum.html:70
msgid "locked topic"
msgstr ""

#: inyoka/forum/templates/forum/_forum.html:74
msgid "reported topic"
msgstr ""

#: inyoka/forum/templates/forum/delete_topic.html:16
#, python-format
msgid ""
"Do you really want to delete the topic “%(title)s”? This action cannot be"
" undone!"
msgstr ""

#: inyoka/forum/templates/forum/delete_topic.html:20
#, python-format
msgid "Do you really want to hide the topic “%(title)s”?"
msgstr ""

#: inyoka/forum/templates/forum/delete_topic.html:27
msgid "Reason:"
msgstr ""

#: inyoka/forum/templates/forum/delete_topic.html:32
#: inyoka/forum/templates/forum/edit.html:100
#: inyoka/forum/templates/forum/edit.html:129
#: inyoka/forum/templates/forum/post_delete.html:25
#: inyoka/forum/templates/forum/topic.html:82
#: inyoka/forum/templates/forum/topic.html:222
#: inyoka/forum/templates/forum/topic.html:239
msgid "Delete"
msgstr ""

#: inyoka/forum/templates/forum/delete_topic.html:32
#: inyoka/forum/templates/forum/post_delete.html:25
#: inyoka/forum/templates/forum/topic.html:85
#: inyoka/forum/templates/forum/topic.html:245
msgid "Hide"
msgstr ""

#: inyoka/forum/templates/forum/edit.html:15
#: inyoka/forum/templates/forum/edit.m.html:47
#: inyoka/forum/templates/forum/forum.html:17
#: inyoka/forum/templates/forum/forum.m.html:54
msgid "New topic"
msgstr ""

#: inyoka/forum/templates/forum/edit.html:18
#: inyoka/forum/templates/forum/edit.html:43
#: inyoka/forum/templates/forum/edit.m.html:27
msgid "Edit post"
msgstr ""

#: inyoka/forum/templates/forum/edit.html:20
#: inyoka/forum/templates/forum/edit.m.html:29
msgid "New reply"
msgstr ""

#: inyoka/forum/templates/forum/edit.html:38
msgid ""
"Please save long code snippets or program outputs in our paste service "
"and link to the respective entry."
msgstr ""

#: inyoka/forum/templates/forum/edit.html:39
msgid "Paste"
msgstr ""

#: inyoka/forum/templates/forum/edit.html:45
#, python-format
msgid "New reply in “%(topic)s”"
msgstr ""

#: inyoka/forum/templates/forum/edit.html:54
#: inyoka/forum/templates/forum/edit.m.html:38
#: inyoka/forum/templates/forum/topic.html:116
#, python-format
msgid "This topic is the discussion of the article %(article_list)s."
msgid_plural "This topic is the discussion of the articles %(article_list)s."
msgstr[0] ""
msgstr[1] ""

#: inyoka/forum/templates/forum/edit.html:62
#, python-format
msgid "New topic in “%(forum)s”"
msgstr ""

#: inyoka/forum/templates/forum/edit.html:67
#: inyoka/forum/templates/forum/edit.m.html:51
msgid "Title:"
msgstr ""

#: inyoka/forum/templates/forum/edit.html:78
msgid "Text:"
msgstr ""

#: inyoka/forum/templates/forum/edit.html:97
msgid "Existing polls:"
msgstr ""

#: inyoka/forum/templates/forum/edit.html:105
msgid "Question:"
msgstr ""

#: inyoka/forum/templates/forum/edit.html:106
msgid "Allow multiple answers"
msgstr ""

#: inyoka/forum/templates/forum/edit.html:113
msgid "Additional answer"
msgstr ""

#: inyoka/forum/templates/forum/edit.html:117
#, python-format
msgid "Duration of the poll: %(duration)s days"
msgstr ""

#: inyoka/forum/templates/forum/edit.html:118
msgid "Leave that feel empty for an endless duration"
msgstr ""

#: inyoka/forum/templates/forum/edit.html:119
msgid "Add poll"
msgstr ""

#: inyoka/forum/templates/forum/edit.html:122
msgid "Attachments:"
msgstr ""

#: inyoka/forum/templates/forum/edit.html:134
msgid "Attachment:"
msgstr ""

#: inyoka/forum/templates/forum/edit.html:136
msgid "Rename to:"
msgstr ""

#: inyoka/forum/templates/forum/edit.html:138
msgid "Description:"
msgstr ""

#: inyoka/forum/templates/forum/edit.html:140
msgid "Overwrite existing attachment with the same name."
msgstr ""

#: inyoka/forum/templates/forum/edit.html:142
msgid "upload attachment"
msgstr ""

#: inyoka/forum/templates/forum/edit.html:147
msgid "Mark topic as “Important:”"
msgstr ""

#: inyoka/forum/templates/forum/edit.html:154
#: inyoka/forum/templates/forum/edit.html:161
#: inyoka/forum/templates/forum/edit.html:192
#: inyoka/forum/templates/forum/edit.m.html:71
#: inyoka/forum/templates/forum/edit.m.html:78
#: inyoka/forum/templates/forum/splittopic.html:48
msgid "Preview"
msgstr ""

#: inyoka/forum/templates/forum/edit.html:155
#: inyoka/forum/templates/forum/edit.m.html:72
msgid "Publish"
msgstr ""

#: inyoka/forum/templates/forum/edit.html:168
msgid "Recent posts"
msgstr ""

#: inyoka/forum/templates/forum/forum.html:21
#: inyoka/forum/templates/forum/forum.m.html:57
#: inyoka/forum/templates/forum/topic.html:45
#: inyoka/forum/templates/forum/topic.m.html:123
msgid "Unsubscribe"
msgstr ""

#: inyoka/forum/templates/forum/forum.html:23
#: inyoka/forum/templates/forum/forum.m.html:61
#: inyoka/forum/templates/forum/topic.html:49
#: inyoka/forum/templates/forum/topic.m.html:127
msgid "Subscribe"
msgstr ""

#: inyoka/forum/templates/forum/forum.html:25
msgid "Mark as read"
msgstr ""

#: inyoka/forum/templates/forum/forum.html:32
#: inyoka/forum/templates/forum/topic.html:19
msgid "Captions"
msgstr ""

#: inyoka/forum/templates/forum/forum.html:33
#: inyoka/forum/templates/forum/topic.html:20
msgid "Teaser"
msgstr ""

#: inyoka/forum/templates/forum/forum.html:34
msgid "Full post"
msgstr ""

#: inyoka/forum/templates/forum/forum.html:42
msgid "Current forum"
msgstr ""

#: inyoka/forum/templates/forum/forum.html:60
msgid "Supporter:"
msgid_plural "Supporters:"
msgstr[0] ""
msgstr[1] ""

#: inyoka/forum/templates/forum/forum.html:69
#, python-format
msgid "Topics: <strong>%(n)s</strong>"
msgstr ""

#: inyoka/forum/templates/forum/forum.html:70
#, python-format
msgid "Posts: <strong>%(n)s</strong>"
msgstr ""

#: inyoka/forum/templates/forum/forum.html:84
#: inyoka/forum/templates/forum/topiclist.html:23
msgid "Views"
msgstr ""

#: inyoka/forum/templates/forum/forum.html:85
#: inyoka/forum/templates/forum/topiclist.html:24
msgid "Replies"
msgstr ""

#: inyoka/forum/templates/forum/forum.html:87
msgid "Last post"
msgstr ""

#: inyoka/forum/templates/forum/forum.html:101
#: inyoka/forum/templates/forum/forum.m.html:47
#: inyoka/forum/templates/forum/topiclist.html:40
msgid "Sticky:"
msgstr ""

#: inyoka/forum/templates/forum/forum.html:102
#: inyoka/forum/templates/forum/topiclist.html:41
msgid "Poll:"
msgstr ""

#: inyoka/forum/templates/forum/forum.html:103
#: inyoka/forum/templates/forum/topiclist.html:42
msgid "[Hidden]"
msgstr ""

#: inyoka/forum/templates/forum/forum.html:104
#: inyoka/forum/templates/forum/topiclist.html:43
msgid "[Reported]"
msgstr ""

#: inyoka/forum/templates/forum/forum.html:110
#: inyoka/forum/templates/forum/forum.html:111
#: inyoka/forum/templates/forum/topiclist.html:47
#: inyoka/forum/templates/forum/topiclist.html:49
msgid "Show unread posts"
msgstr ""

#: inyoka/forum/templates/forum/forum.html:116
#: inyoka/forum/templates/forum/forum.html:134
#: inyoka/forum/templates/forum/topiclist.html:54
#, python-format
msgid "by <a href=\"%(link)s\">%(author)s</a>"
msgstr ""

#: inyoka/forum/templates/forum/forum.html:121
#: inyoka/forum/templates/forum/topiclist.html:59
#, python-format
msgid "Go to page %(pagination)s"
msgstr ""

#: inyoka/forum/templates/forum/forum.html:146
#, python-format
msgid "There are no topics. <a href=\"%(link)s\">Create</a> the first one now!"
msgstr ""

#: inyoka/forum/templates/forum/forum.m.html:20
msgid "Subforums"
msgstr ""

#: inyoka/forum/templates/forum/forum_edit.html:16
msgid "Create forum"
msgstr ""

#: inyoka/forum/templates/forum/forum_edit.html:18
#: inyoka/forum/templates/forum/topic.html:252
#: inyoka/forum/templates/forum/topic.html:256
#: inyoka/forum/templates/forum/topic.m.html:93
msgid "Edit"
msgstr ""

#: inyoka/forum/templates/forum/forum_edit.html:27
msgid "Welcome message"
msgstr ""

#: inyoka/forum/templates/forum/forum_edit.html:30
msgid "Submit"
msgstr ""

#: inyoka/forum/templates/forum/index.html:19
msgid "Forum - Captions"
msgstr ""

#: inyoka/forum/templates/forum/index.html:20
msgid "Forum - Teaser"
msgstr ""

#: inyoka/forum/templates/forum/index.html:21
msgid "Forum - Full post"
msgstr ""

#: inyoka/forum/templates/forum/index.html:41
#: inyoka/forum/templates/forum/index.m.html:26
msgid "This category does not contain any forum."
msgstr ""

#: inyoka/forum/templates/forum/index.html:47
#: inyoka/forum/templates/forum/index.m.html:33
msgid "No categories"
msgstr ""

#: inyoka/forum/templates/forum/movetopic.html:11
#: inyoka/forum/templates/forum/movetopic.html:26
#: inyoka/forum/templates/forum/topic.html:70
msgid "Move"
msgstr ""

#: inyoka/forum/templates/forum/movetopic.html:21
#, python-format
msgid "Move “%(topic)s”"
msgstr ""

#: inyoka/forum/templates/forum/movetopic.html:22
msgid "Here you can move a topic into another forum."
msgstr ""

#: inyoka/forum/templates/forum/movetopic.html:24
msgid "New forum of the topic:"
msgstr ""

#: inyoka/forum/templates/forum/page.html:23
msgid "Advanced search"
msgstr ""

#: inyoka/forum/templates/forum/page.html:31
#: inyoka/forum/templates/forum/page.html:35
#: inyoka/forum/templates/forum/page.html:40
#: inyoka/forum/templates/forum/page.html:44
#: inyoka/forum/templates/forum/page.html:48
#: inyoka/forum/templates/forum/page.html:52
#: inyoka/forum/templates/forum/page.html:56
#: inyoka/forum/templates/forum/page.html:60
msgid "only here"
msgstr ""

#: inyoka/forum/templates/forum/page.html:34
#: inyoka/forum/templates/forum/page.html:65
msgid "My topics"
msgstr ""

#: inyoka/forum/templates/forum/page.html:51
#: inyoka/forum/templates/forum/page.html:70
msgid "24 hours"
msgstr ""

#: inyoka/forum/templates/forum/page.html:55
#: inyoka/forum/templates/forum/page.html:71
msgid "12 hours"
msgstr ""

#: inyoka/forum/templates/forum/page.html:59
#: inyoka/forum/templates/forum/page.html:72
msgid "6 hours"
msgstr ""

#: inyoka/forum/templates/forum/page.html:82
#: inyoka/forum/templates/forum/page.html:84
msgid "Create new forum"
msgstr ""

#: inyoka/forum/templates/forum/page.html:87
msgid "Mark all forums as read"
msgstr ""

#: inyoka/forum/templates/forum/post_delete.html:16
#, python-format
msgid "Do you want to delete the <a href=\"%(link)s\">post from %(author)s</a>?"
msgstr ""

#: inyoka/forum/templates/forum/post_delete.html:20
#, python-format
msgid "Do you want to hide the <a href=\"%(link)s\">post from %(author)s</a>?"
msgstr ""

#: inyoka/forum/templates/forum/report.html:13
#: inyoka/forum/templates/forum/topic.html:61
#: inyoka/forum/templates/forum/topic.m.html:131
msgid "Report"
msgstr ""

#: inyoka/forum/templates/forum/report.html:20
#: inyoka/forum/templates/forum/report.m.html:18
#, python-format
msgid "Report topic “%(topic)s”"
msgstr ""

#: inyoka/forum/templates/forum/report.html:22
#: inyoka/forum/templates/forum/report.m.html:20
#, python-format
msgid ""
"Here you can report a topic to the moderators if it is against our <a "
"href=\"%(link)s\">rules</a>. Please add a short explanation:"
msgstr ""

#: inyoka/forum/templates/forum/report.html:27
#: inyoka/forum/templates/forum/report.m.html:25
msgid "Report topic"
msgstr ""

#: inyoka/forum/templates/forum/reportlist.html:12
msgid "Reported topics"
msgstr ""

#: inyoka/forum/templates/forum/reportlist.html:27
msgid "#"
msgstr ""

#: inyoka/forum/templates/forum/reportlist.html:29
msgid "Reported by"
msgstr ""

#: inyoka/forum/templates/forum/reportlist.html:30
msgid "Assigned to"
msgstr ""

#: inyoka/forum/templates/forum/reportlist.html:31
msgid "Action"
msgstr ""

#: inyoka/forum/templates/forum/reportlist.html:50
msgid "(undo)"
msgstr ""

#: inyoka/forum/templates/forum/reportlist.html:53
msgid "Assign to me"
msgstr ""

#: inyoka/forum/templates/forum/reportlist.html:57
msgid "Write a pm"
msgstr ""

#: inyoka/forum/templates/forum/reportlist.html:66
msgid "Currently there are no reported topics."
msgstr ""

#: inyoka/forum/templates/forum/reportlist.html:73
msgid "Close selected tickets"
msgstr ""

#: inyoka/forum/templates/forum/reportlist.html:76
msgid "Unsubscribe from topic reports"
msgstr ""

#: inyoka/forum/templates/forum/reportlist.html:80
msgid "Subscribe to topic reports"
msgstr ""

#: inyoka/forum/templates/forum/revisions.html:13
msgid "Old revisions"
msgstr ""

#: inyoka/forum/templates/forum/revisions.html:26
#, python-format
msgid "Edited: %(date)s"
msgstr ""

#: inyoka/forum/templates/forum/revisions.html:28
msgid "Current revision"
msgstr ""

#: inyoka/forum/templates/forum/splittopic.html:11
msgid "Split topic"
msgstr ""

#: inyoka/forum/templates/forum/splittopic.html:19
#, python-format
msgid "Split topic “%(topic)s”"
msgstr ""

#: inyoka/forum/templates/forum/splittopic.html:26
msgid "Create new topic"
msgstr ""

#: inyoka/forum/templates/forum/splittopic.html:29
msgid "Forum of the new topic:"
msgstr ""

#: inyoka/forum/templates/forum/splittopic.html:32
msgid "Title of the new topic:"
msgstr ""

#: inyoka/forum/templates/forum/splittopic.html:41
msgid "Attach to old topic"
msgstr ""

#: inyoka/forum/templates/forum/splittopic.html:44
msgid "Slug of the topic:"
msgstr ""

#: inyoka/forum/templates/forum/splittopic.html:49
msgid "The following posts will be split off:"
msgstr ""

#: inyoka/forum/templates/forum/splittopic.html:66
#: inyoka/forum/templates/forum/topic.html:205
msgid "(Topic starter)"
msgstr ""

#: inyoka/forum/templates/forum/splittopic.html:69
#: inyoka/forum/templates/forum/topic.html:209
#, python-format
msgid "Avatar of %(user)s"
msgstr ""

#: inyoka/forum/templates/forum/splittopic.html:78
#: inyoka/forum/templates/forum/topic.html:267
msgid "Link to this post"
msgstr ""

#: inyoka/forum/templates/forum/splittopic.html:120
msgid "Split posts"
msgstr ""

#: inyoka/forum/templates/forum/topic.html:21
msgid "Full"
msgstr ""

#: inyoka/forum/templates/forum/topic.html:35
#: inyoka/forum/templates/forum/topic.html:38
#: inyoka/forum/templates/forum/topic.m.html:119
msgid "Reply"
msgstr ""

#: inyoka/forum/templates/forum/topic.html:54
msgid "Mark as unsolved"
msgstr ""

#: inyoka/forum/templates/forum/topic.html:58
msgid "Mark as solved"
msgstr ""

#: inyoka/forum/templates/forum/topic.html:68
msgid "Split"
msgstr ""

#: inyoka/forum/templates/forum/topic.html:73
msgid "Unlock"
msgstr ""

#: inyoka/forum/templates/forum/topic.html:76
msgid "Lock"
msgstr ""

#: inyoka/forum/templates/forum/topic.html:92
msgid "This topic"
msgstr ""

#: inyoka/forum/templates/forum/topic.html:100
msgid "Status:"
msgstr ""

#: inyoka/forum/templates/forum/topic.html:102
msgid "Solved"
msgstr ""

#: inyoka/forum/templates/forum/topic.html:102
msgid "Unsolved"
msgstr ""

#: inyoka/forum/templates/forum/topic.html:162
#: inyoka/forum/templates/forum/topic.m.html:48
#, python-format
msgid "The poll was started on %(start_date)s and it ended on %(end_date)s."
msgstr ""

#: inyoka/forum/templates/forum/topic.html:166
#: inyoka/forum/templates/forum/topic.m.html:52
#, python-format
msgid "The poll was started on %(start_date)s and it will end on %(end_date)s."
msgstr ""

#: inyoka/forum/templates/forum/topic.html:171
#: inyoka/forum/templates/forum/topic.m.html:58
#, python-format
msgid "%(count)s vote"
msgid_plural "%(count)s votes"
msgstr[0] ""
msgstr[1] ""

#: inyoka/forum/templates/forum/topic.html:173
#: inyoka/forum/templates/forum/topic.m.html:60
#, python-format
msgid "%(count)s voter"
msgid_plural "%(count)s voters"
msgstr[0] ""
msgstr[1] ""

#: inyoka/forum/templates/forum/topic.html:179
#: inyoka/forum/templates/forum/topic.m.html:69
msgid "Hide results"
msgstr ""

#: inyoka/forum/templates/forum/topic.html:181
#: inyoka/forum/templates/forum/topic.m.html:71
msgid "Vote"
msgstr ""

#: inyoka/forum/templates/forum/topic.html:182
#: inyoka/forum/templates/forum/topic.m.html:72
msgid "Show results"
msgstr ""

#: inyoka/forum/templates/forum/topic.html:198
msgid "Team icon"
msgstr ""

#: inyoka/forum/templates/forum/topic.html:214
msgid "Residence:"
msgstr ""

#: inyoka/forum/templates/forum/topic.html:228
msgid "Show revisions"
msgstr ""

#: inyoka/forum/templates/forum/topic.html:261
#: inyoka/forum/templates/forum/topic.html:264
#: inyoka/forum/templates/forum/topic.m.html:88
msgid "Quote"
msgstr ""

#: inyoka/forum/templates/forum/topic.html:274
msgid "Split:"
msgstr ""

#: inyoka/forum/templates/forum/topic.html:277
msgid "From here:"
msgstr ""

#: inyoka/forum/templates/forum/topic.html:329
msgid "« Previous topic"
msgstr ""

#: inyoka/forum/templates/forum/topic.html:331
msgid "Next topic »"
msgstr ""

#: inyoka/forum/templates/forum/topic.m.html:105
msgid "Attachments"
msgstr ""

#: inyoka/forum/templates/forum/topiclist.html:25
msgid "Last reply"
msgstr ""

#: inyoka/forum/templates/forum/topiclist.html:81
msgid "No topics were found."
msgstr ""

#: inyoka/forum/templates/forum/welcome.html:12
msgid "Rules"
msgstr ""

#: inyoka/forum/templates/forum/welcome.html:20
msgid "Read and accepted"
msgstr ""

#: inyoka/forum/templates/forum/welcome.html:21
msgid "Reject"
msgstr ""
<|MERGE_RESOLUTION|>--- conflicted
+++ resolved
@@ -8,11 +8,7 @@
 msgstr ""
 "Project-Id-Version: PROJECT VERSION\n"
 "Report-Msgid-Bugs-To: EMAIL@ADDRESS\n"
-<<<<<<< HEAD
-"POT-Creation-Date: 2013-02-08 23:08+0100\n"
-=======
-"POT-Creation-Date: 2012-05-02 09:42+0200\n"
->>>>>>> cceb8aa1
+"POT-Creation-Date: 2013-04-24 15:17+0200\n"
 "PO-Revision-Date: YEAR-MO-DA HO:MI+ZONE\n"
 "Last-Translator: FULL NAME <EMAIL@ADDRESS>\n"
 "Language-Team: LANGUAGE <LL@li.org>\n"
@@ -54,7 +50,7 @@
 msgstr ""
 
 #: inyoka/forum/constants.py:26 inyoka/forum/constants.py:38
-#: inyoka/forum/models.py:556
+#: inyoka/forum/models.py:554
 msgid "Not specified"
 msgstr ""
 
@@ -167,43 +163,42 @@
 msgid "Please select another slug, “%(slug)s” is already in use."
 msgstr ""
 
-#: inyoka/forum/models.py:242 inyoka/forum/search.py:69
-#: inyoka/forum/templates/forum/forum_edit.html:21
+#: inyoka/forum/models.py:241 inyoka/forum/templates/forum/forum_edit.html:21
 #: inyoka/forum/templates/forum/page.html:13
 #: inyoka/forum/templates/forum/topiclist.html:22
 msgid "Forum"
 msgstr ""
 
-#: inyoka/forum/models.py:243
+#: inyoka/forum/models.py:242
 msgid "Forums"
 msgstr ""
 
-#: inyoka/forum/models.py:413 inyoka/forum/templates/forum/forum.html:83
+#: inyoka/forum/models.py:412 inyoka/forum/templates/forum/forum.html:83
 #: inyoka/forum/templates/forum/reportlist.html:28
 #: inyoka/forum/templates/forum/topiclist.html:21
 msgid "Topic"
 msgstr ""
 
-#: inyoka/forum/models.py:414 inyoka/forum/templates/forum/forum.m.html:32
+#: inyoka/forum/models.py:413 inyoka/forum/templates/forum/forum.m.html:32
 msgid "Topics"
 msgstr ""
 
-#: inyoka/forum/models.py:560
+#: inyoka/forum/models.py:558
 msgid "No Ubuntu"
 msgstr ""
 
-#: inyoka/forum/models.py:669
+#: inyoka/forum/models.py:661
 #: inyoka/forum/templates/forum/_edit_latestpost_row.html:20
 #: inyoka/forum/templates/forum/splittopic.html:79
 #: inyoka/forum/templates/forum/topic.html:268
 msgid "Post"
 msgstr ""
 
-#: inyoka/forum/models.py:670
+#: inyoka/forum/models.py:662
 msgid "Posts"
 msgstr ""
 
-#: inyoka/forum/models.py:928
+#: inyoka/forum/models.py:908
 msgid "Pictures"
 msgstr ""
 
@@ -317,287 +312,287 @@
 "before creating a new one."
 msgstr ""
 
-#: inyoka/forum/views.py:613
+#: inyoka/forum/views.py:612
 msgid "The post was saved successfully."
 msgstr ""
 
+#: inyoka/forum/views.py:667
+msgid "Do you want to (un)lock the topic?"
+msgstr ""
+
 #: inyoka/forum/views.py:668
-msgid "Do you want to (un)lock the topic?"
-msgstr ""
-
-#: inyoka/forum/views.py:669
 msgid "(Un)lock"
 msgstr ""
 
-#: inyoka/forum/views.py:669 inyoka/forum/views.py:1149
-#: inyoka/forum/views.py:1167 inyoka/forum/views.py:1232
-#: inyoka/forum/views.py:1243 inyoka/forum/templates/forum/delete_topic.html:33
+#: inyoka/forum/views.py:668 inyoka/forum/views.py:1147
+#: inyoka/forum/views.py:1165 inyoka/forum/views.py:1230
+#: inyoka/forum/views.py:1241 inyoka/forum/templates/forum/delete_topic.html:33
 #: inyoka/forum/templates/forum/edit.html:156
 #: inyoka/forum/templates/forum/edit.m.html:73
 #: inyoka/forum/templates/forum/post_delete.html:26
 msgid "Cancel"
 msgstr ""
 
+#: inyoka/forum/views.py:684
+msgid "The topic was marked as solved."
+msgstr ""
+
 #: inyoka/forum/views.py:686
-msgid "The topic was marked as solved."
-msgstr ""
-
-#: inyoka/forum/views.py:688
 msgid "The topic was marked as unsolved."
 msgstr ""
 
+#: inyoka/forum/views.py:694
+msgid "The topic was locked."
+msgstr ""
+
 #: inyoka/forum/views.py:696
-msgid "The topic was locked."
-msgstr ""
-
-#: inyoka/forum/views.py:698
 msgid "The topic was unlocked."
 msgstr ""
 
-#: inyoka/forum/views.py:723 inyoka/forum/views.py:755
+#: inyoka/forum/views.py:721 inyoka/forum/views.py:753
 #, python-format
 msgid "There is no “%(slug)s” anymore."
 msgstr ""
 
-#: inyoka/forum/views.py:777
+#: inyoka/forum/views.py:775
 msgid "Notifications on new topics within this forum will be sent to you."
 msgstr ""
 
-#: inyoka/forum/views.py:782
+#: inyoka/forum/views.py:780
 msgid ""
 "No notifications on new topics within this forum will be sent to you any "
 "more."
 msgstr ""
 
-#: inyoka/forum/views.py:787
+#: inyoka/forum/views.py:785
 msgid "Notifications on new posts in this topic will be sent to you."
 msgstr ""
 
-#: inyoka/forum/views.py:791
+#: inyoka/forum/views.py:789
 msgid "No notifications on new posts in this topic will be sent to you any more"
 msgstr ""
 
-#: inyoka/forum/views.py:803
+#: inyoka/forum/views.py:801
 msgid "This topic was already reported."
 msgstr ""
 
-#: inyoka/forum/views.py:818
+#: inyoka/forum/views.py:816
 #, python-format
 msgid "Reported topic: “%(topic)s”"
 msgstr ""
 
-#: inyoka/forum/views.py:822
+#: inyoka/forum/views.py:820
 msgid "The topic was reported."
 msgstr ""
 
-#: inyoka/forum/views.py:856
+#: inyoka/forum/views.py:854
 msgid "No topics selected."
 msgstr ""
 
+#: inyoka/forum/views.py:875
+msgid "The selected tickets have been closed."
+msgstr ""
+
 #: inyoka/forum/views.py:877
-msgid "The selected tickets have been closed."
-msgstr ""
-
-#: inyoka/forum/views.py:879
 msgid ""
 "Only a subset of selected tickets has been closed, considering your "
 "moderation privileges for the regarding forums."
 msgstr ""
 
-#: inyoka/forum/views.py:903
+#: inyoka/forum/views.py:901
 msgid "A notification will be sent when a topic is reported."
 msgstr ""
 
-#: inyoka/forum/views.py:909
+#: inyoka/forum/views.py:907
 msgid "You will not be notified anymore when a topic is reported."
 msgstr ""
 
-#: inyoka/forum/views.py:1011
+#: inyoka/forum/views.py:1009
 #, python-format
 msgid "Your topic “%(topic)s” was moved."
 msgstr ""
 
-#: inyoka/forum/views.py:1025
+#: inyoka/forum/views.py:1023
 #, python-format
 msgid "The topic “%(topic)s” was moved."
 msgstr ""
 
-#: inyoka/forum/views.py:1048
+#: inyoka/forum/views.py:1046
 msgid "No post selected."
 msgstr ""
 
-#: inyoka/forum/views.py:1074
+#: inyoka/forum/views.py:1072
 msgid "You cannot set this topic as target."
 msgstr ""
 
-#: inyoka/forum/views.py:1100
+#: inyoka/forum/views.py:1098
 msgid "You cannot move a topic into a category. Please choose a forum."
 msgstr ""
 
-#: inyoka/forum/views.py:1128
+#: inyoka/forum/views.py:1126
 #, python-format
 msgid "The topic “%(topic)s” was split."
 msgstr ""
 
-#: inyoka/forum/views.py:1148
+#: inyoka/forum/views.py:1146
 msgid "Do you want to restore this post?"
 msgstr ""
 
-#: inyoka/forum/views.py:1149 inyoka/forum/views.py:1232
-#: inyoka/forum/views.py:1243 inyoka/forum/templates/forum/revisions.html:24
+#: inyoka/forum/views.py:1147 inyoka/forum/views.py:1230
+#: inyoka/forum/views.py:1241 inyoka/forum/templates/forum/revisions.html:24
 #: inyoka/forum/templates/forum/topic.html:80
 #: inyoka/forum/templates/forum/topic.html:235
 msgid "Restore"
 msgstr ""
 
-#: inyoka/forum/views.py:1161
+#: inyoka/forum/views.py:1159
 #, python-format
 msgid "The post by “%(user)s” was made visible."
 msgstr ""
 
-#: inyoka/forum/views.py:1166
+#: inyoka/forum/views.py:1164
 msgid "Do you really want to hide / delete this post?"
 msgstr ""
 
-#: inyoka/forum/views.py:1167
+#: inyoka/forum/views.py:1165
 msgid "Hide / Delete"
 msgstr ""
 
+#: inyoka/forum/views.py:1189
+msgid "The first post of a topic cannot be deleted."
+msgstr ""
+
 #: inyoka/forum/views.py:1191
-msgid "The first post of a topic cannot be deleted."
-msgstr ""
-
-#: inyoka/forum/views.py:1193
 msgid "The first post of a topic cannot be hidden."
 msgstr ""
 
-#: inyoka/forum/views.py:1199
+#: inyoka/forum/views.py:1197
 #, python-format
 msgid "The post by “%(user)s” was hidden."
 msgstr ""
 
-#: inyoka/forum/views.py:1205
+#: inyoka/forum/views.py:1203
 #, python-format
 msgid "The post by “%(user)s” was deleted."
 msgstr ""
 
-#: inyoka/forum/views.py:1231
+#: inyoka/forum/views.py:1229
 msgid "Do you want to restore the revision of the post?"
 msgstr ""
 
-#: inyoka/forum/views.py:1238
+#: inyoka/forum/views.py:1236
 msgid "An old revision of the post was restored."
 msgstr ""
 
-#: inyoka/forum/views.py:1242
+#: inyoka/forum/views.py:1240
 msgid "Do you want to restore the topic?"
 msgstr ""
 
-#: inyoka/forum/views.py:1255
+#: inyoka/forum/views.py:1253
 #, python-format
 msgid "The topic “%(topic)s” was restored."
 msgstr ""
 
-#: inyoka/forum/views.py:1279
+#: inyoka/forum/views.py:1277
 msgid "Action canceled."
 msgstr ""
 
-#: inyoka/forum/views.py:1285
+#: inyoka/forum/views.py:1283
 #, python-format
 msgid "The topic “%(topic)s” was hidden."
 msgstr ""
 
-#: inyoka/forum/views.py:1293
+#: inyoka/forum/views.py:1291
 #, python-format
 msgid "The topic “%(topic)s” was deleted successfully."
 msgstr ""
 
-#: inyoka/forum/views.py:1320
+#: inyoka/forum/views.py:1318
 #, python-format
 msgid "%(site)s topic – “%(topic)s”"
 msgstr ""
 
-#: inyoka/forum/views.py:1362
+#: inyoka/forum/views.py:1360
 #, python-format
 msgid "%(site)s forum – “%(forum)s”"
 msgstr ""
 
-#: inyoka/forum/views.py:1370
+#: inyoka/forum/views.py:1368
 #, python-format
 msgid "%(site)s forum"
 msgstr ""
 
-#: inyoka/forum/views.py:1414
+#: inyoka/forum/views.py:1412
 msgid "Please login to mark posts as read."
 msgstr ""
 
-#: inyoka/forum/views.py:1421
+#: inyoka/forum/views.py:1419
 #, python-format
 msgid "The forum “%(forum)s” was marked as read."
 msgstr ""
 
-#: inyoka/forum/views.py:1426
+#: inyoka/forum/views.py:1424
 msgid "All forums were marked as read."
 msgstr ""
 
-#: inyoka/forum/views.py:1437
+#: inyoka/forum/views.py:1435
 #, python-format
 msgid "You can only display the last %(n)d pages."
 msgstr ""
 
-#: inyoka/forum/views.py:1451
+#: inyoka/forum/views.py:1449
 #, python-format
 msgid "Posts of the last %(n)d hours"
 msgstr ""
 
-#: inyoka/forum/views.py:1455 inyoka/forum/templates/forum/page.html:43
+#: inyoka/forum/views.py:1453 inyoka/forum/templates/forum/page.html:43
 #: inyoka/forum/templates/forum/page.html:68
 msgid "Unanswered topics"
 msgstr ""
 
-#: inyoka/forum/views.py:1459 inyoka/forum/templates/forum/page.html:47
+#: inyoka/forum/views.py:1457 inyoka/forum/templates/forum/page.html:47
 #: inyoka/forum/templates/forum/page.html:69
 msgid "Unsolved topics"
 msgstr ""
 
-#: inyoka/forum/views.py:1465
+#: inyoka/forum/views.py:1463
 #, python-format
 msgid "Topics by “%(user)s”"
 msgstr ""
 
-#: inyoka/forum/views.py:1469
+#: inyoka/forum/views.py:1467
 msgid "You need to be logged in to use this function."
 msgstr ""
 
-#: inyoka/forum/views.py:1474
+#: inyoka/forum/views.py:1472
 #, python-format
 msgid "Posts by “%(user)s”"
 msgstr ""
 
-#: inyoka/forum/views.py:1477 inyoka/forum/templates/forum/page.html:30
+#: inyoka/forum/views.py:1475 inyoka/forum/templates/forum/page.html:30
 #: inyoka/forum/templates/forum/page.html:64
 msgid "My posts"
 msgstr ""
 
-#: inyoka/forum/views.py:1489 inyoka/forum/templates/forum/page.html:39
+#: inyoka/forum/views.py:1487 inyoka/forum/templates/forum/page.html:39
 #: inyoka/forum/templates/forum/page.html:67
 msgid "New posts"
 msgstr ""
 
-#: inyoka/forum/views.py:1564
+#: inyoka/forum/views.py:1563
 msgid "No recent topics within this forum."
 msgstr ""
 
-#: inyoka/forum/views.py:1577
+#: inyoka/forum/views.py:1576
 msgid "No older topics within this forum."
 msgstr ""
 
-#: inyoka/forum/views.py:1639
+#: inyoka/forum/views.py:1638
 #, python-format
 msgid "The forum “%(forum)s” was changed successfully."
 msgstr ""
 
-#: inyoka/forum/views.py:1641
+#: inyoka/forum/views.py:1640
 #, python-format
 msgid "The forum “%(forum)s” was created successfully."
 msgstr ""
@@ -804,7 +799,7 @@
 
 #: inyoka/forum/templates/forum/edit.html:154
 #: inyoka/forum/templates/forum/edit.html:161
-#: inyoka/forum/templates/forum/edit.html:192
+#: inyoka/forum/templates/forum/edit.html:193
 #: inyoka/forum/templates/forum/edit.m.html:71
 #: inyoka/forum/templates/forum/edit.m.html:78
 #: inyoka/forum/templates/forum/splittopic.html:48
