--- conflicted
+++ resolved
@@ -230,13 +230,11 @@
       {%- for message in MESSAGES %}
 				<div class="message {{ message.tags }}">{{ message }}</div>
       {%- endfor %}
-<<<<<<< HEAD
       {%- endif %}
-=======
+
       <!--[if lt IE 8]>
       <div class="message fail">{{ _('Please install at least Internet Explorer 8.') }}</div>
       <![endif]-->
->>>>>>> 24c61de8
 
       <div class="page_content">
         {% set tabbar = navi_type in ['tabbar', 'both'] %}
