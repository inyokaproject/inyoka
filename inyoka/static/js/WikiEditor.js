--- conflicted
+++ resolved
@@ -316,7 +316,6 @@
       if (x)
         x.appendTo($('<li />').appendTo(t));
 
-<<<<<<< HEAD
     if (this.options.profile == 'wiki') {
       link = 'http://wiki.ubuntuusers.de/Wiki/Syntax';
     } else {
@@ -344,29 +343,6 @@
       def = format.match(/{S\/(.+?)}/)[1];
       args = format.split('{S/'+def+'}', 2);
     }
-=======
-      /* helpbar with some syntax informations */
-      this.helpbar = $('<span class="toolbar_help note">...</span>');
-
-      /* create toolbar based on button layout */
-      t = $('<ul class="toolbar" />').prependTo(this.textarea.parent());
-      var bar = toolbar();
-      for (var i = 0, n = bar.length, x; i != n; ++i)
-        if (x = bar[i](self))
-          x.appendTo($('<li />').appendTo(t));
-
-      /* Helpbar */
-      this.helpbar.appendTo($('<li />').appendTo(t));
-
-      if (profile == 'wiki') {
-        link = 'http://wiki.ubuntuusers.de/Wiki/Syntax';
-      } else {
-        link = 'http://wiki.ubuntuusers.de/Forum/Syntax';
-      }
-      $('<span class="syntax_help note"><a href="' + link + '">Hilfe zur Syntax</a></span>')
-        .appendTo($('<li />').appendTo(t));
-    },
->>>>>>> 3ca720a0
 
     var
       before = args[0] || '',
@@ -511,23 +487,6 @@
     });
   };
 
-<<<<<<< HEAD
-})(jQuery, document, window);
-=======
-    /**
-     * Quote a given text.
-     */
-    quoteText : function(text) {
-      if (!text)
-        return '';
-      var lines = [];
-      $.each(text.split(/\r\n|\r|\n/), function() {
-        lines.push('>' + (this.charAt(0) != '>' ? ' ' : '') + this);
-      });
-      return lines.join('\n') + '\n';
-    }
-  });
-
   /*
    * Automatically detect form fields and transform them to a editor
    * field.
@@ -540,5 +499,5 @@
     });
   });
 
-})();
->>>>>>> 3ca720a0
+
+})(jQuery, document, window);