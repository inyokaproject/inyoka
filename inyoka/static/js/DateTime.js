--- conflicted
+++ resolved
@@ -106,45 +106,11 @@
     }
   };
 
-<<<<<<< HEAD
   DateTimeField.prototype.writeDateTime = function () {
     this.input.val(this.currentYear + '-' + this.currentMonth + '-' + this.currentDay);
     if (!this.only_date) this.input.val(this.input.val() + ' ' + this.currentTime);
     if (this.only_time) this.input.val(this.currentTime);
   };
-=======
-    drawTimetable: function () {
-      var self = this;
-      var timetable = $('<table class="timetable"></table>').append(
-      $('<tr><th class="caption">' + gettext('Time') + '</th></tr>'));
-      this.timetable.append(timetable);
-      var now = new Date();
-      var times = [
-        [gettext('Now'), [now.getHours(), now.getMinutes(), now.getSeconds()].join(':'), (function (s) { s.container.hide(); })],
-        [gettext('Midnight'), '00:00:00'],
-        [gettext('6 am'), '06:00:00'],
-        [gettext('Midday'), '12:00:00'],
-        [gettext('6 pm'), '18:00:00']
-      ];
-      $.each(times, function (i, time) {
-        timetable.append($('<tr></tr>').append($('<td></td>').append(
-        $('<a/>').text(time[0]).click(function () {
-          self.currentTime = time[1];
-          self.writeDateTime();
-          if (time.length > 2)
-            time[2](self);
-          return false;
-        }))));
-      });
-      var col = $('<td></td>').appendTo($('<tr></tr>').appendTo(timetable));
-      if (this.auto_show) {
-        $('<a class="close">' + gettext('Close') + '</a>').click(function () {
-          self.container.hide();
-          return false;
-        }).appendTo(col);
-      }
-    },
->>>>>>> cceb8aa1
 
   DateTimeField.prototype.drawTimetable = function () {
     var self = this;
@@ -208,7 +174,6 @@
       }).keypress(function (evt) {
         if (evt.keyCode == 13) {
           $(this).change();
-<<<<<<< HEAD
           return false;
         }
       }).blur(function () {
@@ -218,13 +183,6 @@
     }).attr('title', 'Klicke hier, um schnell einen anderen Monat auszuwählen'))));
     var tbody = $('<tbody></tbody>').appendTo(calendar);
     var row = $('<tr></tr>').appendTo(tbody);
-=======
-        }));
-        $(this).next().focus();
-      }).attr('title', gettext('Click here, to switch to another month quickly')))));
-      var tbody = $('<tbody></tbody>').appendTo(calendar);
-      var row = $('<tr></tr>').appendTo(tbody);
->>>>>>> cceb8aa1
 
     // draw days-of-week header
     $.each(days_of_week, function (i, d) {
