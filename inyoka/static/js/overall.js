--- conflicted
+++ resolved
@@ -27,25 +27,17 @@
     var release = new Date ("October 13, 2011");
     var diff = release.getTime() - now.getTime();
     var days = Math.floor(diff / (1000*60*60*24))+1;
-<<<<<<< HEAD
-    var block = $("#counter")
-=======
     var block = $("#counter");
->>>>>>> 6ae921f1
     if (days > 21) {
       block.html('<a href="http://wiki.ubuntuusers.de/Oneiric_Ocelot"><img src="' + $STATIC_URL + 'img/portal/countdown/oneiricbanner_start.png" alt="Ubuntu 11.10"></a>');
     }
     if (days >= 1 && days<=21) {
       block.html('<a href="http://wiki.ubuntuusers.de/Oneiric_Ocelot"><img src="' + $STATIC_URL + 'img/portal/countdown/oneiricbanner_' + days + '.png" alt="Ubuntu 11.10"></a>');
     }
-<<<<<<< HEAD
     if (days == 0) {
       block.html('<a href="http://wiki.ubuntuusers.de/Oneiric_Ocelot"><img src="' + $STATIC_URL + 'img/portal/countdown/oneiricbanner_soon.png" alt="Ubuntu 11.10"></a>');
     }
     if (days < 0) {
-=======
-    if (days < 1) {
->>>>>>> 6ae921f1
       block.html('<a href="http://wiki.ubuntuusers.de/Oneiric_Ocelot"><img src="' + $STATIC_URL + 'img/portal/countdown/oneiricbanner_here.png" alt="Ubuntu 11.10"></a>');
     }
   })();
