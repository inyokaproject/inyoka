--- conflicted
+++ resolved
@@ -1,4 +1,3 @@
-<<<<<<< HEAD
 ﻿* {
   margin: 0;
   padding: 0;
@@ -143,6 +142,10 @@
   border-top: 1px solid #848484;
   padding: 0.5em 0;
   margin: 0.3em 0;
+}
+
+footer .flavour_switch {
+  font-size: 120%;
 }
 
 .clear {
@@ -438,435 +441,4 @@
   border-style: solid;
   border-color: #DD4814;
   border-bottom-left-radius: 7px;
-}
-=======
-﻿* {
-  margin: 0;
-  padding: 0;
-}
-
-article, aside, details, figure, footer, header, hgroup, menu, nav, section {
-  display: block;
-}
-
-ul {
-  list-style-type: disc;
-  padding-left: 25px;
-}
-
-h1, h2, h3 {
-  padding: 0.3em 0 0.1em;
-}
-
-h3 {
-  border-bottom: 1px #DDDDDD solid;
-  margin-bottom: 0.5em;
-}
-
-p {
-  padding: 0.3em 0;
-}
-
-.wrapper {
-  margin: 0 0.2em;
-}
-
-header nav {
-  background: #DD4814 url('../img/logo.m.png') 1px 0 no-repeat;
-}
-
-nav {
-  width: 100%;
-  float: right;
-}
-
-nav a {
-  display: block;
-  padding: 0.5em 0.2em;
-  margin: 0 0.3em;
-}
-
-nav ul {
-  float: right;
-}
-
-nav ul li {
-  list-style: none;
-  float: left;
-}
-
-.post .text ul, .post .text ol {
-  padding-left: 1.5em;
-}
-
-#latest_articles li {
-  margin: 0.625em 0;
-}
-
-article {
-  border-bottom: 1px dotted #848484;
-  margin: 0.3em 0;
-}
-
-article .intro {
-  margin: 0.5em;
-}
-
-.meta span {
-  padding: 0 0.3em;
-  white-space: nowrap;
-}
-
-#comments h3 {
-  text-align: center;
-  margin: 0.5em 0;
-  padding: 0.3em 0;
-}
-
-#comments .meta, #posts .meta {
-  margin: 0.2em 0 0;
-  padding: 0.2em;
-}
-
-#comments .text, #posts .text {
-  margin: 0 0 0.5em;
-  padding: 0.2em;
-}
-
-.button, .category, .post .attachments .title {
-  padding: 0.5em 0.2em;
-  margin: 0.2em 0;
-}
-
-.pagination, section.actions {
-  text-align: center;
-  padding: 0.5em 0.2em;
-  margin: 0.3em 0;
-}
-
-.pagination .comma {
-  display: none;
-}
-
-.pagination .pageselect, .pageination .prev, .pageination .next,
-section.actions span {
-  padding: 0.5em;
-  margin: 0 0.2em;
-}
-
-.poll .option {
-  clear: both;
-}
-
-.poll .option .name {
-  float: left;
-  max-width: 100px;
-}
-
-.poll .option .votes {
-  float: right;
-}
-
-.poll .option .vote_bar_wrapper {
-  position: absolute;
-  left: 100px;
-  right: 100px;
-  border-left: 1px dotted #848484;
-  border-right: 1px dotted #848484;
-}
-
-.poll .option .vote_bar {
-  height: 1em;
-}
-
-footer {
-  font-size: 10px;
-  border-top: 1px solid #848484;
-  padding: 0.5em 0;
-  margin: 0.3em 0;
-}
-
-footer .flavour_switch {
-  font-size: 120%;
-}
-
-.clear {
-  clear: both;
-}
-
-/*** Fonts ***/
-
-h1 {
-  font-size: 36px;
-  line-height: 40px;
-}
-
-h2 {
-  font-size: 24px;
-  line-height: 28px;
-}
-
-h3 {
-  font-size: 18px;
-  line-height: 20px;
-}
-
-ul {
-  font-size: 16px;
-  line-height: 20px;
-}
-
-small {
-  font-size: 10px;
-  line-height: 14px;
-}
-
-p {
-  font-size: 14px;
-}
-
-article .intro {
-  font-style: italic;
-}
-
-.meta {
-  font-size: 10px;
-}
-
-#posts .meta {
-  line-height: 18px;
-}
-
-/*** Colors, text decorations, shadows... ***/
-
-body {
-  background-color: #F7F7F7;
-  color: #333333;
-}
-
-a {
-  color: #DD4814;
-  text-decoration: none;
-}
-
-nav, .pagination, #comments h3, #comments .meta, .forums .forum, .post .meta,
-.post .attachments .title, section.actions {
-  background-color: #DD4814;
-}
-
-nav, nav a, nav a:link, nav a:visited,
-.pagination, .pagination a, .pagination a:link, .pagination a:visited,
-#comments h3, #comments .meta, #comments .meta a, #comments .meta a:link, 
-#comments .meta a:visited,
-#posts .meta , #posts .meta a, #posts .meta a:link, #posts .meta a:visited
-section.actions, section.actions a, section.actions a:link,
-section.actions a:visited, .post .attachments .title {
-  color: #FFFFFF;
-  text-decoration: none;
-  text-shadow: 1px 1px 1px #000000;
-}
-
-.meta span.right {
-  margin-right: 0.2em;
-  float: right;
-}
-
-.meta span.left {
-  margin-left: 0.2em;
-}
-
-nav ul li.active, .pagination .active {
-  background-color: #962D0C;
-}
-
-#comments .text, .category, .forums .empty, #posts .text, .button {
-  background-color: #e6e4e2;
-}
-
-.category h3 {
-  background-color: #DD4814;
-  padding: 0.5em;
-}
-.category h3 a {
-  color: #FFFFFF;
-  text-decoration: none;
-  text-shadow: 1px 1px 1px black;
-}
-
-.topics .locked {
-  background-image: url('../img/forum_mobile/locked.png');
-  background-position: 15px bottom;
-  background-repeat: no-repeat;
-}
-
-.topics .reported {
-  background-image: url('../img/forum_mobile/reported.png');
-  background-position: 15px bottom;
-  background-repeat: no-repeat;
-}
-
-.topics .solved {
-  background-image: url('../img/forum_mobile/solved.png');
-  background-position: 15px bottom;
-  background-repeat: no-repeat;
-}
-
-.topics .poll {
-  background-image: url('../img/forum_mobile/poll.png');
-  background-position: 15px bottom;
-  background-repeat: no-repeat;
-}
-
-.topics .reported.locked {
-  background-image: url('../img/forum_mobile/reported.png'),
-                    url('../img/forum_mobile/locked.png');
-  background-position: 15px bottom, 80px bottom;
-  background-repeat: no-repeat;
-}
-
-.topics .reported.solved {
-  background-image: url('../img/forum_mobile/reported.png'),
-                    url('../img/forum_mobile/solved.png');
-  background-position: 15px bottom, 80px bottom;
-  background-repeat: no-repeat;
-}
-
-.topics .reported.poll {
-  background-image: url('../img/forum_mobile/reported.png'),
-                    url('../img/forum_mobile/poll.png');
-  background-position: 15px bottom, 80px bottom;
-  background-repeat: no-repeat;
-}
-
-.topics .solved.locked {
-  background-image: url('../img/forum_mobile/locked.png'),
-                    url('../img/forum_mobile/solved.png');
-  background-position: 15px bottom, 80px bottom;
-  background-repeat: no-repeat;
-}
-
-.topics .solved.poll {
-  background-image: url('../img/forum_mobile/poll.png'),
-                    url('../img/forum_mobile/solved.png');
-  background-position: 15px bottom, 80px bottom;
-  background-repeat: no-repeat;
-}
-
-.topics .locked.poll {
-  background-image: url('../img/forum_mobile/poll.png'),
-                    url('../img/forum_mobile/locked.png');
-  background-position: 15px bottom, 80px bottom;
-  background-repeat: no-repeat;
-}
-
-.topics .reported.solved.locked {
-  background-image: url('../img/forum_mobile/reported.png'),
-                    url('../img/forum_mobile/locked.png'),
-                    url('../img/forum_mobile/solved.png');
-  background-position: 15px bottom, 80px bottom, 145px bottom;
-  background-repeat: no-repeat;
-}
-
-.topics .reported.solved.poll {
-  background-image: url('../img/forum_mobile/reported.png'),
-                    url('../img/forum_mobile/poll.png'),
-                    url('../img/forum_mobile/solved.png');
-  background-position: 15px bottom, 80px bottom, 145px bottom;
-  background-repeat: no-repeat;
-}
-
-.topics .reported.locked.poll {
-  background-image: url('../img/forum_mobile/reported.png'),
-                    url('../img/forum_mobile/poll.png'),
-                    url('../img/forum_mobile/locked.png');
-  background-position: 15px bottom, 80px bottom, 145px bottom;
-  background-repeat: no-repeat;
-}
-
-.topics .solved.locked.poll {
-  background-image: url('../img/forum_mobile/poll.png'),
-                    url('../img/forum_mobile/locked.png'),
-                    url('../img/forum_mobile/solved.png');
-  background-position: 15px bottom, 80px bottom, 145px bottom;
-  background-repeat: no-repeat;
-}
-
-.topics .solved.locked.reported.poll {
-  background-image: url('../img/forum_mobile/reported.png'),
-                    url('../img/forum_mobile/poll.png'),
-                    url('../img/forum_mobile/locked.png'),
-                    url('../img/forum_mobile/solved.png');
-  background-position: 15px bottom, 80px bottom, 145px bottom, 210px bottom;
-  background-repeat: no-repeat;
-}
-
-.topics .sticky {
-  background: #E6E4E2 url('../img/forum_mobile/sticky.png') 15px bottom no-repeat;
-}
-
-.topics .hidden {
-  color: #BABABA;
-}
-
-.topics .unread {
-  background-color: #F8DAD0;
-}
-
-.forums .empty {
-  color: #848484;
-}
-
-.poll .option .vote_bar {
-  background-color: #000000;
-}
-
-.pagination .disabled {
-  color: #333333;
-  text-shadow: 1px 1px 1px #848484;
-}
-
-footer, footer a, footer a:link, footer a:visited {
-  color: #333333;
-}
-
-textarea {
-  width: 100%;
-}
-
-img {
-  max-width: 100% !important;
-}
-
-blockquote {
-  padding-left: 0.5em;
-  border-left: 4px solid #DD4814;
-}
-
-.post .attachments {
-  margin: 0 0 1em 1em;
-}
-
-.post .attachments ul {
-  list-style: none;
-}
-
-.post:target .meta, .comment:target .meta {
-  background-color: #5E2750 !important;
-}
-
-.userinfo dt {
-  font-weight: bold;
-}
-
-.userinfo dd {
-  margin-bottom: 1em;
-}
-
-.userinfo .hidden {
-  color: #BABABA;
-}
-
-.userinfo.avatar {
-  float: right;
-}
->>>>>>> bc4e9d72
+}