#-*- coding: utf-8 -*-
"""
    inyoka.tasks
    ~~~~~~~~~~~~

    :copyright: (c) 2007-2011 by the Inyoka Team, see AUTHORS for more details.
    :license: GNU GPL, see LICENSE for more details.
"""
<<<<<<< HEAD
from celery.task import task

# register special logging
import inyoka.utils.logger

# register queue_notification task
import inyoka.utils.notification

# register forum notification tasks
import inyoka.forum.notifications
=======
from celery.task import periodic_task
from celery.task.schedules import crontab
>>>>>>> 41ad324a


<<<<<<< HEAD
# register forum notification tasks
import inyoka.wiki.notifications


@task
def update_index(docids, doctype_name, index_name):
    from inyoka.utils.search import search, autodiscover
    from django.conf import settings
    autodiscover()
    block_size = settings.SEARCH_INDEX_BLOCKSIZE
    index = search.indices[index_name]
    connection = search.get_connection()
    total = len(docids)
    for start in range(0, total, block_size):
        end = min(start + block_size, total)
        objects = index.type_map[doctype_name].get_objects(docids[start:end])
        for obj in objects:
            search.store(index, doctype_name, obj, bulk=True)
    connection.force_bulk()
    connection.refresh(index_name)
=======
@periodic_task(run_every=crontab(minute='*/1'))
def activity_monitor():
    """This task just does nothing but runs to get a simple monitoring"""
    return
>>>>>>> 41ad324a
<|MERGE_RESOLUTION|>--- conflicted
+++ resolved
@@ -6,26 +6,8 @@
     :copyright: (c) 2007-2011 by the Inyoka Team, see AUTHORS for more details.
     :license: GNU GPL, see LICENSE for more details.
 """
-<<<<<<< HEAD
-from celery.task import task
-
-# register special logging
-import inyoka.utils.logger
-
-# register queue_notification task
-import inyoka.utils.notification
-
-# register forum notification tasks
-import inyoka.forum.notifications
-=======
-from celery.task import periodic_task
+from celery.task import periodic_task, task
 from celery.task.schedules import crontab
->>>>>>> 41ad324a
-
-
-<<<<<<< HEAD
-# register forum notification tasks
-import inyoka.wiki.notifications
 
 
 @task
@@ -44,9 +26,9 @@
             search.store(index, doctype_name, obj, bulk=True)
     connection.force_bulk()
     connection.refresh(index_name)
-=======
+
+
 @periodic_task(run_every=crontab(minute='*/1'))
 def activity_monitor():
     """This task just does nothing but runs to get a simple monitoring"""
-    return
->>>>>>> 41ad324a
+    return