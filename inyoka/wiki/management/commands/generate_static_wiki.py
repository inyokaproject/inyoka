--- conflicted
+++ resolved
@@ -4,8 +4,7 @@
     inyoka.wiki.management.commands.generate_static_wiki
     ~~~~~~~~~~~~~~~~~~~~~~~~~~~~~~~~~~~~~~~~~~~~~~~~~~~~
 
-    Creates a snapshot of all wiki pages in HTML format. Requires
-    BeautifulSoup4 to be installed.
+    Creates a snapshot of all wiki pages in HTML format.
 
     :copyright: (c) 2007-2015 by the Inyoka Team, see AUTHORS for more details.
     :license: BSD, see LICENSE for more details.
@@ -82,7 +81,8 @@
 
 
 class Command(NoArgsCommand):
-    help = "Creates a snapshot of all wiki pages in HTML format. Requires BeautifulSoup4 to be installed."
+    help = "Creates a snapshot of all wiki pages in HTML format. Requires BeautifulSoup4 to be installed. \
+    Run the admin command collectstatic first to make sure that all theme files are being found."
 
     def handle_noargs(self, **options):
         print "Starting Export"
@@ -152,10 +152,6 @@
     def handle_pathbar(self, soup, pre, is_main_page, page_name):
         pathbar = soup.find('div', 'pathbar')
         pathbar.find('form').decompose()
-<<<<<<< HEAD
-=======
-        pathbar.find('div').decompose()
->>>>>>> ee4f20b6
         children = list(pathbar.children)
         if len(children) > 4:
             # 4 because, the form and div leave a \n behind
@@ -346,8 +342,7 @@
                         (path.join(stroot, 'img', 'interwiki'), 'interwiki'),
                         ff('logo.png'), ff('favicon.ico'), ff('float-left.jpg'),
                         ff('float-right.jpg'), ff('float-top.jpg'), ff('head.jpg'),
-                        ff('head-right.png'), ff('anchor.png'), ff('1px.png'),
-                        ff('header-sprite.png'))
+                        ff('head-right.png'), ff('anchor.png'), ff('1px.png'))
         for pth in static_paths:
             _pth = pth[0] if isinstance(pth, _iterables) else pth
             if path.isdir(_pth):
@@ -407,10 +402,6 @@
             content = content.decode('utf8')
 
             soup = BeautifulSoup(content)
-<<<<<<< HEAD
-            #self.handle_pathbar(soup, None, None, None)
-=======
->>>>>>> ee4f20b6
 
             # Apply the handlers from above to modify the page content
             for handler in self.HANDLERS:
