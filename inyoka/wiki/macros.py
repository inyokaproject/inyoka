# -*- coding: utf-8 -*-
"""
    inyoka.wiki.macros
    ~~~~~~~~~~~~~~~~~~

    Macros for the wiki.

    :copyright: (c) 2012-2015 by the Inyoka Team, see AUTHORS for more details.
    :license: BSD, see LICENSE for more details.
"""
import random
import operator
import itertools
from datetime import date, datetime, timedelta
from collections import OrderedDict

from django.conf import settings
from django.core.cache import cache
from django.utils.translation import ugettext as _

from inyoka.markup import nodes, macros
from inyoka.markup.parsertools import MultiMap, flatten_iterator
from inyoka.markup.templates import expand_page_template
from inyoka.markup.utils import simple_filter
from inyoka.utils.dates import format_time, datetime_to_timezone
from inyoka.utils.imaging import parse_dimensions
from inyoka.utils.text import get_pagetitle, join_pagename, normalize_pagename
from inyoka.utils.urls import href, url_for, is_safe_domain
from inyoka.wiki.models import Page, MetaData, Revision, is_privileged_wiki_page
from inyoka.wiki.signals import build_picture_node
from inyoka.wiki.views import fetch_real_target


def make_int(s, default):
    try:
        return int(s)
    except (ValueError, TypeError):
        return int(default)


<<<<<<< HEAD
class RecentChanges(macros.Macro):
    """
    Show a table of the recent changes.  This macro does only work for HTML
    so far, all other formats just get an empty text back.
    """

    names = (u'RecentChanges', u'LetzteÄnderungen')

    arguments = (
        ('per_page', int, 50),
        ('days', int, 10),
    )
    is_block_tag = True
    allowed_context = ['wiki']

    def __init__(self, per_page, days):
        self.per_page = per_page
        self.default_days = days

    def build_node(self, context, format):
        wiki_page = context.kwargs.get('wiki_page', None)
        if not wiki_page:
            return nodes.Paragraph([
                nodes.Text(_(u'Recent changes cannot be rendered on this page'))
            ])

        max_days = 14
        days = []
        days_found = set()

        def pagebuffer_sorter(x, y):
            pb = pagebuffer
            return cmp(pb[x][-1].change_date, pb[y][-1].change_date)

        cache_key = 'wiki/recent_changes/'
        data = cache.get(cache_key)
        if data is None:
            revisions = Revision.objects.filter(
                change_date__gt=(datetime.utcnow() - timedelta(days=max_days))
            ).select_related('user', 'page')

            for revision in revisions:
                d = datetime_to_timezone(revision.change_date)
                key = (d.year, d.month, d.day)
                if key not in days_found:
                    days.append((date(*key), []))
                    days_found.add(key)
                days[-1][1].append(revision)

            table = nodes.Table(class_='recent_changes')

            for day, changes in days:
                table.children.append(nodes.TableRow([
                    nodes.TableHeader([
                        nodes.Text(day)
                    ], colspan=4)
                ]))

                pagebuffer = OrderedDict()
                changes = sorted(changes, key=lambda x: x.change_date)

                for rev in changes:
                    if rev.page not in pagebuffer:
                        pagebuffer[rev.page] = []
                    pagebuffer[rev.page].append(rev)

                _pagebuffer = sorted(pagebuffer, cmp=pagebuffer_sorter, reverse=True)

                for page in _pagebuffer:
                    revs = pagebuffer[page]

                    if len(revs) > 1:
                        stamps = (format_time(revs[0].change_date),
                                  format_time(revs[-1].change_date))
                        stamp = u'%s' % (stamps[0] == stamps[-1] and stamps[0] or
                                u'%s - %s' % stamps)
                    else:
                        stamp = format_time(revs[0].change_date)

                    table.children.append(nodes.TableRow([
                        nodes.TableCell([
                            nodes.Text(stamp)
                        ], class_='timestamp'),
                        nodes.TableCell([
                            nodes.InternalLink(page.name),
                            nodes.Text(u' ('),
                            nodes.Link(href('wiki', page.name, action='log'), [
                                nodes.Text(str(len(revs)) + 'x')
                            ]),
                            nodes.Text(u')')
                        ])]))

                    page_notes = nodes.List('unordered', [], class_='note_list')
                    for rev in revs:
                        if rev.user_id:
                            page_notes.children.append(nodes.ListItem([
                                nodes.Text(rev.note or ''),
                                nodes.Text(u'%svon ' % (rev.note and u' (' or '')),
                                nodes.Link(url_for(rev.user), [
                                    nodes.Text(rev.user.username)]),
                                nodes.Text(rev.note and u')' or '')
                            ]))
                        else:
                            page_notes.children.append(nodes.ListItem([
                                nodes.Text(rev.note),
                                nodes.Text(u'%svon ' % (rev.note and u'(' or '')),
                                nodes.Text(rev.remote_addr),
                                nodes.Text(rev.note and u')' or '')]))
                    table.children[-1].children.extend([
                        nodes.TableCell(
                            page_notes.children and [page_notes] or
                            [nodes.Text(u'')], class_='note')])
            data = {
                'nodes': table,
            }
            cache.set(cache_key, data)
        return data['nodes']


=======
>>>>>>> 0a1e21f3
class PageCount(macros.Macro):
    """
    Return the number of existing pages.
    """
    names = (u'PageCount', 'Seitenzahl')
    allowed_context = ['wiki']

    def build_node(self, context, format):
        return nodes.Text(unicode(Page.objects.get_page_count()))


class PageList(macros.Macro):
    """
    Return a list of pages.
    """
    names = ('PageList', 'Seitenliste')
    is_block_tag = True
    arguments = (
        ('pattern', unicode, ''),
        ('case_sensitive', bool, True),
        ('shorten_title', bool, False)
    )
    allowed_context = ['wiki']

    def __init__(self, pattern, case_sensitive, shorten_title):
        self.pattern = normalize_pagename(pattern)
        self.case_sensitive = case_sensitive
        self.shorten_title = shorten_title

    def build_node(self, context, format):
        result = nodes.List('unordered')
        pagelist = Page.objects.get_page_list(exclude_privileged=True)
        if self.pattern:
            pagelist = simple_filter(self.pattern, pagelist,
                                     self.case_sensitive)
        for page in pagelist:
            title = [nodes.Text(get_pagetitle(page, not self.shorten_title))]
            link = nodes.InternalLink(page, title, force_existing=True)
            result.children.append(nodes.ListItem([link]))
            result.children.append(nodes.Text('\n'))
        return result


class AttachmentList(macros.Macro):
    """
    Return a list of attachments or attachments below
    a given page.
    """
    names = ('AttachmentList', 'Anhänge')
    is_block_tag = True
    arguments = (
        ('page', unicode, ''),
        ('shorten_title', bool, False)
    )
    allowed_context = ['wiki']

    def __init__(self, page, shorten_title):
        self.page = normalize_pagename(page)
        self.shorten_title = shorten_title

    def build_node(self, context, format):
        result = nodes.List('unordered')
        pagelist = Page.objects.get_attachment_list(self.page or None, exclude_privileged=False)
        for page in pagelist:
            title = [nodes.Text(get_pagetitle(page, not self.shorten_title))]
            link = nodes.InternalLink(page, title, force_existing=True)
            result.children.append(nodes.ListItem([link]))
        return result


class OrphanedPages(macros.Macro):
    """
    Return a list of orphaned pages.
    """
    names = (u'OrphanedPages', u'VerwaisteSeiten')
    is_block_tag = True
    allowed_context = ['wiki']

    def build_node(self, context, format):
        result = nodes.List('unordered')
        for page in Page.objects.get_orphans():
            title = [nodes.Text(get_pagetitle(page, True))]
            link = nodes.InternalLink(page, title,
                                      force_existing=True)
            result.children.append(nodes.ListItem([link]))
        return result


class MissingPages(macros.Macro):
    """
    Return a list of missing pages.
    """
    names = (u'MissingPages', u'FehlendeSeiten')
    is_block_tag = True
    allowed_context = ['wiki']

    def build_node(self, context, format):
        result = nodes.List('unordered')
        for page, count in Page.objects.get_missing():
            title = [nodes.Text(get_pagetitle(page, True))]
            link = nodes.InternalLink(page, title,
                                      force_existing=True)
            result.children.append(nodes.ListItem([link, nodes.Text(u' (%sx)' % count)]))
        return result


class RedirectPages(macros.Macro):
    """
    Return a list of pages that redirect to somewhere.
    """
    names = (u'RedirectPages', u'Weiterleitungen')
    is_block_tag = True
    allowed_context = ['wiki']

    def build_node(self, context, format):
        result = nodes.List('unordered')
        # TODO i18n: bloody hell, this is crazy... requires some more thinking
        #           and a migration as well as coordination with the wiki team...
        for page in Page.objects.find_by_metadata('weiterleitung'):
            target = page.metadata.get('weiterleitung')
            link = nodes.InternalLink(page.name, [nodes.Text(page.title)],
                                      force_existing=True)
            title = [nodes.Text(get_pagetitle(target, True))]
            target = nodes.InternalLink(target, title)
            result.children.append(nodes.ListItem([link, nodes.Text(u' \u2794 '),
                                                   target]))
        return result


class NewPage(macros.Macro):
    """
    Show a small form to create a new page below a page or in
    top level and with a given template.
    """
    names = (u'NewPage', u'NeueSeite')
    is_static = True
    arguments = (
        ('base', unicode, ''),
        ('template', unicode, ''),
        ('text', unicode, '')
    )
    allowed_context = ['wiki']

    def __init__(self, base, template, text):
        self.base = base
        self.template = template
        self.text = text

    def build_node(self):
        return nodes.html_partial(
            'wiki/_new_page_macro.html', True,
            text=self.text,
            base=self.base,
            template=self.template,
        )


class SimilarPages(macros.Macro):
    """
    Show a list of pages similar to the page name given or the
    page from the render context.
    """
    names = (u'SimilarPages', u'ÄhnlicheSeiten')
    is_block_tag = True
    arguments = (
        ('page', unicode, ''),
    )
    allowed_context = ['wiki']

    def __init__(self, page_name):
        self.page_name = page_name

    def build_node(self, context, format):
        wiki_page = context.kwargs.get('wiki_page', None)
        if wiki_page:
            name = wiki_page.name
            ignore = name
        else:
            name = self.page_name
            ignore = None
        if not name:
            msg = _(u'You must apply a page name because the macro is being '
                    u'called outside the wiki context.')
            return nodes.error_box(_(u'Invalid arguments'), msg)
        result = nodes.List('unordered')
        for page in Page.objects.get_similar(name):
            if page == ignore:
                continue
            title = [nodes.Text(get_pagetitle(page, True))]
            link = nodes.InternalLink(page, title,
                                      force_existing=True)
            result.children.append(nodes.ListItem([link]))
        return result


class Include(macros.Macro):
    """
    Include a page.  This macro works dynamically thus the included headlines
    do not appear in the TOC.
    """
    names = (u'Include', u'Einbinden')
    is_block_tag = True
    arguments = (
        ('page', unicode, ''),
        ('silent', bool, False)
    )
    allowed_context = ['wiki']

    def __init__(self, page, silent):
        self.page = normalize_pagename(page)
        self.silent = silent
        self.context = []
        if self.page:
            self.metadata = [nodes.MetaData('X-Attach', ('/' + self.page,))]

    def build_node(self, context, format):
        try:
            page = Page.objects.get_by_name(self.page, exclude_privileged=True)
        except Page.DoesNotExist:
            if self.silent:
                return nodes.Text('')
            msg = _(u'The page “%(name)s” was not found') % {
                'name': self.page}
            return nodes.error_box(_(u'Page not found'), msg)
        context.kwargs.setdefault('included_pages', set())
        if page.name in context.kwargs['included_pages']:
            msg = _(u'Detected a circular include macro call')
            return nodes.error_box(_(u'Circular import'), msg)
        context.kwargs['included_pages'].add(page.name)
        return page.rev.text.render(context=context, format=format)


class RandomPageList(macros.Macro):
    """
    Return random a list of pages.
    """
    names = (u'RandomPageList', u'Zufallsseite')
    is_block_tag = True
    arguments = (
        ('pages', int, 10),
        ('shorten_title', bool, False)
    )
    allowed_context = ['wiki']

    def __init__(self, pages, shorten_title):
        self.pages = pages
        self.shorten_title = shorten_title

    def build_node(self, context, format):
        result = nodes.List('unordered')
        # TODO i18n: Again this fancy meta data... wheeeey :-)
        #           see RedirectPages for more infos.
        redirect_pages = Page.objects.find_by_metadata('weiterleitung')
        pagelist = filter(lambda p: p not in redirect_pages,
                          Page.objects.get_page_list(exclude_privileged=True))

        pages = []
        found = 0
        while found < self.pages and pagelist:
            pagename = random.choice(pagelist)
            pagelist.remove(pagename)
            pages.append(pagename)
            found += 1

        for page in pages:
            title = [nodes.Text(get_pagetitle(page, not self.shorten_title))]
            link = nodes.InternalLink(page, title, force_existing=True)
            result.children.append(nodes.ListItem([link]))

        return result


class FilterByMetaData(macros.Macro):
    """
    Filter pages by their metadata
    """

    names = (u'FilterByMetaData', u'MetaFilter')
    is_block_tag = True
    arguments = (
        ('filters', unicode, ''),
    )
    allowed_context = ['wiki']

    def __init__(self, filters):
        self.filters = [x.strip() for x in filters.split(';')]

    def build_node(self, context, format):
        mapping = []
        for part in self.filters:
            # TODO: Can we do something else instead of skipping?
            if ':' not in part:
                continue
            key = part.split(':')[0].strip()
            values = [x.strip() for x in part.split(':')[1].split(',')]
            mapping.extend(map(lambda x: (key, x), values))
        mapping = MultiMap(mapping)

        pages = set()

        for key in mapping.keys():
            values = list(flatten_iterator(mapping[key]))
            includes = [x for x in values if not x.startswith('NOT ')]
            kwargs = {'key': key, 'value__in': includes}
            q = MetaData.objects.select_related('page').filter(**kwargs)
            res = set(
                x.page
                for x in q.all()
                if not is_privileged_wiki_page(x.page.name)
            )
            pages = pages.union(res)

        # filter the pages with `AND`
        res = set()
        for key in mapping.keys():
            for page in pages:
                e = [x[4:] for x in mapping[key] if x.startswith('NOT ')]
                i = [x for x in mapping[key] if not x.startswith('NOT ')]
                exclude = False
                for val in set(page.metadata[key]):
                    if val in e:
                        exclude = True
                if not exclude and set(page.metadata[key]) == set(i):
                    res.add(page)

        names = [p.name for p in res]

        if not names:
            return nodes.error_box(_(u'No result'),
                _(u'The metadata filter has found no results. Query: %(query)s') % {
                    'query': u'; '.join(self.filters)})

        # build the node
        result = nodes.List('unordered')
        for page in names:
            title = [nodes.Text(get_pagetitle(page))]
            link = nodes.InternalLink(page, title, force_existing=True)
            result.children.append(nodes.ListItem([link]))

        return result


class PageName(macros.Macro):
    """
    Return the name of the current page if the render context
    knows about that.  This is only useful when rendered from
    a wiki page.
    """
    names = (u'PageName', u'Seitenname')
    allowed_context = ['wiki']

    def build_node(self, context, format):
        wiki_page = context.kwargs.get('wiki_page', None)
        if wiki_page:
            return nodes.Text(wiki_page.title)
        return nodes.Text(_(u'Unknown page'))


class Template(macros.Macro):
    """
    Include a page as template and expand it.
    """
    names = (u'Template', u'Vorlage')
    has_argument_parser = True
    is_static = True
    allowed_context = ['forum', 'ikhaya', 'wiki']

    def __init__(self, args, kwargs):
        if not args:
            self.template = None
            self.context = []
            return

        items = kwargs.items()
        for idx, arg in enumerate(args[1:]):
            items.append(('arguments.%d' % idx, arg))
        # TODO: kill WIKI_ prefix here
        self.template = join_pagename(settings.WIKI_TEMPLATE_BASE,
                                      normalize_pagename(args[0], False))
        if is_privileged_wiki_page(self.template):
            self.template = None
        self.context = items

    def build_node(self):
        return expand_page_template(self.template, self.context, True)


class Attachment(macros.Macro):
    """
    This macro displays a download link for an attachment.
    """
    names = (u'Attachment', u'Anhang')
    arguments = (
        ('attachment', unicode, u''),
        ('text', unicode, u''),
    )
    allowed_context = ['wiki']

    def __init__(self, target, text):
        self.target = target
        self.text = text
        self.is_external = not is_safe_domain(target)
        if not self.is_external:
            self.metadata = [nodes.MetaData('X-Attach', [target])]
            target = normalize_pagename(target, True)
        self.children = [nodes.Text(self.text or self.target)]

    def build_node(self, context, format):
        target = self.target
        if self.is_external:
            return nodes.Link(target, self.children)
        else:
            wiki_page = context.kwargs.get('wiki_page', None)
            if wiki_page:
                target = join_pagename(wiki_page.name, self.target)
            source = href('wiki', '_attachment', target=target)
            return nodes.Link(source, self.children)


class Picture(macros.Macro):
    """
    This macro can display external images and attachments as images.  It
    also takes care about thumbnail generation.  For any internal (attachment)
    image included that way an ``X-Attach`` metadata is emitted.

    Like for any link only absolute targets are allowed.  This might be
    surprising behavior if you're used to the MoinMoin syntax but caused
    by the fact that the parser does not know at parse time on which page
    it is operating.
    """
    names = (u'Picture', u'Bild')
    arguments = (
        ('picture', unicode, u''),
        ('size', unicode, u''),
        ('align', unicode, u''),
        ('alt', unicode, None),
        ('title', unicode, None)
    )
    allowed_context = ['ikhaya', 'wiki']

    def __init__(self, target, dimensions, alignment, alt, title):
        self.metadata = [nodes.MetaData('X-Attach', [target])]
        self.width, self.height = parse_dimensions(dimensions)
        self.target = target
        self.alt = alt or target
        self.title = title

        self.align = alignment
        if self.align not in ('left', 'right', 'center'):
            self.align = None

    def build_node(self, context, format):
        ret_ = build_picture_node.send(sender=self,
                                       context=context,
                                       format=format)
        ret = filter(None, itertools.chain(
            map(operator.itemgetter(1), ret_)
        ))

        if ret:
            assert len(ret) == 1, "There must not be more than one node tree per context"
            return ret[0]

        # TODO: refactor using signals on rendering
        #      to get proper application independence
        if context.application == 'wiki':
            target = normalize_pagename(self.target, True)
        else:
            target = self.target

        wiki_page = context.kwargs.get('wiki_page', None)

        if wiki_page:
            target = join_pagename(wiki_page.name, target)

        source = fetch_real_target(target, width=self.width, height=self.height)

        img = nodes.Image(source, self.alt, class_='image-' +
                          (self.align or 'default'), title=self.title)
        if (self.width or self.height) and wiki_page is not None:
            return nodes.Link(fetch_real_target(target), [img])
        return img


macros.register(PageCount)
macros.register(PageList)
macros.register(AttachmentList)
macros.register(OrphanedPages)
macros.register(MissingPages)
macros.register(RedirectPages)
macros.register(NewPage)
macros.register(SimilarPages)
macros.register(Include)
macros.register(RandomPageList)
macros.register(FilterByMetaData)
macros.register(PageName)
macros.register(Template)
macros.register(Attachment)
macros.register(Picture)<|MERGE_RESOLUTION|>--- conflicted
+++ resolved
@@ -38,7 +38,6 @@
         return int(default)
 
 
-<<<<<<< HEAD
 class RecentChanges(macros.Macro):
     """
     Show a table of the recent changes.  This macro does only work for HTML
@@ -158,8 +157,6 @@
         return data['nodes']
 
 
-=======
->>>>>>> 0a1e21f3
 class PageCount(macros.Macro):
     """
     Return the number of existing pages.
