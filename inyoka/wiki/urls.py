# -*- coding: utf-8 -*-
"""
    inyoka.wiki.urls
    ~~~~~~~~~~~~~~~~

    URL list for the wiki.

    :copyright: (c) 2007-2015 by the Inyoka Team, see AUTHORS for more details.
    :license: BSD, see LICENSE for more details.
"""
from django.conf import settings
from django.conf.urls import include, patterns, url

urlpatterns = patterns('inyoka.wiki.views',
    (r'^$', 'index'),
    (r'^_image$', 'get_image_resource'),
    (r'^_newpage$', 'redirect_new_page'),
    (r'^_attachment$', 'get_attachment'),
    (r'^_feed/(?P<count>\d+)', 'feed'),
    (r'^_feed/(?P<page_name>.+)/(?P<count>\d+)', 'feed'),
<<<<<<< HEAD
    (r'^wiki/tags$', 'show_tag_list'),
    (r'^wiki/tags/(?P<tag>.+)', 'show_pages_by_tag')
=======
    (r'^wiki/recentchanges', 'recentchanges')
>>>>>>> 0a1e21f3
)

if settings.DEBUG:
    import debug_toolbar
    urlpatterns += patterns('',
        url(r'^__debug__/', include(debug_toolbar.urls)),
    )

urlpatterns += patterns('inyoka.wiki.views',
    (r'^(.+?)$', 'show_page')
)

handler404 = 'inyoka.utils.http.global_not_found'
require_trailing_slash = False<|MERGE_RESOLUTION|>--- conflicted
+++ resolved
@@ -18,12 +18,9 @@
     (r'^_attachment$', 'get_attachment'),
     (r'^_feed/(?P<count>\d+)', 'feed'),
     (r'^_feed/(?P<page_name>.+)/(?P<count>\d+)', 'feed'),
-<<<<<<< HEAD
     (r'^wiki/tags$', 'show_tag_list'),
-    (r'^wiki/tags/(?P<tag>.+)', 'show_pages_by_tag')
-=======
+    (r'^wiki/tags/(?P<tag>.+)', 'show_pages_by_tag'),
     (r'^wiki/recentchanges', 'recentchanges')
->>>>>>> 0a1e21f3
 )
 
 if settings.DEBUG:
