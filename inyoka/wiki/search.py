#-*- coding: utf-8 -*-
<<<<<<< HEAD
from pyes import TermsFilter, NotFilter, ANDFilter, FieldQuery
=======
from pyes import TermsFilter, NotFilter, ANDFilter, FieldQuery, FieldParameter
>>>>>>> 9e9ac604
from inyoka.utils.search import search, Index, DocumentType
from inyoka.wiki.acl import get_all_pages_without_privilege, PRIV_READ
from inyoka.wiki.models import Page
from inyoka.portal.user import User
from inyoka.utils.urls import url_for


class PageDocumentType(DocumentType):
    name = 'page'
    model = Page

    mapping = {'properties': {
        'pk': {'type': 'integer', 'store': 'yes'},
        'title': {'type': 'string', 'store': 'yes', 'boost': '2.0'},
        'author': {'type': 'string', 'store': 'yes'},
        'date': {'type': 'date', 'store': 'yes'},
        'text': {'type': 'string', 'store': 'yes'},
        'blog': {'type': 'string', 'store': 'yes'}
    }}

    @classmethod
    def get_filter(cls, user):
        pages = get_all_pages_without_privilege(user, PRIV_READ)
        if not pages:
            return NotFilter(TermsFilter('attachment', True))
        return ANDFilter((NotFilter(TermsFilter('title', pages)),
                          NotFilter(TermsFilter('attachment', True))))

    @classmethod
    def get_boost_query(cls, original_query):
<<<<<<< HEAD
        query = FieldQuery(boost=100)
        query.add('title', original_query)
=======
        query = FieldQuery(FieldParameter('title', original_query, boost=100.0))
>>>>>>> 9e9ac604
        return query

    @classmethod
    def serialize(cls, page, extra):
        user = page.last_rev.user or User.objects.get_anonymous_user()
        return {
            'pk': page.pk,
            'title': page.title,
            'author': user.username,
            'author_url': url_for(user),
            'date': page.last_rev.change_date,
            'url': url_for(page),
            'text': page.last_rev.text.parse().text,
            'hidden': page.last_rev.deleted,
            'attachment': page.last_rev.attachment_id is not None
        }

    @classmethod
    def get_doc_ids(cls):
        pages = Page.objects.values_list('pk', flat=True).order_by('pk')
        for row in pages:
            yield row

    @classmethod
    def get_objects(cls, docids):
        related = ('last_rev__text__value')
        return Page.objects.select_related(*related) \
                           .filter(id__in=docids).all()


class WikiIndex(Index):
    name = 'wiki'
    types = [PageDocumentType]


search.register(WikiIndex)<|MERGE_RESOLUTION|>--- conflicted
+++ resolved
@@ -1,9 +1,5 @@
 #-*- coding: utf-8 -*-
-<<<<<<< HEAD
-from pyes import TermsFilter, NotFilter, ANDFilter, FieldQuery
-=======
 from pyes import TermsFilter, NotFilter, ANDFilter, FieldQuery, FieldParameter
->>>>>>> 9e9ac604
 from inyoka.utils.search import search, Index, DocumentType
 from inyoka.wiki.acl import get_all_pages_without_privilege, PRIV_READ
 from inyoka.wiki.models import Page
@@ -34,12 +30,7 @@
 
     @classmethod
     def get_boost_query(cls, original_query):
-<<<<<<< HEAD
-        query = FieldQuery(boost=100)
-        query.add('title', original_query)
-=======
         query = FieldQuery(FieldParameter('title', original_query, boost=100.0))
->>>>>>> 9e9ac604
         return query
 
     @classmethod
