# German (Germany) translations for Inyoka.
# Copyright (C) 2011 - 2012 Inyoka-Team
# This file is distributed under the same license as the project.
#
# Translators:
# Sören Wegener <wegener92@googlemail.com>, 2011.
# Markus Holtermann <inyoka@markusholtermann.eu>, 2011 - 2012.
msgid ""
msgstr ""
"Project-Id-Version:  Inyoka\n"
"Report-Msgid-Bugs-To: http://trac.inyokaproject.org/\n"
<<<<<<< HEAD
"POT-Creation-Date: 2012-02-07 23:54+0100\n"
=======
"POT-Creation-Date: 2012-02-08 20:17+0100\n"
>>>>>>> 864306f9
"PO-Revision-Date: 2012-02-07 02:34+0100\n"
"Last-Translator: Markus Holtermann <inyoka@markusholtermann.eu>\n"
"Language-Team: German (German)\n"
"Plural-Forms: nplurals=2; plural=(n != 1)\n"
"MIME-Version: 1.0\n"
"Content-Type: text/plain; charset=utf-8\n"
"Content-Transfer-Encoding: 8bit\n"
"Generated-By: Babel 0.9.6\n"

#: inyoka/wiki/actions.py:102
#, python-format
msgid "Redirected from “<a href=\"%(link)s\">%(title)s</a>“."
msgstr "Von „<a href=\"%(link)s\">%(title)s</a>“ weitergeleitet."

#: inyoka/wiki/actions.py:216
msgid "Revision is the latest one, revert aborted."
msgstr "Keine Änderungen durchgeführt, da die Revision bereits die Aktuelle ist."

#: inyoka/wiki/actions.py:219
msgid "Revert aborted"
msgstr "Wiederherstellen abgebrochen."

#: inyoka/wiki/actions.py:226
#, python-format
msgid "“%(title)s” was reverted successfully"
msgstr "Die Seite “%(title)s“ wurde erfolgreich wiederhergestellt."

#: inyoka/wiki/actions.py:253
#, python-format
msgid ""
"These attachments are already attached to the new page name: %(names)s. "
"Please make sure that they are not required anymore. <a "
"href=\"%(link)s\">Force rename and deletion of duplicate attachments</a>,"
msgstr ""
"Folgende Anhänge sind bereits dem neuen Seitennamen zugeordnet: "
"%(names)s. Bitte stelle sicher das diese nicht mehr benötigt werden. <a "
"href=\"%(link)s\">Umbenennen und Löschung doppelter Anhänge "
"erzwingen</a>."

#: inyoka/wiki/actions.py:269 inyoka/wiki/actions.py:273
#: inyoka/wiki/actions.py:290
#, python-format
msgid "Renamed from %(old_name)s"
msgstr "Umbenannt von %(old_name)s"

#: inyoka/wiki/actions.py:281
#, python-format
msgid "Renamed to %(new_name)s"
msgstr "Umbenannt nach %(new_name)s"

#: inyoka/wiki/actions.py:308
msgid "No page name given."
msgstr "Kein Seitenname eingegeben."

#: inyoka/wiki/actions.py:314
msgid "Renamed the page successfully."
msgstr "Die Seite wurde erfolgreich umbenannt."

#: inyoka/wiki/actions.py:316
msgid "A page with this name already exists."
msgstr "Eine andere Seite mit dem Namen existiert bereits."

#: inyoka/wiki/actions.py:400
#, python-format
msgid "Used the template “<a href=\"%(link)s\">%(name)s</a>” for this page"
msgstr ""
"Die Vorlage “<a href=\"%(link)s\">%(name)s</a>” wurde geladen und wird "
"als Basis für die neue Seite verwendet."

#: inyoka/wiki/actions.py:431 inyoka/wiki/actions.py:518
#: inyoka/wiki/actions.py:863
msgid "Canceled"
msgstr "Abgebrochen"

#: inyoka/wiki/actions.py:449
msgid "No changes"
msgstr "Keine Änderungen"

#: inyoka/wiki/actions.py:456
#, python-format
msgid "The page <a href=\"%(link)s\">%(name)s</a> has been created."
msgstr "Die Seite “<a href=\"%(link)s\">%(name)s</a>“ wurde erstellt."

#: inyoka/wiki/actions.py:458
#, python-format
msgid "The page <a href=\"%(link)s\">%(name)s</a> has been edited."
msgstr "Die Seite “<a href=\"%(link)s\">%(name)s</a>“ wurde bearbeitet."

#: inyoka/wiki/actions.py:487
msgid ""
"You are in the process of editing this page unauthenticated. If you save,"
<<<<<<< HEAD
" your IP-Address will be recored in the revision history and is "
=======
" your IP-Address will be recorded in the revision history and is "
>>>>>>> 864306f9
"irrevocable publicly visible."
msgstr ""
"Du bearbeitest diese Seite unangemeldet. Wenn du speicherst, wird deine "
"aktuelle IP-Adresse in der Versionsgeschichte aufgezeichnet und ist damit"
" unwiderruflich öffentlich einsehbar."

#: inyoka/wiki/actions.py:495
msgid ""
"Another user edited this page also.  Please check if the automatic "
"merging is satisfying."
msgstr ""
"Während du die Seite geöffnet hattest, wurde sie von einem anderen "
"Benutzer ebenfalls bearbeitet. Bitte kontrolliere, ob das Zusammenführen "
"der Änderungen zufriedenstellend funktioniert hat."

#: inyoka/wiki/actions.py:523 inyoka/wiki/actions.py:524
msgid "Page deleted"
msgstr "Seite wurde gelöscht."

#: inyoka/wiki/actions.py:852
msgid "Attachments within attachments are not allowed!"
msgstr "Anhänge in Anhängen sind nicht erlaubt!"

#: inyoka/wiki/actions.py:877
msgid "Please enter a name for this attachment."
msgstr "Bitte gib einen Dateinamen für den Anhang an."

#: inyoka/wiki/actions.py:887
msgid "Another page or attachment with the same name exists"
msgstr "Es existiert bereits eine Seite oder ein Anhang mit diesem Namen."

#: inyoka/wiki/actions.py:906
msgid "Attachment saved successfully."
msgstr "Der Dateianhang wurde erfolgreich gespeichert."

#: inyoka/wiki/actions.py:940
msgid "Attachment edited successfully."
msgstr "Der Dateianhang wurde erfolgreich bearbeitet."

#: inyoka/wiki/actions.py:954
msgid "Emptied the page cache."
msgstr "Der Seitencache wurde geleert."

#: inyoka/wiki/actions.py:981
msgid "You will be notified on changes on this page"
msgstr "Du wirst ab jetzt bei Veränderungen dieser Seite benachrichtigt."

#: inyoka/wiki/actions.py:983
msgid "You are already subscribed"
msgstr "Du wirst bereits benachrichtigt"

#: inyoka/wiki/actions.py:996
msgid "No subscription for this page found."
msgstr "Du wirst über diese Seite gar nicht benachrichtigt!"

#: inyoka/wiki/actions.py:999
msgid "You won't be notified on changes on this page anymore"
msgstr ""
"Du wirst ab jetzt bei Veränderungen dieser Seite nicht mehr "
"benachrichtigt."

#: inyoka/wiki/forms.py:50
msgid "The text contains too many nested elements."
msgstr "Der Text enthält zu viele verschachtelte Elemente."

#: inyoka/wiki/forms.py:53
msgid "The text contains conflict markers"
msgstr "Der Text enthält Konfliktmarkierungen"

#: inyoka/wiki/forms.py:57
msgid "You are not permitted to make this changes"
msgstr "Du bist nicht dazu berechtigt, diese Änderung vorzunehmen"

#: inyoka/wiki/forms.py:90 inyoka/wiki/forms.py:102
msgid "Description"
msgstr "Beschreibung"

#: inyoka/wiki/forms.py:110
msgid "Slug of the topic"
msgstr "Slug des Themas"

#: inyoka/wiki/forms.py:111
#, python-format
msgid ""
"You can find the slug of a topic in the URL (e.g. <var>example</var> when"
" <em>%(example)s</em>)"
msgstr ""
"Den Slug eines Themas findest du in der URL (z. B. <var>example</var> bei"
" <em>%(example)s</em>)"

#: inyoka/wiki/forms.py:123
msgid "This topic does not exist."
msgstr "Dieses Thema existiert nicht."

#: inyoka/wiki/forms.py:129
msgid "New page name"
msgstr "Neuer Seitenname"

#: inyoka/wiki/forms.py:130 inyoka/wiki/parser/nodes.py:822
msgid "Edited by"
msgstr "Bearbeitet von"

#: inyoka/wiki/forms.py:131
msgid "Completion date"
msgstr "Fertigstellungsdatum"

#: inyoka/wiki/macros.py:200
msgid "Recent changes cannot be rendered on this page"
msgstr "Letzte Änderungen können von hier aus nicht dargestellt werden."

#: inyoka/wiki/macros.py:381
msgid "Table of contents"
msgstr "Inhaltsverzeichnis"

#: inyoka/wiki/macros.py:520
msgid "Unknown page"
msgstr "Unbekannte Seite"

#: inyoka/wiki/macros.py:571
msgid ""
"You must apply a page name because the macro is being called outside the "
"wiki context."
msgstr ""
"Du musst eine Seite angeben, wenn das Makro außerhalb des Wikis verwendet"
" wird."

#: inyoka/wiki/macros.py:573 inyoka/wiki/templates.py:51
msgid "Invalid arguments"
msgstr "Parameterfehler"

#: inyoka/wiki/macros.py:608
#, python-format
msgid "%(count)d page"
msgid_plural "%(count)d pages"
msgstr[0] "eine Seite"
<<<<<<< HEAD
msgstr[1] "%(count)s Seiten"
=======
msgstr[1] "%(count)d Seiten"
>>>>>>> 864306f9

#: inyoka/wiki/macros.py:620
msgid "Tags"
msgstr "Tag-Wolke"

#: inyoka/wiki/macros.py:659
#, python-format
msgid "Pages with tag “%(name)s”"
msgstr "Seiten mit Tag „%(name)s“"

#: inyoka/wiki/macros.py:692 inyoka/wiki/macros.py:994
#, python-format
msgid "The page “%(name)s” was not found"
msgstr "Die Seite „%(name)s“ wurde nicht gefunden."

#: inyoka/wiki/macros.py:694 inyoka/wiki/macros.py:993
msgid "Page not found"
msgstr "Seite nicht gefunden"

#: inyoka/wiki/macros.py:696
msgid "Detected a circular include macro call"
msgstr "Rekursiver Aufruf des Include-Makros wurde erkannt."

#: inyoka/wiki/macros.py:697
msgid "Circular import"
msgstr "Zirkulärer Import"

#: inyoka/wiki/macros.py:884
msgid "Invalid date"
msgstr "ungültiges Datum"

#: inyoka/wiki/macros.py:1024
msgid "Key not defined"
msgstr "Schlüssel nicht definiert"

#: inyoka/wiki/macros.py:1025
#, python-format
msgid "The key “%(name)s” is not defined"
msgstr "Der Schlüssel „%(name)s” wurde nicht definiert."

#: inyoka/wiki/macros.py:1093
msgid "No result"
msgstr "Kein Ergebnis"

#: inyoka/wiki/macros.py:1094
#, python-format
msgid "The metadata filter has found no results.  Query: %(query)s"
msgstr "Der Metadaten-Filter hat keine Ergebnisse gefunden. Query: %(query)s"

#: inyoka/wiki/models.py:479
msgid "Created"
msgstr "Erstellt"

#: inyoka/wiki/models.py:911
msgid "Automatically deleted"
msgstr "Von System gelöscht"

#: inyoka/wiki/models.py:1034
msgid "Wiki page"
msgstr "Wikiseite"

#: inyoka/wiki/models.py:1035
msgid "Wiki pages"
msgstr "Wikiseiten"

#: inyoka/wiki/models.py:1089 inyoka/wiki/models.py:1092
msgid "Download attachment"
msgstr "Anhang herunterladen"

#: inyoka/wiki/models.py:1171
#, python-format
msgid "%(rev)s (Revision %(date)s)rev"
msgstr "%(rev)s (Revision %(date)s)"

#: inyoka/wiki/models.py:1201
#, python-format
msgid "%(note)s [Revision from %(date)s restored by %(user)s]note"
msgstr "%(note)s [Revision vom %(date)s wiederhergestellt von %(user)s]"

#: inyoka/wiki/models.py:1225
#, python-format
msgid "Revision %(id)d (%(title)s)"
msgstr "Revision %(id)d (%(title)s)"

#: inyoka/wiki/notifications.py:28
#, python-format
msgid "The page “%(name)s” was changed"
msgstr "Die Seite „%(name)s” wurde geändert"

#: inyoka/wiki/templates.py:52
msgid "The first argument must be the name of the template."
msgstr "Das erste Argument muss der Name des Templates sein."

#: inyoka/wiki/templates.py:58
msgid "Missing template"
msgstr "Fehlende Vorlage"

#: inyoka/wiki/templates.py:59
#, python-format
msgid "The template “%(name)s” could not be found."
msgstr "Das gewünschte Template „%(name)s“ existiert nicht."

#: inyoka/wiki/templates.py:157
msgid "Invalid syntax for this loop. The first argument must be a variable."
msgstr ""
"Ungültige Syntax für For-Schleife. Erstes Argument muss eine Variable "
"sein."

#: inyoka/wiki/templates.py:163
msgid ""
"Invalid syntax for this loop. After the first variable an “in” is "
"required."
msgstr ""
"Ungültige Syntax für For-Schleife. Auf erste Variable muss das \"in\" "
"Schlüsselwort folgen."

#: inyoka/wiki/templates.py:168
msgid "Loop header contains too many arguments."
msgstr "Schleifenkopf enthält zu viele Argumente."

#: inyoka/wiki/templates.py:172
msgid "Loop end contains too many arguments."
msgstr "Schleifenende enthält zu viele Argumente."

#: inyoka/wiki/templates.py:181
msgid "Conditions allow only one expression per block."
msgstr "Bedingungen erlauben nur einen Ausdruck pro Block."

#: inyoka/wiki/templates.py:192
msgid ""
"The “else” block does not allow any expressions. Maybe you wanted to use "
"the “elseif” block."
msgstr ""
"„else“ Block erlaubt keinen Ausdruck. Möglicherweise wolltest du einen "
"„elseif“ Block verwenden."

#: inyoka/wiki/templates.py:203
msgid "Conditions allow only one expression per block"
msgstr "Bedingungen erlauben nur einen Ausdruck pro Block."

#: inyoka/wiki/templates.py:212
msgid "“endif” does not allow any arguments"
msgstr "„endif“ erlaubt keine Argumente."

#: inyoka/wiki/templates.py:248
msgid "Unknown expression after “as” operator."
msgstr "Unbekannter Ausdruck nach „as“ Operator."

#: inyoka/wiki/templates.py:265
msgid "Unknown expression after “is” operator"
msgstr "Unbekannter Ausdruck nach „is“ Operator."

#: inyoka/wiki/templates.py:343
msgid "Unexpected end of expression"
msgstr "Unerwartetes Ausdrucksende"

#: inyoka/wiki/templates.py:355
msgid "Parentheses were not closed properly."
msgstr "Klammerausdruck wurde nicht geschlossen."

#: inyoka/wiki/templates.py:363
msgid "Missing comma between array entries"
msgstr "Fehlender Beistrich zwischen Array Einträgen."

#: inyoka/wiki/templates.py:406
msgid "expected variable, integer or attribute"
msgstr "Variable, Zahl oder Attribut erwartet."

#: inyoka/wiki/templates.py:437
msgid "Too many arguments for this value output"
msgstr "Zu viele Argumente für Wertausgabe."

#: inyoka/wiki/templates.py:462
msgid "Invalid syntax: "
msgstr "Syntaxfehler: "

#: inyoka/wiki/views.py:79
msgid "A site name needs to be entered to create this page."
msgstr ""
"Die Seite konnte nicht erstellt werden, da kein Seitenname angegeben "
"wurde."

#: inyoka/wiki/views.py:90
#, python-format
msgid "Another site named “%(title)s“ already exists."
msgstr "Eine andere Seite mit dem Namen „%(title)s“ existiert bereits."

#: inyoka/wiki/views.py:203
#, python-format
msgid "%(sitename)s wiki – %(pagename)s"
msgstr "%(sitename)s Wiki – %(pagename)s"

#: inyoka/wiki/views.py:213
#, python-format
msgid "%(sitename)s wiki – last changes"
msgstr "%(sitename)s Wiki – Letzte Änderungen"

#: inyoka/wiki/views.py:228
#, python-format
msgid ""
"%(user)s deleted the article “%(article)s“ on %(date)s. Summary: "
"%(summary)s"
msgstr ""
"%(user)s hat den Artikel „%(article)s“ am %(date)s gelöscht. "
"Zusammenfassung: %(summary)s"

#: inyoka/wiki/views.py:231
#, python-format
msgid ""
"%(user)s edited the article “%(article)s“ on %(date)s. Summary: "
"%(summary)s"
msgstr ""
"%(user)s hat den Artikel „%(article)s” am %(date)s bearbeitet. "
"Zusammenfassung: %(summary)s"

#: inyoka/wiki/views.py:235
#, python-format
msgid ""
"An anonymous user deleted the article “%(article)s“ on %(date)s. Summary:"
" %(summary)s"
msgstr ""
"Ein anonymer Benutzer hat den Artikel „%(article)s“ am %(date)s gelöscht."
" Zusammenfassung: %(summary)s"

#: inyoka/wiki/views.py:238
#, python-format
msgid ""
"An anonymous user edited the article “%(article)s“ on %(date)s. Summary: "
"%(summary)s"
msgstr ""
"Ein anonymer Benutzer hat den Artikel „%(article)s” am %(date)s "
"bearbeitet. Zusammenfassung: %(summary)s"

#: inyoka/wiki/views.py:250 inyoka/wiki/views.py:253
msgid "Anonymous"
msgstr "Anonymous"

#: inyoka/wiki/parser/__init__.py:198
msgid "Internal error: "
msgstr "Interner Parserfehler: "

#: inyoka/wiki/parser/__init__.py:199
msgid "The parser found too deeply nested elements."
msgstr "Der Text enthält zu viele verschachtelte Elemente."

#: inyoka/wiki/parser/__init__.py:888
msgid "Missing macro"
msgstr "Fehlendes Makro"

#: inyoka/wiki/parser/__init__.py:889
#, python-format
msgid "The macro “%(name)s” does not exist."
msgstr "Das Makro „%(name)s“ konnte nicht gefunden werden."

#: inyoka/wiki/parser/nodes.py:277
msgid "<strong>Conflict</strong> – remote version"
msgstr "<strong>Konflikt</strong> — andere Version"

#: inyoka/wiki/parser/nodes.py:278
msgid "<strong>Conflict</strong> — local Version"
msgstr "<strong>Konflikt</strong> — eigene Version"

#: inyoka/wiki/parser/nodes.py:279
msgid "<strong>Conflict End</strong>"
msgstr "<strong>Konlikt Ende</strong>"

#: inyoka/wiki/parser/nodes.py:790
msgid "Moderated by"
msgstr "Moderiert von"

#: inyoka/wiki/templates/wiki/_diff.html:32
msgid "The two revisions are identical."
msgstr "Die beiden Revisionen sind identisch."

#: inyoka/wiki/templates/wiki/_new_page_macro.html:16
msgid "Create page"
msgstr "Seite erstellen"

#: inyoka/wiki/templates/wiki/action_attach.html:21
msgid "Add attachment"
msgstr "Anlage hinzufügen"

#: inyoka/wiki/templates/wiki/action_attach.html:28
msgid "Attachment:"
msgstr "Anlage:"

#: inyoka/wiki/templates/wiki/action_attach.html:30
msgid "Rename to:"
msgstr "Umbennen zu:"

#: inyoka/wiki/templates/wiki/action_attach.html:32
#: inyoka/wiki/templates/wiki/action_attach_edit.html:30
msgid "Description:"
msgstr "Beschreibung"

#: inyoka/wiki/templates/wiki/action_attach.html:34
#: inyoka/wiki/templates/wiki/action_attach_edit.html:35
#: inyoka/wiki/templates/wiki/action_delete.html:15
#: inyoka/wiki/templates/wiki/action_edit.html:33
#: inyoka/wiki/templates/wiki/action_revert.html:15
msgid "Note:"
msgstr "Notiz:"

#: inyoka/wiki/templates/wiki/action_attach.html:39
msgid "Overwrite existing attachments with same name:"
msgstr "Anhang mit gleichem Namen überschreiben:"

#: inyoka/wiki/templates/wiki/action_attach.html:42
msgid "Upload attachments"
msgstr "Anhänge hochladen"

#: inyoka/wiki/templates/wiki/action_attach.html:43
#: inyoka/wiki/templates/wiki/action_attach_edit.html:41
#: inyoka/wiki/templates/wiki/action_delete.html:18
#: inyoka/wiki/templates/wiki/action_edit.html:38
#: inyoka/wiki/templates/wiki/action_mv_back.html:18
#: inyoka/wiki/templates/wiki/action_mv_discontinued.html:18
#: inyoka/wiki/templates/wiki/action_revert.html:18
msgid "Cancel"
msgstr "Abbrechen"

#: inyoka/wiki/templates/wiki/action_attach.html:46
msgid "Existing attachments"
msgstr "Bestehende Anhänge"

#: inyoka/wiki/templates/wiki/action_attach.html:49
#, python-format
msgid "To this page there is currently %(count)s attachment assigned."
msgid_plural "To this page there are currently %(count)s attachment assigned."
msgstr[0] "Diese Seite hat aktuell einen Anhang."
msgstr[1] "Diese Seite hat aktuell %(count)s Anhänge."

#: inyoka/wiki/templates/wiki/action_attach.html:54
msgid ""
"To refer to an attachment you can either link to the corresponding wiki "
"page or include it with the <code>[[Bild()]]</code> macro."
msgstr ""
"Um auf einen Anhang zu verweisen, kannst du entweder zu der "
"entsprechenden Wikiseite verlinkten oder mit dem <code>[[Bild()]]</code> "
"Makro einbinden."

#: inyoka/wiki/templates/wiki/action_attach.html:64
#, python-format
msgid "(last modified on %(date)s by <a href=\"%(link)s\">%(author)s</a>)"
msgstr "(zuletzt bearbeitet am %(date)s von <a href=\"%(link)s\">%(author)s</a>)"

#: inyoka/wiki/templates/wiki/action_attach.html:70
#, python-format
msgid "(last modified on %(date)s by %(author)s)"
msgstr "(zuletzt bearbeitet am %(date)s von %(author)s)"

#: inyoka/wiki/templates/wiki/action_attach.html:79
msgid "There are no attachments yet for this site."
msgstr "Es gibt noch keine Anhänge für diese Seite"

#: inyoka/wiki/templates/wiki/action_attach_edit.html:14
#: inyoka/wiki/templates/wiki/action_edit.html:14
#: inyoka/wiki/templates/wiki/page.html:48
msgid "Edit"
msgstr "Bearbeiten"

#: inyoka/wiki/templates/wiki/action_attach_edit.html:20
#: inyoka/wiki/templates/wiki/action_attach_edit.html:40
msgid "Edit attachment"
msgstr "Anhang bearbeiten"

#: inyoka/wiki/templates/wiki/action_attach_edit.html:26
msgid "New attachment:"
msgstr "Neuer Anhang:"

#: inyoka/wiki/templates/wiki/action_backlinks.html:13
#: inyoka/wiki/templates/wiki/page.html:50
msgid "Backlinks"
msgstr "Backlinks"

#: inyoka/wiki/templates/wiki/action_backlinks.html:18
#, python-format
msgid ""
"The following pages are referring to the article ”%(title)s” by manual "
"linking:"
msgstr ""
"Die folgenden Seiten beziehen sich auf den Artikel „%(title)s“ durch "
"manuelle Verlinkung:"

#: inyoka/wiki/templates/wiki/action_backlinks.html:30
msgid "The following pages are embedding this articles as attachment."
msgstr "Die folgenden Seiten binden diesen Artikel als Anhang ein:"

#: inyoka/wiki/templates/wiki/action_backlinks.html:34
msgid ""
"But the article itself is not listed as an attachment, perhaps these "
"pages are using the article mistakenly or an old revision was an "
"attachment."
msgstr ""
"Aber der Artikel selbst ist nicht als Anhang aufgeführt, vielleicht "
"verwenden diese Seiten den Artikel versehentlich oder eine alte Revision "
"war ein Anhang."

#: inyoka/wiki/templates/wiki/action_backlinks.html:52
msgid "This attachment is an orphan and not referenced by any site."
msgstr "Dieser Anhang ist verwaist und von keiner Seite referenziert."

#: inyoka/wiki/templates/wiki/action_backlinks.html:56
msgid "This article is an orphan and not referenced by any site."
msgstr "Dieser Artikel ist verwaist und von keiner Seite referenziert."

#: inyoka/wiki/templates/wiki/action_delete.html:14
msgid "Are you sure you want to delete this page?"
msgstr "Bist du sicher, dass du diese Seite löschen möchtest?"

#: inyoka/wiki/templates/wiki/action_delete.html:17
msgid "Delete"
msgstr "Löschen"

#: inyoka/wiki/templates/wiki/action_diff.html:16
msgid "Difference"
msgstr "Unterschied"

#: inyoka/wiki/templates/wiki/action_diff.html:22
#, python-format
msgid ""
"You are trying to compare two equal revision of the article “<a "
"href=\"%(link)s\">%(article)s</a>. For this reason no change is "
"displayed."
msgstr ""
"Du vergleichst zwei identische Revisionen des Arikels “<a "
"href=\"%(link)s\">%(article)s</a>. Daher werden keine Änderungen "
"angezeigt."

#: inyoka/wiki/templates/wiki/action_diff.html:27
#, python-format
msgid ""
"But you can display <a href=\"%(link)s\">a list of changes</a> of this "
"page and compare individual revisions."
msgstr ""
"Aber du kannst dir eine <a href=\"%(link)s\">Liste an Änderungen</a> "
"dieser Seite anzeigen und einzelne Revisionen vergleichen."

#: inyoka/wiki/templates/wiki/action_diff.html:33
#, python-format
msgid ""
"The following table shows the difference of the article “<a "
"href=\"%(article_link)s\">%(article)s</a>“ between <a "
"href=\"%(old_rev_link)s\">revision %(old_rev)s</a> (%(old_rev_note)s) and"
" <a href=\"%(new_rev_link)s\">revision %(new_rev)s</a> "
"(%(new_rev_note)s)."
msgstr ""
"Die folgende Tabelle zeigt die Änderungen im Artikel “<a "
"href=\"%(article_link)s\">%(article)s</a>“ zwischen <a "
"href=\"%(old_rev_link)s\">Revision %(old_rev)s</a> (%(old_rev_note)s) und"
" <a href=\"%(new_rev_link)s\">Revision %(new_rev)s</a> (%(new_rev_note)s)"
" auf."

#: inyoka/wiki/templates/wiki/action_diff.html:44
#, python-format
msgid ""
"You can also download the changes as <a href=\"%(link_diff)s\">unified "
"diff</a> or display a <a href=\"%(link_list)s\">list of the last "
"changes</a> and compare individual revisions."
msgstr ""
"Du kannst dir die Änderungen als <a href=\"%(link_diff)s\">unified "
"diff</a> herunterladen oder dir eine <a href=\"%(link_list)s\">Liste an "
"Änderungen</a> anzeigen und einzelne Revisionen vergleichen."

#: inyoka/wiki/templates/wiki/action_diff.html:53
msgid "Current revision"
msgstr "Aktuelle Revision"

#: inyoka/wiki/templates/wiki/action_edit.html:36
#: inyoka/wiki/templates/wiki/action_edit.html:43
#: inyoka/wiki/templates/wiki/action_edit.html:60
msgid "Preview"
msgstr "Vorschau"

#: inyoka/wiki/templates/wiki/action_edit.html:37
msgid "Submit"
msgstr "Absenden"

#: inyoka/wiki/templates/wiki/action_log.html:14
msgid "Revisions"
msgstr "Revisionen"

#: inyoka/wiki/templates/wiki/action_log.html:17
msgid "Page revisions"
msgstr "Seitenrevisionen"

#: inyoka/wiki/templates/wiki/action_log.html:23
#, python-format
msgid ""
"The article “<a href=\"%(link)s\">%(article)s</a>“ has currently "
"%(count)s revision."
msgid_plural ""
"The article “<a href=\"%(link)s\">%(article)s</a>“ has currently "
"%(count)s revisions."
msgstr[0] "Der Artikel “<a href=\"%(link)s\">%(article)s</a>“ hat eine Revision."
msgstr[1] ""
"Der Artikel “<a href=\"%(link)s\">%(article)s</a>“ hat %(count)s "
"Revisionen."

#: inyoka/wiki/templates/wiki/action_log.html:30
#, python-format
msgid ""
"The <a href=\"%(rev_link)s\">most recent revision</a> is %(rev)s and was "
"created by <a href=\"%(author_link)s\">%(author)s</a>."
msgstr ""
"Die <a href=\"%(rev_link)s\">aktuelle Revision</a> ist %(rev)s und wurde "
"durch <a href=\"%(author_link)s\">%(author)s</a> erstellt."

#: inyoka/wiki/templates/wiki/action_log.html:35
#, python-format
msgid ""
"The <a href=\"%(rev_link)s\">most recent revision</a> is %(rev)s and was "
"created by %(author)s."
msgstr ""
"Die <a href=\"%(rev_link)s\">aktuelle Revision</a> ist %(rev)s und wurde "
"durch %(author)s erstellt."

#: inyoka/wiki/templates/wiki/action_log.html:42
#, python-format
msgid ""
"To be always up to date you can read the <a href=\"%(feed_link)s\">atom "
"feed</a> or <a href=\"%(subscribe_link)s\">subscribe</a>."
msgstr ""
"Um immer auf dem aktuellen Stand zu sein, kannst du den <a "
"href=\"%(feed_link)s\">Atom Feed</a> lesen oder <a "
"href=\"%(subscribe_link)s\">abbonieren</a>."

#: inyoka/wiki/templates/wiki/action_log.html:48
#: inyoka/wiki/templates/wiki/action_log.html:88
msgid "Compare"
msgstr "Vergleichen"

#: inyoka/wiki/templates/wiki/action_log.html:79
#: inyoka/wiki/templates/wiki/action_revert.html:17
msgid "Restore"
msgstr "Wiederherstelle"

#: inyoka/wiki/templates/wiki/action_log.html:82
#: inyoka/wiki/templates/wiki/action_manage.html:45
msgid "Raw"
msgstr "Rohformat"

#: inyoka/wiki/templates/wiki/action_manage.html:15
msgid "The following features are available for this page:"
msgstr "Die folgenden Funktionen stehen für diese Seite zur Verfügung:"

#: inyoka/wiki/templates/wiki/action_manage.html:18
msgid "Show page"
msgstr "Seite anzeigen"

#: inyoka/wiki/templates/wiki/action_manage.html:21
msgid "Edit page"
msgstr "Seite bearbeiten"

#: inyoka/wiki/templates/wiki/action_manage.html:24
msgid "Rename page"
msgstr "Seite umbenennen"

#: inyoka/wiki/templates/wiki/action_manage.html:27
msgid "Delete page"
msgstr "Seite löschen"

#: inyoka/wiki/templates/wiki/action_manage.html:31
#: inyoka/wiki/templates/wiki/action_manage.html:36
msgid "Mark page as “under construction“"
msgstr "Seite in die Baustelle verschieben"

#: inyoka/wiki/templates/wiki/action_manage.html:33
msgid "Move page to “discontinued“"
msgstr "Seite nach „Baustelle/Verlassen/“ verschieben"

#: inyoka/wiki/templates/wiki/action_manage.html:34
msgid "Move page back to the wiki"
msgstr "Seite zurück ins Wiki verschieben"

#: inyoka/wiki/templates/wiki/action_manage.html:40
msgid "Show log"
msgstr "Verlauf anzeigen"

#: inyoka/wiki/templates/wiki/action_manage.html:41
msgid "Show backlinks"
msgstr "Backlinks anzeigen"

#: inyoka/wiki/templates/wiki/action_manage.html:44
msgid "Export page:"
msgstr "Seite exportieren:"

#: inyoka/wiki/templates/wiki/action_manage.html:46
msgid "HTML"
msgstr "HTML"

#: inyoka/wiki/templates/wiki/action_manage.html:47
msgid "AST"
msgstr "AST"

#: inyoka/wiki/templates/wiki/action_manage.html:48
msgid "Export metadata"
msgstr "Metadaten exportieren"

#: inyoka/wiki/templates/wiki/action_manage.html:51
msgid "Manage attachments"
msgstr "Anhänge verwalten"

#: inyoka/wiki/templates/wiki/action_manage.html:54
msgid "Prune cache"
msgstr "Cache leeren"

#: inyoka/wiki/templates/wiki/action_manage.html:57
#: inyoka/wiki/templates/wiki/action_manage_discussion.html:13
msgid "Link discussion"
msgstr "Diskussion verlinken"

#: inyoka/wiki/templates/wiki/action_manage_discussion.html:17
msgid "You can choose a topic as the discussion topic of this article."
msgstr "Du kannst ein Thema als Diskussionsthema dieses Artikels wählen."

#: inyoka/wiki/templates/wiki/action_manage_discussion.html:19
msgid "Slug of the topic:"
msgstr "Slug des Themas"

#: inyoka/wiki/templates/wiki/action_manage_discussion.html:23
msgid "Link"
msgstr "Link"

#: inyoka/wiki/templates/wiki/action_mv_back.html:15
msgid "Are you sure you want to move the page into the wiki?"
msgstr "Bist du sicher, dass du diese Seite in das Wiki verschieben möchtest?"

#: inyoka/wiki/templates/wiki/action_mv_back.html:17
msgid "Move"
msgstr "Verschieben"

#: inyoka/wiki/templates/wiki/action_mv_baustelle.html:20
#, python-format
msgid "Mark page “%(page)s“ as “under construction“"
msgstr "Verschiebe „%(page)s“ in die Baustelle"

#: inyoka/wiki/templates/wiki/action_mv_baustelle.html:28
msgid "Mark"
msgstr "Verschieben"

#: inyoka/wiki/templates/wiki/action_mv_discontinued.html:15
msgid "Are you sure you want to mark the page as discontinued?"
msgstr "Bist du sicher, dass du den Artikel als „Verlassen“ markieren möchtest?"

#: inyoka/wiki/templates/wiki/action_mv_discontinued.html:17
msgid "Mark as discontinued"
msgstr "Als Verlassen markieren"

#: inyoka/wiki/templates/wiki/action_rename.html:15
msgid ""
"If you rename this page, all revisions will be renamed. The old page will"
" redirect to the new one."
msgstr ""
"Beim Umbenennen wird die Seite über alle Revisionen hinweg umbenannt als "
"hätte sie diesen Namen immer gehabt. Unter der alten Seite wird dann eine"
" Weiterleitung zum neuen Namen eingerichtet."

#: inyoka/wiki/templates/wiki/action_rename.html:19
msgid "New page name:"
msgstr "Neuer Seitenname:"

#: inyoka/wiki/templates/wiki/action_rename.html:23
msgid "Set redirect to new page"
msgstr "Umleitung auf neue Seite setzen"

#: inyoka/wiki/templates/wiki/action_rename.html:27
msgid "Rename"
msgstr "Umbenennen"

#: inyoka/wiki/templates/wiki/action_rename.html:31
msgid "Duplicate attachments on the target page will be overwritten!"
msgstr "Doppelte Anhänge der Zielseite werden überschrieben!"

#: inyoka/wiki/templates/wiki/action_show.html:26
#, python-format
msgid ""
"<a href=\"%(rev_link)s\">This revision</a> was created on %(date)s by <a "
"href=\"%(author_link)s\">%(author)s</a>."
msgstr ""
"<a href=\"%(rev_link)s\">Diese Revision</a> wurde am %(date)s von <a "
"href=\"%(author_link)s\">%(author)s</a> erstellt."

#: inyoka/wiki/templates/wiki/action_show.html:31
#, python-format
msgid ""
"<a href=\"%(rev_link)s\">This revision</a> was created on %(date)s by "
"%(author)s."
msgstr ""
"<a href=\"%(rev_link)s\">Diese Revision</a> wurde am %(date)s von "
"%(author)s erstellt."

#: inyoka/wiki/templates/wiki/action_show.html:38
msgid "At this page the following tags have been assigned:"
msgstr "Die folgenden Schlagworte wurden dem Artikel zugewiesen:"

#: inyoka/wiki/templates/wiki/missing_page.html:17
#: inyoka/wiki/templates/wiki/missing_page.m.html:16
msgid "Missing article"
msgstr "Fehlender Artikel"

#: inyoka/wiki/templates/wiki/missing_page.html:20
#: inyoka/wiki/templates/wiki/missing_page.m.html:19
#, python-format
msgid "The article “%(title)s“ does not exist yet."
msgstr "Der Artikel „%(title)s“ existiert noch nicht."

#: inyoka/wiki/templates/wiki/missing_page.html:26
#: inyoka/wiki/templates/wiki/missing_page.m.html:25
#, python-format
msgid ""
"The article “%(title)s“ was deleted. You can restore it or create a new "
"one in the action menu."
msgstr ""
"Der Artikel „%(title)s” wurde gelöscht. Du kannst ihn wiederherstellen "
"oder über das Aktionsmenü einen neuen erstellen."

#: inyoka/wiki/templates/wiki/missing_page.html:33
#: inyoka/wiki/templates/wiki/missing_page.m.html:32
msgid ""
"The article is already under construction, help improving and finishing "
"it!"
msgstr ""
"Dieser Artikel existiert bereits in der Baustelle, helfe dabei mit ihn zu"
" verbessern und fertigzustellen!"

#: inyoka/wiki/templates/wiki/missing_page.html:45
#: inyoka/wiki/templates/wiki/missing_page.m.html:44
msgid "The following pages are referring this article:"
msgstr "Die folgenden Seiten verweisen auf diesen Artikel:"

#: inyoka/wiki/templates/wiki/missing_page.html:58
#: inyoka/wiki/templates/wiki/missing_page.m.html:55
msgid "Check if you have a typo in the URL."
msgstr "Bitte überprüfe, ob du einen Tippfehler in der URL hast."

#: inyoka/wiki/templates/wiki/missing_page.html:62
#: inyoka/wiki/templates/wiki/missing_page.m.html:59
msgid "The following pages have similar names:"
msgstr "Die folgenden Seiten haben einen ähnlichen Namen:"

#: inyoka/wiki/templates/wiki/missing_page.html:77
#, python-format
msgid "You can also <a href=\"%(link)s\">create</a> this article."
msgstr "Du kannst diesen Artikel auch <a href=\"%(link)s\">erstellen</a>"

#: inyoka/wiki/templates/wiki/missing_page.html:83
msgid "However, you are missing the permissions to create this article."
msgstr "Allerdings fehlen dir die Berechtigungen, um diesen Artikel zu erstellen."

#: inyoka/wiki/templates/wiki/missing_resource.html:15
msgid "Missing resource"
msgstr "Fehlende Ressource"

#: inyoka/wiki/templates/wiki/missing_resource.html:17
#, python-format
msgid ""
"The requested resource could not be found. Maybe you have followed a link"
" with invalid parameters. You can try to open the <a "
"href=\"%(link)s\">URL without parameters</a>."
msgstr ""
"Die gewünschte Ressource wurde nicht gefunden. Möglicherweise bist du "
"einem Link mit ungültigen Parametern gefolgt. Du kannst versuchen, die <a"
" href=\"%(link)s\">URL ohne Parameter</a> aufzurufen."

#: inyoka/wiki/templates/wiki/page.html:24
msgid "Wiki"
msgstr "Wik"

#: inyoka/wiki/templates/wiki/page.html:32
msgid "Advanced search"
msgstr "Erweiterte Suche"

#: inyoka/wiki/templates/wiki/page.html:35
msgid "Recent changes"
msgstr "Letzte Änderungen"

#: inyoka/wiki/templates/wiki/page.html:36
msgid "Tag cloud"
msgstr "Tagwolke"

#: inyoka/wiki/templates/wiki/page.html:47
msgid "Article"
msgstr "Artikel"

#: inyoka/wiki/templates/wiki/page.html:49
msgid "Log"
msgstr "Verlauf"

#: inyoka/wiki/templates/wiki/page.html:51
msgid "More"
msgstr "Mehr"

#: inyoka/wiki/templates/wiki/page.html:58
msgid "Discussion"
msgstr "Diskussion"

#: inyoka/wiki/templates/wiki/page.html:61
msgid "Unsubscribe"
msgstr "Abbestellen"

#: inyoka/wiki/templates/wiki/page.html:63
msgid "Subscribe"
msgstr "Abonnieren"
<|MERGE_RESOLUTION|>--- conflicted
+++ resolved
@@ -9,11 +9,7 @@
 msgstr ""
 "Project-Id-Version:  Inyoka\n"
 "Report-Msgid-Bugs-To: http://trac.inyokaproject.org/\n"
-<<<<<<< HEAD
-"POT-Creation-Date: 2012-02-07 23:54+0100\n"
-=======
 "POT-Creation-Date: 2012-02-08 20:17+0100\n"
->>>>>>> 864306f9
 "PO-Revision-Date: 2012-02-07 02:34+0100\n"
 "Last-Translator: Markus Holtermann <inyoka@markusholtermann.eu>\n"
 "Language-Team: German (German)\n"
@@ -105,11 +101,7 @@
 #: inyoka/wiki/actions.py:487
 msgid ""
 "You are in the process of editing this page unauthenticated. If you save,"
-<<<<<<< HEAD
-" your IP-Address will be recored in the revision history and is "
-=======
 " your IP-Address will be recorded in the revision history and is "
->>>>>>> 864306f9
 "irrevocable publicly visible."
 msgstr ""
 "Du bearbeitest diese Seite unangemeldet. Wenn du speicherst, wird deine "
@@ -245,11 +237,7 @@
 msgid "%(count)d page"
 msgid_plural "%(count)d pages"
 msgstr[0] "eine Seite"
-<<<<<<< HEAD
-msgstr[1] "%(count)s Seiten"
-=======
 msgstr[1] "%(count)d Seiten"
->>>>>>> 864306f9
 
 #: inyoka/wiki/macros.py:620
 msgid "Tags"
