# Translations template for PROJECT.
# Copyright (C) 2015 ORGANIZATION
# This file is distributed under the same license as the PROJECT project.
# FIRST AUTHOR <EMAIL@ADDRESS>, 2015.
#
#, fuzzy
msgid ""
msgstr ""
"Project-Id-Version: PROJECT VERSION\n"
"Report-Msgid-Bugs-To: EMAIL@ADDRESS\n"
<<<<<<< HEAD
"POT-Creation-Date: 2015-01-03 20:13+0100\n"
=======
"POT-Creation-Date: 2015-01-03 19:56+0100\n"
>>>>>>> 23d62a64
"PO-Revision-Date: YEAR-MO-DA HO:MI+ZONE\n"
"Last-Translator: FULL NAME <EMAIL@ADDRESS>\n"
"Language-Team: LANGUAGE <LL@li.org>\n"
"MIME-Version: 1.0\n"
"Content-Type: text/plain; charset=utf-8\n"
"Content-Transfer-Encoding: 8bit\n"
"Generated-By: Babel 1.3\n"

#: inyoka/wiki/actions.py:105
#, python-format
msgid "Redirected from “<a href=\"%(link)s\">%(title)s</a>”."
msgstr ""

#: inyoka/wiki/actions.py:220
msgid "Revision is the latest one, revert aborted."
msgstr ""

#: inyoka/wiki/actions.py:223
msgid "Revert aborted."
msgstr ""

#: inyoka/wiki/actions.py:231
#, python-format
msgid "“%(title)s” was reverted successfully"
msgstr ""

#: inyoka/wiki/actions.py:260
#, python-format
msgid ""
"These attachments are already attached to the new page name: %(names)s. "
"Please make sure that they are not required anymore. <a "
"href=\"%(link)s\">Force rename and deletion of duplicate attachments</a>,"
msgstr ""

#: inyoka/wiki/actions.py:275 inyoka/wiki/actions.py:279
#: inyoka/wiki/actions.py:296
#, python-format
msgid "Renamed from %(old_name)s"
msgstr ""

#: inyoka/wiki/actions.py:287
#, python-format
msgid "Renamed to %(new_name)s"
msgstr ""

#: inyoka/wiki/actions.py:314
msgid "No page name given."
msgstr ""

#: inyoka/wiki/actions.py:321
msgid "Renamed the page successfully."
msgstr ""

#: inyoka/wiki/actions.py:324
msgid "A page with this name already exists."
msgstr ""

#: inyoka/wiki/actions.py:408
#, python-format
msgid "Used the template “<a href=\"%(link)s\">%(name)s</a>” for this page"
msgstr ""

#: inyoka/wiki/actions.py:439 inyoka/wiki/actions.py:899
msgid "Canceled."
msgstr ""

#: inyoka/wiki/actions.py:457
msgid "No changes."
msgstr ""

#: inyoka/wiki/actions.py:464 inyoka/wiki/actions.py:476
#, python-format
msgid "The page <a href=\"%(link)s\">%(name)s</a> has been created."
msgstr ""

#: inyoka/wiki/actions.py:466
#, python-format
msgid "The page <a href=\"%(link)s\">%(name)s</a> has been edited."
msgstr ""

#: inyoka/wiki/actions.py:497
msgid ""
"You are in the process of editing this page unauthenticated. If you save,"
" your IP-Address will be recorded in the revision history and is "
"irrevocable publicly visible."
msgstr ""

#: inyoka/wiki/actions.py:505
msgid ""
"Another user edited this page also.  Please check if the automatic "
"merging is satisfying."
msgstr ""

#: inyoka/wiki/actions.py:888
msgid "Attachments within attachments are not allowed!"
msgstr ""

#: inyoka/wiki/actions.py:914
msgid "Please enter a name for this attachment."
msgstr ""

#: inyoka/wiki/actions.py:925
msgid "Another page or attachment with the same name exists"
msgstr ""

#: inyoka/wiki/actions.py:944
msgid "Attachment saved successfully."
msgstr ""

#: inyoka/wiki/actions.py:978
msgid "Attachment edited successfully."
msgstr ""

#: inyoka/wiki/actions.py:992
msgid "Emptied the page cache."
msgstr ""

#: inyoka/wiki/actions.py:1020
msgid "You will be notified on changes on this page"
msgstr ""

#: inyoka/wiki/actions.py:1022
msgid "You are already subscribed"
msgstr ""

#: inyoka/wiki/actions.py:1035
msgid "No subscription for this page found."
msgstr ""

#: inyoka/wiki/actions.py:1039
msgid "You won't be notified for changes on this page anymore"
msgstr ""

#: inyoka/wiki/forms.py:50
msgid "The text contains too many nested elements."
msgstr ""

#: inyoka/wiki/forms.py:53
msgid "The text contains conflict markers"
msgstr ""

#: inyoka/wiki/forms.py:57
msgid "You are not permitted to make this changes"
msgstr ""

#: inyoka/wiki/forms.py:90 inyoka/wiki/forms.py:102
msgid "Description"
msgstr ""

#: inyoka/wiki/forms.py:110
msgid "Slug of the topic"
msgstr ""

#: inyoka/wiki/forms.py:111
#, python-format
msgid ""
"You can find the slug of a topic in the URL (e.g. <var>example</var> when"
" <em>%(example)s</em>)"
msgstr ""

#: inyoka/wiki/forms.py:123
msgid "This topic does not exist."
msgstr ""

#: inyoka/wiki/forms.py:129
msgid "New page name"
msgstr ""

#: inyoka/wiki/forms.py:130
msgid "Edited by"
msgstr ""

#: inyoka/wiki/forms.py:131
msgid "Completion date"
msgstr ""

#: inyoka/wiki/macros.py:66
msgid "Recent changes cannot be rendered on this page"
msgstr ""

#: inyoka/wiki/macros.py:358
msgid ""
"You must apply a page name because the macro is being called outside the "
"wiki context."
msgstr ""

#: inyoka/wiki/macros.py:360
msgid "Invalid arguments"
msgstr ""

#: inyoka/wiki/macros.py:395
#, python-format
msgid "one page"
msgid_plural "%(count)d pages"
msgstr[0] ""
msgstr[1] ""

<<<<<<< HEAD
#: inyoka/wiki/macros.py:407 inyoka/wiki/templates/wiki/page.html:39
=======
#: inyoka/wiki/macros.py:407
>>>>>>> 23d62a64
msgid "Tags"
msgstr ""

#: inyoka/wiki/macros.py:446
#, python-format
msgid "Pages with tag “%(name)s”"
msgstr ""

#: inyoka/wiki/macros.py:479 inyoka/wiki/macros.py:550
#, python-format
msgid "The page “%(name)s” was not found"
msgstr ""

#: inyoka/wiki/macros.py:481 inyoka/wiki/macros.py:549
msgid "Page not found"
msgstr ""

#: inyoka/wiki/macros.py:484
msgid "Detected a circular include macro call"
msgstr ""

#: inyoka/wiki/macros.py:485
msgid "Circular import"
msgstr ""

#: inyoka/wiki/macros.py:580
msgid "Key not defined"
msgstr ""

#: inyoka/wiki/macros.py:581
#, python-format
msgid "The key “%(name)s” is not defined"
msgstr ""

#: inyoka/wiki/macros.py:652
msgid "No result"
msgstr ""

#: inyoka/wiki/macros.py:653
#, python-format
msgid "The metadata filter has found no results. Query: %(query)s"
msgstr ""

#: inyoka/wiki/macros.py:678
msgid "Unknown page"
msgstr ""

#: inyoka/wiki/models.py:481
msgid "Created"
msgstr ""

#: inyoka/wiki/models.py:916
msgid "Automatically deleted"
msgstr ""

#: inyoka/wiki/models.py:1039
msgid "Wiki page"
msgstr ""

#: inyoka/wiki/models.py:1040
msgid "Wiki pages"
msgstr ""

#: inyoka/wiki/models.py:1096
msgid "Download attachment"
msgstr ""

#: inyoka/wiki/models.py:1175
#, python-format
msgid "%(rev)s (Revision %(date)s)rev"
msgstr ""

#: inyoka/wiki/models.py:1205
#, python-format
msgid "%(note)s [Revision from %(date)s restored by %(user)s]note"
msgstr ""

#: inyoka/wiki/models.py:1231
#, python-format
msgid "Revision %(id)d (%(title)s)"
msgstr ""

#: inyoka/wiki/notifications.py:33
#, python-format
msgid "The page “%(name)s” was changed"
msgstr ""

#: inyoka/wiki/views.py:78
msgid "A site name needs to be entered to create this page."
msgstr ""

#: inyoka/wiki/views.py:89
#, python-format
msgid "Another site named “%(title)s” already exists."
msgstr ""

#: inyoka/wiki/views.py:202
#, python-format
msgid "%(sitename)s wiki – %(pagename)s"
msgstr ""

#: inyoka/wiki/views.py:212
#, python-format
msgid "%(sitename)s wiki – last changes"
msgstr ""

#: inyoka/wiki/views.py:227
#, python-format
msgid ""
"%(user)s deleted the article “%(article)s” on %(date)s. Summary: "
"%(summary)s"
msgstr ""

#: inyoka/wiki/views.py:230
#, python-format
msgid ""
"%(user)s edited the article “%(article)s” on %(date)s. Summary: "
"%(summary)s"
msgstr ""

#: inyoka/wiki/views.py:234
#, python-format
msgid ""
"An anonymous user deleted the article “%(article)s” on %(date)s. Summary:"
" %(summary)s"
msgstr ""

#: inyoka/wiki/views.py:237
#, python-format
msgid ""
"An anonymous user edited the article “%(article)s” on %(date)s. Summary: "
"%(summary)s"
msgstr ""
<<<<<<< HEAD

#: inyoka/wiki/templates/wiki/_diff.html:32
msgid "The two revisions are identical."
msgstr ""

#: inyoka/wiki/templates/wiki/_new_page_macro.html:16
msgid "Create page"
msgstr ""

#: inyoka/wiki/templates/wiki/action_attach.html:21
msgid "Add attachment"
msgstr ""

#: inyoka/wiki/templates/wiki/action_attach.html:29
msgid "Attachment:"
msgstr ""

#: inyoka/wiki/templates/wiki/action_attach.html:31
msgid "Rename to:"
msgstr ""

#: inyoka/wiki/templates/wiki/action_attach.html:33
#: inyoka/wiki/templates/wiki/action_attach_edit.html:31
msgid "Description:"
msgstr ""

#: inyoka/wiki/templates/wiki/action_attach.html:35
#: inyoka/wiki/templates/wiki/action_attach_edit.html:36
#: inyoka/wiki/templates/wiki/action_edit.html:30
msgid "Edit summary:"
msgstr ""

#: inyoka/wiki/templates/wiki/action_attach.html:40
msgid "Overwrite existing attachments with same name:"
msgstr ""

#: inyoka/wiki/templates/wiki/action_attach.html:43
msgid "Upload attachments"
msgstr ""

#: inyoka/wiki/templates/wiki/action_attach.html:44
#: inyoka/wiki/templates/wiki/action_attach_edit.html:42
#: inyoka/wiki/templates/wiki/action_delete.html:19
#: inyoka/wiki/templates/wiki/action_edit.html:35
#: inyoka/wiki/templates/wiki/action_mv_back.html:19
#: inyoka/wiki/templates/wiki/action_mv_discontinued.html:19
#: inyoka/wiki/templates/wiki/action_revert.html:19
msgid "Cancel"
msgstr ""

#: inyoka/wiki/templates/wiki/action_attach.html:47
msgid "Existing attachments"
msgstr ""

#: inyoka/wiki/templates/wiki/action_attach.html:50
#, python-format
msgid "There is currently one attachment assigned to this page."
msgid_plural "There are currently %(count)s attachments assigned to this page."
msgstr[0] ""
msgstr[1] ""

#: inyoka/wiki/templates/wiki/action_attach.html:55
msgid ""
"To refer to an attachment you can either link to the corresponding wiki "
"page or include it with the <code>[[Bild()]]</code> macro."
msgstr ""

#: inyoka/wiki/templates/wiki/action_attach.html:65
#, python-format
msgid "(last modified on %(date)s by <a href=\"%(link)s\">%(author)s</a>)"
msgstr ""

#: inyoka/wiki/templates/wiki/action_attach.html:71
#, python-format
msgid "(last modified on %(date)s by %(author)s)"
msgstr ""

#: inyoka/wiki/templates/wiki/action_attach.html:80
msgid "There are no attachments yet for this site."
msgstr ""

#: inyoka/wiki/templates/wiki/action_attach_edit.html:14
#: inyoka/wiki/templates/wiki/action_edit.html:14
#: inyoka/wiki/templates/wiki/page.html:51
msgid "Edit"
msgstr ""

#: inyoka/wiki/templates/wiki/action_attach_edit.html:20
#: inyoka/wiki/templates/wiki/action_attach_edit.html:41
msgid "Edit attachment"
msgstr ""

#: inyoka/wiki/templates/wiki/action_attach_edit.html:27
msgid "New attachment:"
msgstr ""

#: inyoka/wiki/templates/wiki/action_backlinks.html:13
#: inyoka/wiki/templates/wiki/page.html:53
msgid "Backlinks"
msgstr ""

#: inyoka/wiki/templates/wiki/action_backlinks.html:18
#, python-format
msgid ""
"The following pages are referring to the article “%(title)s” by manual "
"linking:"
msgstr ""

#: inyoka/wiki/templates/wiki/action_backlinks.html:30
msgid "The following pages are embedding this articles as attachment."
msgstr ""

#: inyoka/wiki/templates/wiki/action_backlinks.html:34
msgid ""
"But the article itself is not listed as an attachment, perhaps these "
"pages are using the article mistakenly or an old revision was an "
"attachment."
msgstr ""

#: inyoka/wiki/templates/wiki/action_backlinks.html:52
msgid "This attachment is an orphan and not referenced by any site."
msgstr ""

#: inyoka/wiki/templates/wiki/action_backlinks.html:56
msgid "This article is an orphan and not referenced by any site."
msgstr ""

#: inyoka/wiki/templates/wiki/action_delete.html:15
msgid "Are you sure you want to delete this page?"
msgstr ""

#: inyoka/wiki/templates/wiki/action_delete.html:16
#: inyoka/wiki/templates/wiki/action_revert.html:16
msgid "Reason:"
msgstr ""

#: inyoka/wiki/templates/wiki/action_delete.html:18
msgid "Delete"
msgstr ""

#: inyoka/wiki/templates/wiki/action_diff.html:16
msgid "Difference"
msgstr ""

#: inyoka/wiki/templates/wiki/action_diff.html:22
#, python-format
msgid ""
"You are trying to compare two equal revision of the article “<a "
"href=\"%(link)s\">%(article)s</a>”. For this reason no change is "
"displayed."
msgstr ""

#: inyoka/wiki/templates/wiki/action_diff.html:27
#, python-format
msgid ""
"But you can display <a href=\"%(link)s\">a list of changes</a> of this "
"page and compare individual revisions."
msgstr ""

#: inyoka/wiki/templates/wiki/action_diff.html:33
#, python-format
msgid ""
"The following table shows the difference of the article “<a "
"href=\"%(article_link)s\">%(article)s</a>” between <a "
"href=\"%(old_rev_link)s\">revision %(old_rev)s</a> (%(old_rev_note)s) and"
" <a href=\"%(new_rev_link)s\">revision %(new_rev)s</a> "
"(%(new_rev_note)s)."
msgstr ""

#: inyoka/wiki/templates/wiki/action_diff.html:44
#, python-format
msgid ""
"You can also download the changes as <a href=\"%(link_diff)s\">unified "
"diff</a> or display a <a href=\"%(link_list)s\">list of the last "
"changes</a> and compare individual revisions."
msgstr ""

#: inyoka/wiki/templates/wiki/action_diff.html:53
msgid "Current revision"
msgstr ""

#: inyoka/wiki/templates/wiki/action_edit.html:33
#: inyoka/wiki/templates/wiki/action_edit.html:40
#: inyoka/wiki/templates/wiki/action_edit.html:57
msgid "Preview"
msgstr ""

#: inyoka/wiki/templates/wiki/action_edit.html:34
msgid "Save"
msgstr ""

#: inyoka/wiki/templates/wiki/action_log.html:17
msgid "Revisions"
msgstr ""

#: inyoka/wiki/templates/wiki/action_log.html:20
msgid "Page revisions"
msgstr ""

#: inyoka/wiki/templates/wiki/action_log.html:26
#, python-format
msgid ""
"The article “<a href=\"%(link)s\">%(article)s</a>” has currently "
"%(count)s revision."
msgid_plural ""
"The article “<a href=\"%(link)s\">%(article)s</a>” has currently "
"%(count)s revisions."
msgstr[0] ""
msgstr[1] ""

#: inyoka/wiki/templates/wiki/action_log.html:33
#, python-format
msgid ""
"The <a href=\"%(rev_link)s\">most recent revision</a> is %(rev)s and was "
"created by <a href=\"%(author_link)s\">%(author)s</a>."
msgstr ""

#: inyoka/wiki/templates/wiki/action_log.html:38
#, python-format
msgid ""
"The <a href=\"%(rev_link)s\">most recent revision</a> is %(rev)s and was "
"created by %(author)s."
msgstr ""

#: inyoka/wiki/templates/wiki/action_log.html:45
#, python-format
msgid ""
"To be always up to date you can read the <a href=\"%(feed_link)s\">atom "
"feed</a> or <a href=\"%(subscribe_link)s\">subscribe</a>."
msgstr ""

#: inyoka/wiki/templates/wiki/action_log.html:51
#: inyoka/wiki/templates/wiki/action_log.html:91
msgid "Compare"
msgstr ""

#: inyoka/wiki/templates/wiki/action_log.html:80
msgid "View"
msgstr ""

#: inyoka/wiki/templates/wiki/action_log.html:83
#: inyoka/wiki/templates/wiki/action_revert.html:18
msgid "Restore"
msgstr ""

#: inyoka/wiki/templates/wiki/action_log.html:86
#: inyoka/wiki/templates/wiki/action_manage.html:45
msgid "Raw"
msgstr ""

#: inyoka/wiki/templates/wiki/action_manage.html:15
msgid "The following features are available for this page:"
msgstr ""

#: inyoka/wiki/templates/wiki/action_manage.html:18
msgid "Show page"
msgstr ""

#: inyoka/wiki/templates/wiki/action_manage.html:21
msgid "Edit page"
msgstr ""

#: inyoka/wiki/templates/wiki/action_manage.html:24
msgid "Rename page"
msgstr ""

#: inyoka/wiki/templates/wiki/action_manage.html:27
msgid "Delete page"
msgstr ""

#: inyoka/wiki/templates/wiki/action_manage.html:31
#: inyoka/wiki/templates/wiki/action_manage.html:36
msgid "Mark page as “under construction”"
msgstr ""

#: inyoka/wiki/templates/wiki/action_manage.html:33
msgid "Move page to “discontinued”"
msgstr ""

#: inyoka/wiki/templates/wiki/action_manage.html:34
msgid "Move page back to the wiki"
msgstr ""

#: inyoka/wiki/templates/wiki/action_manage.html:40
msgid "Show log"
msgstr ""

#: inyoka/wiki/templates/wiki/action_manage.html:41
msgid "Show backlinks"
msgstr ""

#: inyoka/wiki/templates/wiki/action_manage.html:44
msgid "Export page:"
msgstr ""

#: inyoka/wiki/templates/wiki/action_manage.html:46
msgid "HTML"
msgstr ""

#: inyoka/wiki/templates/wiki/action_manage.html:47
msgid "AST"
msgstr ""

#: inyoka/wiki/templates/wiki/action_manage.html:48
msgid "Export metadata"
msgstr ""

#: inyoka/wiki/templates/wiki/action_manage.html:51
msgid "Manage attachments"
msgstr ""

#: inyoka/wiki/templates/wiki/action_manage.html:54
msgid "Prune cache"
msgstr ""

#: inyoka/wiki/templates/wiki/action_manage.html:57
#: inyoka/wiki/templates/wiki/action_manage_discussion.html:13
msgid "Link discussion"
msgstr ""

#: inyoka/wiki/templates/wiki/action_manage_discussion.html:18
msgid "You can choose a topic as the discussion topic of this article."
msgstr ""

#: inyoka/wiki/templates/wiki/action_manage_discussion.html:20
msgid "Slug of the topic:"
msgstr ""

#: inyoka/wiki/templates/wiki/action_manage_discussion.html:24
msgid "Link"
msgstr ""

#: inyoka/wiki/templates/wiki/action_mv_back.html:16
msgid "Are you sure you want to move the page into the wiki?"
msgstr ""

#: inyoka/wiki/templates/wiki/action_mv_back.html:18
msgid "Move"
msgstr ""

#: inyoka/wiki/templates/wiki/action_mv_baustelle.html:20
#, python-format
msgid "Mark page “%(page)s” as “under construction”"
msgstr ""

#: inyoka/wiki/templates/wiki/action_mv_baustelle.html:29
msgid "Mark"
msgstr ""

#: inyoka/wiki/templates/wiki/action_mv_discontinued.html:16
msgid "Are you sure you want to mark the page as “discontinued”?"
msgstr ""

#: inyoka/wiki/templates/wiki/action_mv_discontinued.html:18
msgid "Mark as discontinued"
msgstr ""

#: inyoka/wiki/templates/wiki/action_rename.html:16
msgid ""
"If you rename this page, all revisions will be renamed. The old page will"
" redirect to the new one."
msgstr ""

#: inyoka/wiki/templates/wiki/action_rename.html:20
msgid "New page name:"
msgstr ""

#: inyoka/wiki/templates/wiki/action_rename.html:24
msgid "Set redirect to new page"
msgstr ""

#: inyoka/wiki/templates/wiki/action_rename.html:28
msgid "Rename"
msgstr ""

#: inyoka/wiki/templates/wiki/action_rename.html:32
msgid "Duplicate attachments on the target page will be overwritten!"
msgstr ""

#: inyoka/wiki/templates/wiki/action_show.html:26
#, python-format
msgid ""
"<a href=\"%(rev_link)s\">This revision</a> was created on %(date)s by <a "
"href=\"%(author_link)s\">%(author)s</a>."
msgstr ""

#: inyoka/wiki/templates/wiki/action_show.html:31
#, python-format
msgid ""
"<a href=\"%(rev_link)s\">This revision</a> was created on %(date)s by "
"%(author)s."
msgstr ""

#: inyoka/wiki/templates/wiki/action_show.html:38
msgid "At this page the following tags have been assigned:"
msgstr ""

#: inyoka/wiki/templates/wiki/missing_page.html:17
#: inyoka/wiki/templates/wiki/missing_page.m.html:16
msgid "Missing article"
msgstr ""

#: inyoka/wiki/templates/wiki/missing_page.html:20
#: inyoka/wiki/templates/wiki/missing_page.m.html:19
#, python-format
msgid "The article “%(title)s” does not exist yet."
msgstr ""

#: inyoka/wiki/templates/wiki/missing_page.html:26
#: inyoka/wiki/templates/wiki/missing_page.m.html:25
#, python-format
msgid ""
"The article “%(title)s” was deleted. You can restore it or create a new "
"one in the action menu."
msgstr ""

#: inyoka/wiki/templates/wiki/missing_page.html:33
#: inyoka/wiki/templates/wiki/missing_page.m.html:32
msgid ""
"The article is already under construction, help improving and finishing "
"it!"
msgstr ""

#: inyoka/wiki/templates/wiki/missing_page.html:45
#: inyoka/wiki/templates/wiki/missing_page.m.html:44
msgid "The following pages are referring this article:"
msgstr ""

#: inyoka/wiki/templates/wiki/missing_page.html:58
#: inyoka/wiki/templates/wiki/missing_page.m.html:55
msgid "Check if you have a typo in the URL."
msgstr ""

#: inyoka/wiki/templates/wiki/missing_page.html:62
#: inyoka/wiki/templates/wiki/missing_page.m.html:59
msgid "The following pages have similar names:"
msgstr ""

#: inyoka/wiki/templates/wiki/missing_page.html:77
#, python-format
msgid "You can also <a href=\"%(link)s\">create</a> this article."
msgstr ""

#: inyoka/wiki/templates/wiki/missing_page.html:83
msgid "However, you are missing the permissions to create this article."
msgstr ""

#: inyoka/wiki/templates/wiki/missing_resource.html:15
msgid "Missing resource"
msgstr ""

#: inyoka/wiki/templates/wiki/missing_resource.html:17
#, python-format
msgid ""
"The requested resource could not be found. Maybe you have followed a link"
" with invalid parameters. You can try to open the <a "
"href=\"%(link)s\">URL without parameters</a>."
msgstr ""

#: inyoka/wiki/templates/wiki/page.html:27
msgid "Wiki"
msgstr ""

#: inyoka/wiki/templates/wiki/page.html:35
msgid "Advanced search"
msgstr ""

#: inyoka/wiki/templates/wiki/page.html:38
msgid "Recent changes"
msgstr ""

#: inyoka/wiki/templates/wiki/page.html:50
msgid "Article"
msgstr ""

#: inyoka/wiki/templates/wiki/page.html:52
msgid "Log"
msgstr ""

#: inyoka/wiki/templates/wiki/page.html:54
msgid "More"
msgstr ""

#: inyoka/wiki/templates/wiki/page.html:61
msgid "Discussion"
msgstr ""

#: inyoka/wiki/templates/wiki/page.html:64
msgid "Unsubscribe"
msgstr ""

#: inyoka/wiki/templates/wiki/page.html:66
msgid "Subscribe"
msgstr ""
=======
>>>>>>> 23d62a64
<|MERGE_RESOLUTION|>--- conflicted
+++ resolved
@@ -8,11 +8,7 @@
 msgstr ""
 "Project-Id-Version: PROJECT VERSION\n"
 "Report-Msgid-Bugs-To: EMAIL@ADDRESS\n"
-<<<<<<< HEAD
-"POT-Creation-Date: 2015-01-03 20:13+0100\n"
-=======
-"POT-Creation-Date: 2015-01-03 19:56+0100\n"
->>>>>>> 23d62a64
+"POT-Creation-Date: 2015-01-04 20:31+0100\n"
 "PO-Revision-Date: YEAR-MO-DA HO:MI+ZONE\n"
 "Last-Translator: FULL NAME <EMAIL@ADDRESS>\n"
 "Language-Team: LANGUAGE <LL@li.org>\n"
@@ -210,11 +206,7 @@
 msgstr[0] ""
 msgstr[1] ""
 
-<<<<<<< HEAD
-#: inyoka/wiki/macros.py:407 inyoka/wiki/templates/wiki/page.html:39
-=======
 #: inyoka/wiki/macros.py:407
->>>>>>> 23d62a64
 msgid "Tags"
 msgstr ""
 
@@ -348,500 +340,3 @@
 "An anonymous user edited the article “%(article)s” on %(date)s. Summary: "
 "%(summary)s"
 msgstr ""
-<<<<<<< HEAD
-
-#: inyoka/wiki/templates/wiki/_diff.html:32
-msgid "The two revisions are identical."
-msgstr ""
-
-#: inyoka/wiki/templates/wiki/_new_page_macro.html:16
-msgid "Create page"
-msgstr ""
-
-#: inyoka/wiki/templates/wiki/action_attach.html:21
-msgid "Add attachment"
-msgstr ""
-
-#: inyoka/wiki/templates/wiki/action_attach.html:29
-msgid "Attachment:"
-msgstr ""
-
-#: inyoka/wiki/templates/wiki/action_attach.html:31
-msgid "Rename to:"
-msgstr ""
-
-#: inyoka/wiki/templates/wiki/action_attach.html:33
-#: inyoka/wiki/templates/wiki/action_attach_edit.html:31
-msgid "Description:"
-msgstr ""
-
-#: inyoka/wiki/templates/wiki/action_attach.html:35
-#: inyoka/wiki/templates/wiki/action_attach_edit.html:36
-#: inyoka/wiki/templates/wiki/action_edit.html:30
-msgid "Edit summary:"
-msgstr ""
-
-#: inyoka/wiki/templates/wiki/action_attach.html:40
-msgid "Overwrite existing attachments with same name:"
-msgstr ""
-
-#: inyoka/wiki/templates/wiki/action_attach.html:43
-msgid "Upload attachments"
-msgstr ""
-
-#: inyoka/wiki/templates/wiki/action_attach.html:44
-#: inyoka/wiki/templates/wiki/action_attach_edit.html:42
-#: inyoka/wiki/templates/wiki/action_delete.html:19
-#: inyoka/wiki/templates/wiki/action_edit.html:35
-#: inyoka/wiki/templates/wiki/action_mv_back.html:19
-#: inyoka/wiki/templates/wiki/action_mv_discontinued.html:19
-#: inyoka/wiki/templates/wiki/action_revert.html:19
-msgid "Cancel"
-msgstr ""
-
-#: inyoka/wiki/templates/wiki/action_attach.html:47
-msgid "Existing attachments"
-msgstr ""
-
-#: inyoka/wiki/templates/wiki/action_attach.html:50
-#, python-format
-msgid "There is currently one attachment assigned to this page."
-msgid_plural "There are currently %(count)s attachments assigned to this page."
-msgstr[0] ""
-msgstr[1] ""
-
-#: inyoka/wiki/templates/wiki/action_attach.html:55
-msgid ""
-"To refer to an attachment you can either link to the corresponding wiki "
-"page or include it with the <code>[[Bild()]]</code> macro."
-msgstr ""
-
-#: inyoka/wiki/templates/wiki/action_attach.html:65
-#, python-format
-msgid "(last modified on %(date)s by <a href=\"%(link)s\">%(author)s</a>)"
-msgstr ""
-
-#: inyoka/wiki/templates/wiki/action_attach.html:71
-#, python-format
-msgid "(last modified on %(date)s by %(author)s)"
-msgstr ""
-
-#: inyoka/wiki/templates/wiki/action_attach.html:80
-msgid "There are no attachments yet for this site."
-msgstr ""
-
-#: inyoka/wiki/templates/wiki/action_attach_edit.html:14
-#: inyoka/wiki/templates/wiki/action_edit.html:14
-#: inyoka/wiki/templates/wiki/page.html:51
-msgid "Edit"
-msgstr ""
-
-#: inyoka/wiki/templates/wiki/action_attach_edit.html:20
-#: inyoka/wiki/templates/wiki/action_attach_edit.html:41
-msgid "Edit attachment"
-msgstr ""
-
-#: inyoka/wiki/templates/wiki/action_attach_edit.html:27
-msgid "New attachment:"
-msgstr ""
-
-#: inyoka/wiki/templates/wiki/action_backlinks.html:13
-#: inyoka/wiki/templates/wiki/page.html:53
-msgid "Backlinks"
-msgstr ""
-
-#: inyoka/wiki/templates/wiki/action_backlinks.html:18
-#, python-format
-msgid ""
-"The following pages are referring to the article “%(title)s” by manual "
-"linking:"
-msgstr ""
-
-#: inyoka/wiki/templates/wiki/action_backlinks.html:30
-msgid "The following pages are embedding this articles as attachment."
-msgstr ""
-
-#: inyoka/wiki/templates/wiki/action_backlinks.html:34
-msgid ""
-"But the article itself is not listed as an attachment, perhaps these "
-"pages are using the article mistakenly or an old revision was an "
-"attachment."
-msgstr ""
-
-#: inyoka/wiki/templates/wiki/action_backlinks.html:52
-msgid "This attachment is an orphan and not referenced by any site."
-msgstr ""
-
-#: inyoka/wiki/templates/wiki/action_backlinks.html:56
-msgid "This article is an orphan and not referenced by any site."
-msgstr ""
-
-#: inyoka/wiki/templates/wiki/action_delete.html:15
-msgid "Are you sure you want to delete this page?"
-msgstr ""
-
-#: inyoka/wiki/templates/wiki/action_delete.html:16
-#: inyoka/wiki/templates/wiki/action_revert.html:16
-msgid "Reason:"
-msgstr ""
-
-#: inyoka/wiki/templates/wiki/action_delete.html:18
-msgid "Delete"
-msgstr ""
-
-#: inyoka/wiki/templates/wiki/action_diff.html:16
-msgid "Difference"
-msgstr ""
-
-#: inyoka/wiki/templates/wiki/action_diff.html:22
-#, python-format
-msgid ""
-"You are trying to compare two equal revision of the article “<a "
-"href=\"%(link)s\">%(article)s</a>”. For this reason no change is "
-"displayed."
-msgstr ""
-
-#: inyoka/wiki/templates/wiki/action_diff.html:27
-#, python-format
-msgid ""
-"But you can display <a href=\"%(link)s\">a list of changes</a> of this "
-"page and compare individual revisions."
-msgstr ""
-
-#: inyoka/wiki/templates/wiki/action_diff.html:33
-#, python-format
-msgid ""
-"The following table shows the difference of the article “<a "
-"href=\"%(article_link)s\">%(article)s</a>” between <a "
-"href=\"%(old_rev_link)s\">revision %(old_rev)s</a> (%(old_rev_note)s) and"
-" <a href=\"%(new_rev_link)s\">revision %(new_rev)s</a> "
-"(%(new_rev_note)s)."
-msgstr ""
-
-#: inyoka/wiki/templates/wiki/action_diff.html:44
-#, python-format
-msgid ""
-"You can also download the changes as <a href=\"%(link_diff)s\">unified "
-"diff</a> or display a <a href=\"%(link_list)s\">list of the last "
-"changes</a> and compare individual revisions."
-msgstr ""
-
-#: inyoka/wiki/templates/wiki/action_diff.html:53
-msgid "Current revision"
-msgstr ""
-
-#: inyoka/wiki/templates/wiki/action_edit.html:33
-#: inyoka/wiki/templates/wiki/action_edit.html:40
-#: inyoka/wiki/templates/wiki/action_edit.html:57
-msgid "Preview"
-msgstr ""
-
-#: inyoka/wiki/templates/wiki/action_edit.html:34
-msgid "Save"
-msgstr ""
-
-#: inyoka/wiki/templates/wiki/action_log.html:17
-msgid "Revisions"
-msgstr ""
-
-#: inyoka/wiki/templates/wiki/action_log.html:20
-msgid "Page revisions"
-msgstr ""
-
-#: inyoka/wiki/templates/wiki/action_log.html:26
-#, python-format
-msgid ""
-"The article “<a href=\"%(link)s\">%(article)s</a>” has currently "
-"%(count)s revision."
-msgid_plural ""
-"The article “<a href=\"%(link)s\">%(article)s</a>” has currently "
-"%(count)s revisions."
-msgstr[0] ""
-msgstr[1] ""
-
-#: inyoka/wiki/templates/wiki/action_log.html:33
-#, python-format
-msgid ""
-"The <a href=\"%(rev_link)s\">most recent revision</a> is %(rev)s and was "
-"created by <a href=\"%(author_link)s\">%(author)s</a>."
-msgstr ""
-
-#: inyoka/wiki/templates/wiki/action_log.html:38
-#, python-format
-msgid ""
-"The <a href=\"%(rev_link)s\">most recent revision</a> is %(rev)s and was "
-"created by %(author)s."
-msgstr ""
-
-#: inyoka/wiki/templates/wiki/action_log.html:45
-#, python-format
-msgid ""
-"To be always up to date you can read the <a href=\"%(feed_link)s\">atom "
-"feed</a> or <a href=\"%(subscribe_link)s\">subscribe</a>."
-msgstr ""
-
-#: inyoka/wiki/templates/wiki/action_log.html:51
-#: inyoka/wiki/templates/wiki/action_log.html:91
-msgid "Compare"
-msgstr ""
-
-#: inyoka/wiki/templates/wiki/action_log.html:80
-msgid "View"
-msgstr ""
-
-#: inyoka/wiki/templates/wiki/action_log.html:83
-#: inyoka/wiki/templates/wiki/action_revert.html:18
-msgid "Restore"
-msgstr ""
-
-#: inyoka/wiki/templates/wiki/action_log.html:86
-#: inyoka/wiki/templates/wiki/action_manage.html:45
-msgid "Raw"
-msgstr ""
-
-#: inyoka/wiki/templates/wiki/action_manage.html:15
-msgid "The following features are available for this page:"
-msgstr ""
-
-#: inyoka/wiki/templates/wiki/action_manage.html:18
-msgid "Show page"
-msgstr ""
-
-#: inyoka/wiki/templates/wiki/action_manage.html:21
-msgid "Edit page"
-msgstr ""
-
-#: inyoka/wiki/templates/wiki/action_manage.html:24
-msgid "Rename page"
-msgstr ""
-
-#: inyoka/wiki/templates/wiki/action_manage.html:27
-msgid "Delete page"
-msgstr ""
-
-#: inyoka/wiki/templates/wiki/action_manage.html:31
-#: inyoka/wiki/templates/wiki/action_manage.html:36
-msgid "Mark page as “under construction”"
-msgstr ""
-
-#: inyoka/wiki/templates/wiki/action_manage.html:33
-msgid "Move page to “discontinued”"
-msgstr ""
-
-#: inyoka/wiki/templates/wiki/action_manage.html:34
-msgid "Move page back to the wiki"
-msgstr ""
-
-#: inyoka/wiki/templates/wiki/action_manage.html:40
-msgid "Show log"
-msgstr ""
-
-#: inyoka/wiki/templates/wiki/action_manage.html:41
-msgid "Show backlinks"
-msgstr ""
-
-#: inyoka/wiki/templates/wiki/action_manage.html:44
-msgid "Export page:"
-msgstr ""
-
-#: inyoka/wiki/templates/wiki/action_manage.html:46
-msgid "HTML"
-msgstr ""
-
-#: inyoka/wiki/templates/wiki/action_manage.html:47
-msgid "AST"
-msgstr ""
-
-#: inyoka/wiki/templates/wiki/action_manage.html:48
-msgid "Export metadata"
-msgstr ""
-
-#: inyoka/wiki/templates/wiki/action_manage.html:51
-msgid "Manage attachments"
-msgstr ""
-
-#: inyoka/wiki/templates/wiki/action_manage.html:54
-msgid "Prune cache"
-msgstr ""
-
-#: inyoka/wiki/templates/wiki/action_manage.html:57
-#: inyoka/wiki/templates/wiki/action_manage_discussion.html:13
-msgid "Link discussion"
-msgstr ""
-
-#: inyoka/wiki/templates/wiki/action_manage_discussion.html:18
-msgid "You can choose a topic as the discussion topic of this article."
-msgstr ""
-
-#: inyoka/wiki/templates/wiki/action_manage_discussion.html:20
-msgid "Slug of the topic:"
-msgstr ""
-
-#: inyoka/wiki/templates/wiki/action_manage_discussion.html:24
-msgid "Link"
-msgstr ""
-
-#: inyoka/wiki/templates/wiki/action_mv_back.html:16
-msgid "Are you sure you want to move the page into the wiki?"
-msgstr ""
-
-#: inyoka/wiki/templates/wiki/action_mv_back.html:18
-msgid "Move"
-msgstr ""
-
-#: inyoka/wiki/templates/wiki/action_mv_baustelle.html:20
-#, python-format
-msgid "Mark page “%(page)s” as “under construction”"
-msgstr ""
-
-#: inyoka/wiki/templates/wiki/action_mv_baustelle.html:29
-msgid "Mark"
-msgstr ""
-
-#: inyoka/wiki/templates/wiki/action_mv_discontinued.html:16
-msgid "Are you sure you want to mark the page as “discontinued”?"
-msgstr ""
-
-#: inyoka/wiki/templates/wiki/action_mv_discontinued.html:18
-msgid "Mark as discontinued"
-msgstr ""
-
-#: inyoka/wiki/templates/wiki/action_rename.html:16
-msgid ""
-"If you rename this page, all revisions will be renamed. The old page will"
-" redirect to the new one."
-msgstr ""
-
-#: inyoka/wiki/templates/wiki/action_rename.html:20
-msgid "New page name:"
-msgstr ""
-
-#: inyoka/wiki/templates/wiki/action_rename.html:24
-msgid "Set redirect to new page"
-msgstr ""
-
-#: inyoka/wiki/templates/wiki/action_rename.html:28
-msgid "Rename"
-msgstr ""
-
-#: inyoka/wiki/templates/wiki/action_rename.html:32
-msgid "Duplicate attachments on the target page will be overwritten!"
-msgstr ""
-
-#: inyoka/wiki/templates/wiki/action_show.html:26
-#, python-format
-msgid ""
-"<a href=\"%(rev_link)s\">This revision</a> was created on %(date)s by <a "
-"href=\"%(author_link)s\">%(author)s</a>."
-msgstr ""
-
-#: inyoka/wiki/templates/wiki/action_show.html:31
-#, python-format
-msgid ""
-"<a href=\"%(rev_link)s\">This revision</a> was created on %(date)s by "
-"%(author)s."
-msgstr ""
-
-#: inyoka/wiki/templates/wiki/action_show.html:38
-msgid "At this page the following tags have been assigned:"
-msgstr ""
-
-#: inyoka/wiki/templates/wiki/missing_page.html:17
-#: inyoka/wiki/templates/wiki/missing_page.m.html:16
-msgid "Missing article"
-msgstr ""
-
-#: inyoka/wiki/templates/wiki/missing_page.html:20
-#: inyoka/wiki/templates/wiki/missing_page.m.html:19
-#, python-format
-msgid "The article “%(title)s” does not exist yet."
-msgstr ""
-
-#: inyoka/wiki/templates/wiki/missing_page.html:26
-#: inyoka/wiki/templates/wiki/missing_page.m.html:25
-#, python-format
-msgid ""
-"The article “%(title)s” was deleted. You can restore it or create a new "
-"one in the action menu."
-msgstr ""
-
-#: inyoka/wiki/templates/wiki/missing_page.html:33
-#: inyoka/wiki/templates/wiki/missing_page.m.html:32
-msgid ""
-"The article is already under construction, help improving and finishing "
-"it!"
-msgstr ""
-
-#: inyoka/wiki/templates/wiki/missing_page.html:45
-#: inyoka/wiki/templates/wiki/missing_page.m.html:44
-msgid "The following pages are referring this article:"
-msgstr ""
-
-#: inyoka/wiki/templates/wiki/missing_page.html:58
-#: inyoka/wiki/templates/wiki/missing_page.m.html:55
-msgid "Check if you have a typo in the URL."
-msgstr ""
-
-#: inyoka/wiki/templates/wiki/missing_page.html:62
-#: inyoka/wiki/templates/wiki/missing_page.m.html:59
-msgid "The following pages have similar names:"
-msgstr ""
-
-#: inyoka/wiki/templates/wiki/missing_page.html:77
-#, python-format
-msgid "You can also <a href=\"%(link)s\">create</a> this article."
-msgstr ""
-
-#: inyoka/wiki/templates/wiki/missing_page.html:83
-msgid "However, you are missing the permissions to create this article."
-msgstr ""
-
-#: inyoka/wiki/templates/wiki/missing_resource.html:15
-msgid "Missing resource"
-msgstr ""
-
-#: inyoka/wiki/templates/wiki/missing_resource.html:17
-#, python-format
-msgid ""
-"The requested resource could not be found. Maybe you have followed a link"
-" with invalid parameters. You can try to open the <a "
-"href=\"%(link)s\">URL without parameters</a>."
-msgstr ""
-
-#: inyoka/wiki/templates/wiki/page.html:27
-msgid "Wiki"
-msgstr ""
-
-#: inyoka/wiki/templates/wiki/page.html:35
-msgid "Advanced search"
-msgstr ""
-
-#: inyoka/wiki/templates/wiki/page.html:38
-msgid "Recent changes"
-msgstr ""
-
-#: inyoka/wiki/templates/wiki/page.html:50
-msgid "Article"
-msgstr ""
-
-#: inyoka/wiki/templates/wiki/page.html:52
-msgid "Log"
-msgstr ""
-
-#: inyoka/wiki/templates/wiki/page.html:54
-msgid "More"
-msgstr ""
-
-#: inyoka/wiki/templates/wiki/page.html:61
-msgid "Discussion"
-msgstr ""
-
-#: inyoka/wiki/templates/wiki/page.html:64
-msgid "Unsubscribe"
-msgstr ""
-
-#: inyoka/wiki/templates/wiki/page.html:66
-msgid "Subscribe"
-msgstr ""
-=======
->>>>>>> 23d62a64
