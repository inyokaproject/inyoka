--- conflicted
+++ resolved
@@ -8,11 +8,7 @@
 msgstr ""
 "Project-Id-Version: PROJECT VERSION\n"
 "Report-Msgid-Bugs-To: EMAIL@ADDRESS\n"
-<<<<<<< HEAD
-"POT-Creation-Date: 2013-02-08 23:08+0100\n"
-=======
-"POT-Creation-Date: 2012-05-02 09:43+0200\n"
->>>>>>> cceb8aa1
+"POT-Creation-Date: 2013-04-24 15:17+0200\n"
 "PO-Revision-Date: YEAR-MO-DA HO:MI+ZONE\n"
 "Last-Translator: FULL NAME <EMAIL@ADDRESS>\n"
 "Language-Team: LANGUAGE <LL@li.org>\n"
@@ -21,25 +17,25 @@
 "Content-Transfer-Encoding: 8bit\n"
 "Generated-By: Babel 1.0dev\n"
 
-#: inyoka/wiki/actions.py:107
+#: inyoka/wiki/actions.py:106
 #, python-format
 msgid "Redirected from “<a href=\"%(link)s\">%(title)s</a>”."
 msgstr ""
 
-#: inyoka/wiki/actions.py:222
+#: inyoka/wiki/actions.py:221
 msgid "Revision is the latest one, revert aborted."
 msgstr ""
 
-#: inyoka/wiki/actions.py:225
+#: inyoka/wiki/actions.py:224
 msgid "Revert aborted."
 msgstr ""
 
-#: inyoka/wiki/actions.py:233
+#: inyoka/wiki/actions.py:232
 #, python-format
 msgid "“%(title)s” was reverted successfully"
 msgstr ""
 
-#: inyoka/wiki/actions.py:262
+#: inyoka/wiki/actions.py:261
 #, python-format
 msgid ""
 "These attachments are already attached to the new page name: %(names)s. "
@@ -47,102 +43,102 @@
 "href=\"%(link)s\">Force rename and deletion of duplicate attachments</a>,"
 msgstr ""
 
-#: inyoka/wiki/actions.py:277 inyoka/wiki/actions.py:281
-#: inyoka/wiki/actions.py:298
+#: inyoka/wiki/actions.py:276 inyoka/wiki/actions.py:280
+#: inyoka/wiki/actions.py:297
 #, python-format
 msgid "Renamed from %(old_name)s"
 msgstr ""
 
-#: inyoka/wiki/actions.py:289
+#: inyoka/wiki/actions.py:288
 #, python-format
 msgid "Renamed to %(new_name)s"
 msgstr ""
 
-#: inyoka/wiki/actions.py:316
+#: inyoka/wiki/actions.py:315
 msgid "No page name given."
 msgstr ""
 
-#: inyoka/wiki/actions.py:323
+#: inyoka/wiki/actions.py:322
 msgid "Renamed the page successfully."
 msgstr ""
 
-#: inyoka/wiki/actions.py:326
+#: inyoka/wiki/actions.py:325
 msgid "A page with this name already exists."
 msgstr ""
 
-#: inyoka/wiki/actions.py:411
+#: inyoka/wiki/actions.py:410
 #, python-format
 msgid "Used the template “<a href=\"%(link)s\">%(name)s</a>” for this page"
 msgstr ""
 
-#: inyoka/wiki/actions.py:442 inyoka/wiki/actions.py:891
+#: inyoka/wiki/actions.py:441 inyoka/wiki/actions.py:890
 msgid "Canceled."
 msgstr ""
 
-#: inyoka/wiki/actions.py:460
+#: inyoka/wiki/actions.py:459
 msgid "No changes."
 msgstr ""
 
-#: inyoka/wiki/actions.py:467 inyoka/wiki/actions.py:480
+#: inyoka/wiki/actions.py:466 inyoka/wiki/actions.py:479
 #, python-format
 msgid "The page <a href=\"%(link)s\">%(name)s</a> has been created."
 msgstr ""
 
-#: inyoka/wiki/actions.py:469
+#: inyoka/wiki/actions.py:468
 #, python-format
 msgid "The page <a href=\"%(link)s\">%(name)s</a> has been edited."
 msgstr ""
 
-#: inyoka/wiki/actions.py:501
+#: inyoka/wiki/actions.py:500
 msgid ""
 "You are in the process of editing this page unauthenticated. If you save,"
 " your IP-Address will be recorded in the revision history and is "
 "irrevocable publicly visible."
 msgstr ""
 
-#: inyoka/wiki/actions.py:509
+#: inyoka/wiki/actions.py:508
 msgid ""
 "Another user edited this page also.  Please check if the automatic "
 "merging is satisfying."
 msgstr ""
 
-#: inyoka/wiki/actions.py:880
+#: inyoka/wiki/actions.py:879
 msgid "Attachments within attachments are not allowed!"
 msgstr ""
 
-#: inyoka/wiki/actions.py:906
+#: inyoka/wiki/actions.py:905
 msgid "Please enter a name for this attachment."
 msgstr ""
 
-#: inyoka/wiki/actions.py:917
+#: inyoka/wiki/actions.py:916
 msgid "Another page or attachment with the same name exists"
 msgstr ""
 
-#: inyoka/wiki/actions.py:936
+#: inyoka/wiki/actions.py:935
 msgid "Attachment saved successfully."
 msgstr ""
 
-#: inyoka/wiki/actions.py:970
+#: inyoka/wiki/actions.py:969
 msgid "Attachment edited successfully."
 msgstr ""
 
-#: inyoka/wiki/actions.py:984
+#: inyoka/wiki/actions.py:983
 msgid "Emptied the page cache."
 msgstr ""
 
-#: inyoka/wiki/actions.py:1012
+#: inyoka/wiki/actions.py:1011
 msgid "You will be notified on changes on this page"
 msgstr ""
 
-#: inyoka/wiki/actions.py:1014
+#: inyoka/wiki/actions.py:1013
 msgid "You are already subscribed"
 msgstr ""
 
-#: inyoka/wiki/actions.py:1027
+#: inyoka/wiki/actions.py:1026
 msgid "No subscription for this page found."
 msgstr ""
 
-#: inyoka/wiki/actions.py:1031
+#: inyoka/wiki/actions.py:1030
 msgid "You won't be notified for changes on this page anymore"
 msgstr ""
 
@@ -258,37 +254,37 @@
 msgid "Unknown page"
 msgstr ""
 
-#: inyoka/wiki/models.py:480
+#: inyoka/wiki/models.py:479
 msgid "Created"
 msgstr ""
 
-#: inyoka/wiki/models.py:915
+#: inyoka/wiki/models.py:911
 msgid "Automatically deleted"
 msgstr ""
 
-#: inyoka/wiki/models.py:1038
+#: inyoka/wiki/models.py:1034
 msgid "Wiki page"
 msgstr ""
 
-#: inyoka/wiki/models.py:1039
+#: inyoka/wiki/models.py:1035
 msgid "Wiki pages"
 msgstr ""
 
-#: inyoka/wiki/models.py:1095
+#: inyoka/wiki/models.py:1091
 msgid "Download attachment"
 msgstr ""
 
-#: inyoka/wiki/models.py:1174
+#: inyoka/wiki/models.py:1170
 #, python-format
 msgid "%(rev)s (Revision %(date)s)rev"
 msgstr ""
 
-#: inyoka/wiki/models.py:1204
+#: inyoka/wiki/models.py:1200
 #, python-format
 msgid "%(note)s [Revision from %(date)s restored by %(user)s]note"
 msgstr ""
 
-#: inyoka/wiki/models.py:1230
+#: inyoka/wiki/models.py:1226
 #, python-format
 msgid "Revision %(id)d (%(title)s)"
 msgstr ""
